name: Linting the Code

on: workflow_call

jobs:
  lint:
    name: lint
    runs-on: ${{ matrix.os }}
    env:
      ZENML_DEBUG: 1
      ZENML_ANALYTICS_OPT_IN: false
      PYTHONIOENCODING: "utf-8"

    # Exit if its a commit from Gitbook
    if: ${{ ! startsWith(github.event.head_commit.message, 'GitBook:') }}

    defaults:
      run:
        shell: bash

    strategy:
      matrix:
        os: [macos-latest, ubuntu-latest, windows-latest]
        python-version: [3.7, 3.8, 3.9]
      fail-fast: false

    steps:
      - uses: actions/checkout@v2

      - name: Setup environment with Poetry
        uses: ./.github/actions/setup_environment
        with:
          cache_version: ${{ secrets.GH_ACTIONS_CACHE_KEY }}

      - name: Install Dependencies
        if: steps.cached-poetry-dependencies.outputs.cache-hit != 'true'
        run: |
          source $VENV
<<<<<<< HEAD
          zenml integration install kserve xgboost pytorch huggingface slack github azure neural_prophet -y --ignore-integration feast 
=======
          zenml integration install -y --ignore-integration feast --ignore-integration label_studio
>>>>>>> c29bfd14
          pip install click~=8.0.3
        
      - name: Lint
        run: |
          source $VENV 
          bash scripts/lint.sh<|MERGE_RESOLUTION|>--- conflicted
+++ resolved
@@ -36,11 +36,7 @@
         if: steps.cached-poetry-dependencies.outputs.cache-hit != 'true'
         run: |
           source $VENV
-<<<<<<< HEAD
-          zenml integration install kserve xgboost pytorch huggingface slack github azure neural_prophet -y --ignore-integration feast 
-=======
-          zenml integration install -y --ignore-integration feast --ignore-integration label_studio
->>>>>>> c29bfd14
+          zenml integration install -y --ignore-integration feast --ignore-integration label_studio --ignore-integration kserve
           pip install click~=8.0.3
         
       - name: Lint
