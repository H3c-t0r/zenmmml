--- conflicted
+++ resolved
@@ -36,11 +36,7 @@
         if: steps.cached-poetry-dependencies.outputs.cache-hit != 'true'
         run: |
           source $VENV
-<<<<<<< HEAD
-          zenml integration install -y --ignore-integration feast --ignore-integration label_studio --ignore-integration kserve --ignore-integration bentoml --ignore-integration tekton
-=======
-          zenml integration install -y --ignore-integration feast --ignore-integration label_studio --ignore-integration kserve --ignore-integration tekton --ignore-integration airflow
->>>>>>> 0abbbd55
+          zenml integration install -y --ignore-integration feast --ignore-integration label_studio --ignore-integration kserve --ignore-integration bentoml --ignore-integration tekton --ignore-integration airflow
           pip install click~=8.0.3
         
       - name: Lint
