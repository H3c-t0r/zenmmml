---
name: Publish Docker images
on:
  workflow_call:
    inputs:
      config_file:
        description: YAML config for Google Cloud Build
        required: false
        type: string
        default: release-cloudbuild.yaml
<<<<<<< HEAD
=======
      zenml_nightly:
        description: Set to true for nightly builds
        required: false
        type: boolean
        default: false
>>>>>>> 9c714e8f
jobs:
  publish_to_docker:
    name: Publish Docker 🐋 image 🖼️ to Dockerhub
    runs-on: ubuntu-latest
    env:
      ZENML_DEBUG: 1
      ZENML_ANALYTICS_OPT_IN: false
      PYTHONIOENCODING: utf-8
    steps:
      - uses: actions/checkout@v4.1.1
      - name: Determine version
        run: |-
          if [[ "${GITHUB_REF}" == refs/tags/* ]]; then
            VERSION=${GITHUB_REF#refs/tags/}
          else
            CURRENT_VERSION=$(cat src/zenml/VERSION)
            DATE=$(date +"%Y%m%d")
            VERSION="${CURRENT_VERSION}.dev${DATE}"
          fi
          VERSION=$(echo $VERSION | sed 's/[^a-zA-Z0-9._-]/-/g')
          echo "VERSION=$VERSION" >> $GITHUB_ENV
          echo "Determined VERSION=$VERSION"
      # Setup gcloud CLI
      - uses: google-github-actions/setup-gcloud@v0
        with:
          service_account_email: ${{ secrets.GCP_CLOUDBUILD_EMAIL }}
          service_account_key: ${{ secrets.GCP_CLOUDBUILD_KEY }}
          project_id: ${{ secrets.GCP_CLOUDBUILD_PROJECT }}

      # Cloudbuild
      - name: Build docker images
        run: |-
          echo "Building Docker image with tag: $VERSION"
          gcloud builds submit \
            --quiet \
            --config=${{inputs.config_file}} \
            --substitutions=TAG_NAME=$VERSION<|MERGE_RESOLUTION|>--- conflicted
+++ resolved
@@ -8,14 +8,11 @@
         required: false
         type: string
         default: release-cloudbuild.yaml
-<<<<<<< HEAD
-=======
       zenml_nightly:
         description: Set to true for nightly builds
         required: false
         type: boolean
         default: false
->>>>>>> 9c714e8f
 jobs:
   publish_to_docker:
     name: Publish Docker 🐋 image 🖼️ to Dockerhub
