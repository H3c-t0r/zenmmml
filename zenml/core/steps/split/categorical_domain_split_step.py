#  Copyright (c) maiot GmbH 2020. All Rights Reserved.
#
#  Licensed under the Apache License, Version 2.0 (the "License");
#  you may not use this file except in compliance with the License.
#  You may obtain a copy of the License at:
#
#       http://www.apache.org/licenses/LICENSE-2.0
#
#  Unless required by applicable law or agreed to in writing, software
#  distributed under the License is distributed on an "AS IS" BASIS,
#  WITHOUT WARRANTIES OR CONDITIONS OF ANY KIND, either express
#  or implied. See the License for the specific language governing
#  permissions and limitations under the License.
"""Implementation of the categorical domain split."""

from typing import Text, Dict, List, Any, Union

from zenml.core.steps.split import constants
from zenml.core.steps.split.base_split_step import BaseSplit
from zenml.core.steps.split.utils import get_categorical_value

CategoricalValue = Union[Text, int]


def lint_split_map(split_map: Dict[Text, List[CategoricalValue]]):
    """Small utility to lint the split_map"""
    if constants.TRAIN not in split_map.keys():
        raise AssertionError(f'You have to define some values for '
                             f'the {constants.TRAIN} split.')
    if len(split_map) <= 1:
        raise AssertionError('Please specify more than 1 split name in the '
                             'split_map!')


def CategoricalPartitionFn(element: Any,
                           num_partitions: int,
                           categorical_column: Text,
                           split_map: Dict[Text, List[CategoricalValue]]) \
        -> int:
    """
    Function for a categorical split on data to be used in a beam.Partition.
    Args:
        element: Data point, given as a tf.train.Example.
        num_partitions: Number of splits, unused here.
        categorical_column: Name of the categorical column in the data on which
         to perform the split.
        split_map: Dict {split_name: [category_list]} mapping the categorical
         values in categorical_column to their respective splits.

    Returns: An integer n, where 0 <= n <= num_partitions - 1.

    """
    category_value = get_categorical_value(element, cat_col=categorical_column)

    # The following code produces a dict: { split_name: unique_integer }
    # However 'train' always maps to 0
    enumerated_splits = {constants.TRAIN: 0}
    enumerated_splits.update(
        {name: i for i, name in enumerate(split_map.keys())
         if name != constants.TRAIN}
    )

    for split_name, category_value_list in split_map.items():
        # if the value is in the list, then just return
        if category_value in category_value_list:
            # return the index of that split
            return enumerated_splits[split_name]

    # This is the default behavior for category_values that dont belong to 
    #  any split in the split_map. We assign it to index '1'
    return 1


<<<<<<< HEAD
class CategoricalDomainSplit(BaseSplit):
=======
class CategoricalDomainSplitStep(BaseSplitStep):
    """
    Categorical domain split step. Use this to split data based on values in
    a single categorical column. A categorical column is defined here as a
    column with finitely many values of type `integer` or `string`.
    """
>>>>>>> 8bce6faf

    def __init__(
            self,
            categorical_column: Text,
            split_map: Dict[Text, List[CategoricalValue]],
            statistics=None,
            schema=None,
    ):
        """
        Categorical domain split step constructor.

        Use this class to split your data based on values in
        a single categorical column. A categorical column is defined here as a
        column with finitely many values of type `integer` or `string`.

        Example usage:
        # Split on a categorical attribute called "color"

        # red and blue datapoints go into the train set,
           green and yellow ones go into the eval set

        >>> split = CategoricalDomainSplitStep(
        ... categorical_column="color",
        ... split_map = {"train": ["red", "blue"],
        ...              "eval": ["green", "yellow"]})

        Args:
            statistics: Parsed statistics artifact from a preceding
            StatisticsGen.
            schema: Parsed schema artifact from a preceding SchemaGen.
            categorical_column: Name of the categorical column in the data on
             which to split.
            split_map: A dict { split_name: [categorical_values] } mapping
             categorical values to their respective splits.
        """
        self.categorical_column = categorical_column

        lint_split_map(split_map)
        self.split_map = split_map

        super().__init__(statistics=statistics,
                         schema=schema,
                         categorical_column=categorical_column,
                         split_map=split_map)

    def partition_fn(self):
        return CategoricalPartitionFn, {
            'split_map': self.split_map,
            'categorical_column': self.categorical_column
        }

    def get_split_names(self) -> List[Text]:
        return list(self.split_map.keys())<|MERGE_RESOLUTION|>--- conflicted
+++ resolved
@@ -71,16 +71,12 @@
     return 1
 
 
-<<<<<<< HEAD
 class CategoricalDomainSplit(BaseSplit):
-=======
-class CategoricalDomainSplitStep(BaseSplitStep):
     """
     Categorical domain split step. Use this to split data based on values in
     a single categorical column. A categorical column is defined here as a
     column with finitely many values of type `integer` or `string`.
     """
->>>>>>> 8bce6faf
 
     def __init__(
             self,
@@ -90,22 +86,6 @@
             schema=None,
     ):
         """
-        Categorical domain split step constructor.
-
-        Use this class to split your data based on values in
-        a single categorical column. A categorical column is defined here as a
-        column with finitely many values of type `integer` or `string`.
-
-        Example usage:
-        # Split on a categorical attribute called "color"
-
-        # red and blue datapoints go into the train set,
-           green and yellow ones go into the eval set
-
-        >>> split = CategoricalDomainSplitStep(
-        ... categorical_column="color",
-        ... split_map = {"train": ["red", "blue"],
-        ...              "eval": ["green", "yellow"]})
 
         Args:
             statistics: Parsed statistics artifact from a preceding
