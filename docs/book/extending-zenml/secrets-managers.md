---
description: Using secrets across your ZenML pipeline.
---

Most projects involving either cloud infrastructure or of a certain complexity
will involve secrets of some kind. ZenML provides you a Secrets Manager as 
stack component to help manage and use these secrets for your pipeline runs.

{% hint style="warning" %}
Before reading this chapter, make sure that you are familiar with the 
concept of [stacks, stack components and their flavors](../advanced-guide/stacks-components-flavors.md).  
{% endhint %}

## Base Abstraction

The secret manager acts as the one-stop shop for all the secrets to which your 
pipeline or stack components might need access. 

1. As it is the base class for a specific type of `StackComponent`,
    it inherits from the StackComponent class. This sets the `TYPE`
    variable to the secrets manager . The `FLAVOR` class variable needs to be 
    set in the specific subclass.
2. The `BaseSecretsManager` implements the interface for a set of CRUD
    operations as `abstractmethod`s: `register_secret`, `get_secret`, 
    `get_all_secret_keys`, `update_secret`, `delete_secret`, 
    `delete_all_secrets`. In the implementation of every 
   `SecretsManager` flavor, it is required to define these methods with respect 
    to the flavor at hand.

```python
from abc import ABC, abstractmethod
from typing import ClassVar, List

from zenml.enums import StackComponentType
from zenml.secret.base_secret import BaseSecretSchema
from zenml.stack import StackComponent

class BaseSecretsManager(StackComponent, ABC):
    """Base class for all ZenML secrets managers."""

    # Class configuration
    TYPE: ClassVar[StackComponentType] = StackComponentType.SECRETS_MANAGER
    FLAVOR: ClassVar[str]

    @abstractmethod
    def register_secret(self, secret: BaseSecretSchema) -> None:
        """Registers a new secret."""

    @abstractmethod
    def get_secret(self, secret_name: str) -> BaseSecretSchema:
        """Gets the value of a secret."""

    @abstractmethod
    def get_all_secret_keys(self) -> List[str]:
        """Get all secret keys."""

    @abstractmethod
    def update_secret(self, secret: BaseSecretSchema) -> None:
        """Update an existing secret."""

    @abstractmethod
    def delete_secret(self, secret_name: str) -> None:
        """Delete an existing secret."""

    @abstractmethod
    def delete_all_secrets(self, force: bool = False) -> None:
        """Delete all existing secrets."""
```

{% hint style="info" %}
This is a slimmed-down version of the base implementation which aims to 
highlight the abstraction layer. In order to see the full implementation 
and get the complete docstrings, please check the [API docs](https://apidocs.zenml.io/0.7.3/api_docs/secrets_managers/#zenml.secrets_managers.base_secrets_manager.BaseSecretsManager).
{% endhint %}

## List of available secrets managers

Out-of-the-box, ZenML comes with a `LocalSecretsManager` implementation, which 
is a simple implementation for a local setup. This secrets manager simply saves 
secrets into a local yaml file with base64 encoding. This implementation is
not intended for production use.

For production use cases some more flavors can be found in specific 
`integrations` modules, such as the `GCPSecretsManager` in the 
<<<<<<< HEAD
`gcp_secrets_manager` integration and the `AWSSecretsManager` in the 
`aws` integration.

|                                                                                                                                                           | Flavor               | Integration         |
|-----------------------------------------------------------------------------------------------------------------------------------------------------------|----------------------|---------------------|
| [LocalSecretsManager](https://apidocs.zenml.io/latest/api_docs/secrets_managers/#zenml.secrets_managers.local.local_secrets_manager.LocalSecretsManager)  | local                | `built-in`          |
| [AWSSecretsManager](https://apidocs.zenml.io/latest/api_docs/integrations/#zenml.integrations.aws.secrets_managers.aws_secrets_manager.AWSSecretsManager) | aws                  | aws                 |
| GCPSecretsManager                                                                                                                                         | gcp_secrets_manager  | gcp_secrets_manager |
| [GitHubSecretsManager](https://apidocs.zenml.io/latest/api_docs/integrations/#zenml.integrations.github.secrets_managers.github_secrets_manager.GitHubSecretsManager) | github | github |                                                                                                                   
=======
`gcp` integration, the `AWSSecretsManager` in the 
`aws` integration and the `AzureSecretsManager` in the `azure` integration.

|                                                                                                                                                                   | Flavor | Integration |
|-------------------------------------------------------------------------------------------------------------------------------------------------------------------|--------|-------------|
| [LocalSecretsManager](https://apidocs.zenml.io/latest/api_docs/secrets_managers/#zenml.secrets_managers.local.local_secrets_manager.LocalSecretsManager)          | local  | `built-in`  |
| [AWSSecretsManager](https://apidocs.zenml.io/latest/api_docs/integrations/#zenml.integrations.aws.secrets_managers.aws_secrets_manager.AWSSecretsManager)         | aws    | aws         |
| [GCPSecretsManager](https://apidocs.zenml.io/latest/api_docs/integrations/#zenml.integrations.gcp.secrets_managers.gcp_secrets_manager.GCPSecretsManager)         | gcp    | gcp         |
| [AzureSecretsManager](https://apidocs.zenml.io/latest/api_docs/integrations/#zenml.integrations.azure.secrets_managers.azure_secrets_manager.AzureSecretsManager) | azure  | azure       |
>>>>>>> 68d5b5d4

If you would like to see the available flavors for secret managers, you can 
use the command:

```shell
zenml secrets-manager flavor list
```

## Build your own custom secrets manager

If you want to create your own custom flavor for a secrets manager, you can 
follow the following steps:

1. Create a class which inherits from the `BaseSecretsManager`.
2. Define the `FLAVOR` class variable.
3. Implement the `abstactmethod`s based on the API of your desired secrets 
manager

Once you are done with the implementation, you can register it through the CLI 
as:

```shell
zenml secrets-manager flavor register <THE-SOURCE-PATH-OF-YOUR-SECRETS-MANAGER>
```

# Some additional implementation details

Different providers in the space of secrets manager have different definitions 
of what constitutes a secret. While some providers consider a single key-value 
pair a secret: (`'secret_name': 'secret_value'`), other providers have a slightly 
different definition. For them, a secret is a collection of key-value pairs:
`{'some_username': 'user_name_1', 'some_pwd': '1234'}`.

ZenML falls into the second category. The implementation of the different 
methods should reflect this convention. In case the specific implementation 
interfaces with a secrets manager that uses the other definition of a secret, 
working with tags can be helpful. See the `GCPSecretsManager` for inspiration.

## SecretSchemas

One way the ZenML expands on the notion of secrets as dictionaries is the 
secret schema. A secret schema allows the user to create and use a specific 
template. A schema could, for example, require the combination of a username,
password and token. All schemas must sub-class from the `BaseSecretSchema`.

1. All Secret Schemas will need to have a defined `TYPE`.
2. The required and optional keys of the secret need to be defined as class
    variables.

```python
class BaseSecretSchema(BaseModel, ABC):
    name: str
    TYPE: ClassVar[str]

    @property
    def content(self) -> Dict[str, Any]:
        ...
```

One such schema could look like this.

```python
from typing import ClassVar, Optional

from zenml.secret import register_secret_schema_class
from zenml.secret.base_secret import BaseSecretSchema

EXAMPLE_SECRET_SCHEMA_TYPE = "example"

@register_secret_schema_class
class ExampleSecretSchema(BaseSecretSchema):

    TYPE: ClassVar[str] = EXAMPLE_SECRET_SCHEMA_TYPE

    username: str
    password: str
    token: Optional[str]
```<|MERGE_RESOLUTION|>--- conflicted
+++ resolved
@@ -82,17 +82,6 @@
 
 For production use cases some more flavors can be found in specific 
 `integrations` modules, such as the `GCPSecretsManager` in the 
-<<<<<<< HEAD
-`gcp_secrets_manager` integration and the `AWSSecretsManager` in the 
-`aws` integration.
-
-|                                                                                                                                                           | Flavor               | Integration         |
-|-----------------------------------------------------------------------------------------------------------------------------------------------------------|----------------------|---------------------|
-| [LocalSecretsManager](https://apidocs.zenml.io/latest/api_docs/secrets_managers/#zenml.secrets_managers.local.local_secrets_manager.LocalSecretsManager)  | local                | `built-in`          |
-| [AWSSecretsManager](https://apidocs.zenml.io/latest/api_docs/integrations/#zenml.integrations.aws.secrets_managers.aws_secrets_manager.AWSSecretsManager) | aws                  | aws                 |
-| GCPSecretsManager                                                                                                                                         | gcp_secrets_manager  | gcp_secrets_manager |
-| [GitHubSecretsManager](https://apidocs.zenml.io/latest/api_docs/integrations/#zenml.integrations.github.secrets_managers.github_secrets_manager.GitHubSecretsManager) | github | github |                                                                                                                   
-=======
 `gcp` integration, the `AWSSecretsManager` in the 
 `aws` integration and the `AzureSecretsManager` in the `azure` integration.
 
@@ -102,7 +91,7 @@
 | [AWSSecretsManager](https://apidocs.zenml.io/latest/api_docs/integrations/#zenml.integrations.aws.secrets_managers.aws_secrets_manager.AWSSecretsManager)         | aws    | aws         |
 | [GCPSecretsManager](https://apidocs.zenml.io/latest/api_docs/integrations/#zenml.integrations.gcp.secrets_managers.gcp_secrets_manager.GCPSecretsManager)         | gcp    | gcp         |
 | [AzureSecretsManager](https://apidocs.zenml.io/latest/api_docs/integrations/#zenml.integrations.azure.secrets_managers.azure_secrets_manager.AzureSecretsManager) | azure  | azure       |
->>>>>>> 68d5b5d4
+| [GitHubSecretsManager](https://apidocs.zenml.io/latest/api_docs/integrations/#zenml.integrations.github.secrets_managers.github_secrets_manager.GitHubSecretsManager) | github | github |                                                                                                                   
 
 If you would like to see the available flavors for secret managers, you can 
 use the command:
