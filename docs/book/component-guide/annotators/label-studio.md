--- conflicted
+++ resolved
@@ -97,13 +97,9 @@
 You can access information about the datasets you're using with the `zenml annotator dataset list`. To work on
 annotation for a particular dataset, you can run `zenml annotator dataset annotate <dataset_name>`.
 
-<<<<<<< HEAD
-[Our computer vision end to end example](https://github.com/zenml-io/zenml-projects/tree/main/end-to-end-computer-vision)
-is the best place to see how all the pieces of making this integration work fit together. What follows is an overview of
+[Our computer vision end to end example](https://github.com/zenml-io/zenml-projects/tree/main/end-to-end-computer-vision) 
+is the best place to see how all the pieces of making this integration work fit together. What follows is an overview of 
 some key components to the Label Studio integration and how it can be used.
-=======
-[Our computer vision end to end example](https://github.com/zenml-io/zenml-projects/tree/main/end-to-end-computer-vision) is the best place to see how all the pieces of making this integration work fit together. What follows is an overview of some key components to the Label Studio integration and how it can be used.
->>>>>>> 16f22a74
 
 #### Label Studio Annotator Stack Component
 
