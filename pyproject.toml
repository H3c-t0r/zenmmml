[tool.poetry]
name = "zenml"
version = "0.6.2"
packages = [
    { include = "zenml", from = "src" },
]
description = "ZenML: Write production-ready ML code."
authors = ["ZenML GmbH <info@zenml.io>"]
readme = "README.md"
homepage = "https://zenml.io"
documentation = "https://docs.zenml.io"
repository = "https://github.com/zenml-io/zenml"
license = "Apache-2.0"
keywords = [
    "machine learning", "production", "pipeline", "mlops", "devops"
]
classifiers = [
    "Development Status :: 4 - Beta",
    "Intended Audience :: Developers",
    "Intended Audience :: Science/Research",
    "Intended Audience :: System Administrators",
    "License :: OSI Approved :: Apache Software License",
    "Programming Language :: Python :: 3 :: Only",
    "Programming Language :: Python :: 3.7",
    "Programming Language :: Python :: 3.8",
    "Topic :: System :: Distributed Computing",
    "Topic :: Software Development :: Libraries :: Python Modules",
    "Typing :: Typed",
]
exclude = [
    "*.tests",
    "*.tests.*",
    "tests.*",
    "tests",
    "docs",
    "legacy",
    "examples"
]
include = [
    "src/zenml",
    "*.txt",
    "*.md",
    "*.sh"
]

[tool.poetry.scripts]
zenml = "zenml.cli.cli:cli"

[tool.poetry.dependencies]
<<<<<<< HEAD
analytics-python = "^1.4.0"
python = ">=3.6.2,<3.9"
=======
python = ">=3.7.1,<3.9"
>>>>>>> f9e84fe6
ml-pipelines-sdk = "~1.3.0"
pandas = "^1.1.5"
apache-beam = "^2.30.0"
pyyaml = "^5.4.1"
python-dateutil = "^2.8.1"
gitpython = "^3.1.18"
click = "^8.0.1"
pydantic = "^1.9.0"
distro = "^1.6.0"
rich = {extras = ["jupyter"], version = "^11.0.0"}
httplib2 = "<0.20,>=0.19.1"
pyparsing = "<3,>=2.4.0"


[tool.poetry.dev-dependencies]
pytest = "^6.2.4"
mypy = "^0.931"
flake8 = "^3.9.2"
black = "^21.7b0"
interrogate = "^1.4.0"
coverage = { extras = ["toml"], version = "^5.5" }
isort = "^5.9.3"
pre-commit = "^2.14.0"
autoflake = "^1.4"
pyment = "^0.3.3"
tox = "^3.24.3"
hypothesis = "^6.23.0"
typing-extensions = ">=3.7.4"
pytest-randomly = "^3.10.1"

# mkdocs including plugins
mkdocs="^1.2.3"
mkdocs-material="^8.1.7"
mkdocs-awesome-pages-plugin="^2.6.1"
mkdocstrings="^0.17.0"
pydocstyle="^6.1.1"
mike="^1.1.2"


# mypy type stubs
types-certifi = "^2021.10.8.0"
types-croniter = "^1.0.2"
types-futures = "^3.3.1"
types-Markdown = "^3.3.6"
types-protobuf = "^3.18.0"
types-PyMySQL = "^1.0.4"
types-python-dateutil = "^2.8.2"
types-python-slugify = "^5.0.2"
types-PyYAML = "^6.0.0"
types-setuptools = "^57.4.2"
types-six = "^1.16.2"
types-termcolor = "^1.1.2"
types-psutil = "^5.8.13"
pytest-mock = "^3.6.1"
codespell = "^2.1.0"

[build-system]
requires = ["poetry-core"]
build-backend = "poetry.core.masonry.api"

[tool.poetry-version-plugin]
source = "init"

[tool.tox]
name = "ZenML"
authors = ["Hamza Tahir <hamza@zenml.io>"]
legacy_tox_ini = """
[tox]
isolated_build = True
skipsdist = true
envlist = py36,py37,py38,py39

[testenv]
whitelist_externals = poetry
commands =
    poetry install -v --extras all
    poetry run pytest tests
    poetry run bash scripts/mypy.sh --install-types
"""

[tool.pytest.ini_options]
filterwarnings = [
    "ignore::DeprecationWarning",
]
log_cli = true
log_cli_level = "INFO"
testpaths = "tests"
xfail_strict = true

[tool.coverage.run]
parallel = true
source = [
    "src/zenml"
]

[tool.coverage.report]
exclude_lines = [
    "pragma: no cover",
    'if __name__ == "__main__":',
    "if TYPE_CHECKING:",
]

[tool.isort]
profile = "black"
known_third_party = []
skip_glob = []
line_length = 80

[tool.mypy]
strict = true
namespace_packages = true
show_error_codes = true

# temporary fix for python 3.8 https://github.com/apache/airflow/discussions/19006
# remove once the issue is solved in airflow
exclude = "airflow/"

[[tool.mypy.overrides]]
module = "airflow.*"
follow_imports = "skip"

# end of fix

[[tool.mypy.overrides]]
module = [
    "tensorflow.*",
    "apache_beam.*",
    "pyarrow.*",
    "pandas.*",
    "ml_metadata.*",
    "distro.*",
    "analytics.*",
    "absl.*",
    "gcsfs.*",
    "s3fs.*",
    "adlfs.*",
    "fsspec.*",
    "torch.*",
    "pytorch_lightning.*",
    "sklearn.*",
    "numpy.*",
    "facets_overview.*",
    "IPython.core.*",
    "plotly.*",
    "graphviz.*",
    "dash.*",
    "dash_bootstrap_components.*",
    "dash_cytoscape",
    "dash.dependencies",
    "docker.*",
    "kfp.*",
    "kubernetes.*",
    "urllib3.*",
    "kfp_server_api.*"
]
ignore_missing_imports = true

[tool.black]
line-length = 80
include = '\.pyi?$'
exclude = '''
/(
	\.git
| \.hg
| \.mypy_cache
| \.tox
| \.venv
| _build
| buck-out
| build
)/
'''

[tool.interrogate]
color = true
exclude = ["setup.py", "docs", "build"]
ignore-init-method = true
ignore-init-module = true
ignore-magic = false
ignore-semiprivate = false
ignore-private = false
ignore-property-decorators = false
ignore-module = true
ignore-nested-functions = false
ignore-nested-classes = true
ignore-setters = false
fail-under = 95
ignore-regex = ["^get$", "^mock_.*", ".*BaseClass.*"]
verbose = 1
quiet = false
whitelist-regex = []<|MERGE_RESOLUTION|>--- conflicted
+++ resolved
@@ -47,12 +47,7 @@
 zenml = "zenml.cli.cli:cli"
 
 [tool.poetry.dependencies]
-<<<<<<< HEAD
-analytics-python = "^1.4.0"
-python = ">=3.6.2,<3.9"
-=======
 python = ">=3.7.1,<3.9"
->>>>>>> f9e84fe6
 ml-pipelines-sdk = "~1.3.0"
 pandas = "^1.1.5"
 apache-beam = "^2.30.0"
@@ -61,6 +56,7 @@
 gitpython = "^3.1.18"
 click = "^8.0.1"
 pydantic = "^1.9.0"
+analytics-python = "^1.4.0"
 distro = "^1.6.0"
 rich = {extras = ["jupyter"], version = "^11.0.0"}
 httplib2 = "<0.20,>=0.19.1"
@@ -227,8 +223,6 @@
 '''
 
 [tool.interrogate]
-color = true
-exclude = ["setup.py", "docs", "build"]
 ignore-init-method = true
 ignore-init-module = true
 ignore-magic = false
@@ -240,7 +234,9 @@
 ignore-nested-classes = true
 ignore-setters = false
 fail-under = 95
+exclude = ["setup.py", "docs", "build"]
 ignore-regex = ["^get$", "^mock_.*", ".*BaseClass.*"]
 verbose = 1
 quiet = false
-whitelist-regex = []+whitelist-regex = []
+color = true