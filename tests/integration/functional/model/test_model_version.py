#  Copyright (c) ZenML GmbH 2023. All Rights Reserved.
#
#  Licensed under the Apache License, Version 2.0 (the "License");
#  you may not use this file except in compliance with the License.
#  You may obtain a copy of the License at:
#
#       https://www.apache.org/licenses/LICENSE-2.0
#
#  Unless required by applicable law or agreed to in writing, software
#  distributed under the License is distributed on an "AS IS" BASIS,
#  WITHOUT WARRANTIES OR CONDITIONS OF ANY KIND, either express
#  or implied. See the License for the specific language governing
#  permissions and limitations under the License.
from unittest import mock

import pytest

from zenml.client import Client
from zenml.enums import ModelStages
from zenml.model.model_version import ModelVersion
from zenml.models.tag_models import TagRequestModel

MODEL_NAME = "super_model"


class ModelContext:
    def __init__(
        self,
        client: "Client",
        create_model: bool = True,
        model_version: str = None,
        stage: str = None,
    ):
        self.client = client
        self.workspace = client.active_workspace.id
        self.user = client.active_user.id
        self.create_model = create_model
        self.model_version = model_version
        self.stage = stage

    def __enter__(self):
        if self.create_model:
            model = self.client.create_model(
                name=MODEL_NAME,
            )
            if self.model_version is not None:
                mv = self.client.create_model_version(
                    model_name_or_id=model.id,
                    name=self.model_version,
                )
                if self.stage is not None:
                    mv.set_stage(self.stage)
                return model, mv
            return model
        return None

    def __exit__(self, exc_type, exc_value, exc_traceback):
        pass


class TestModelVersion:
    def test_model_created_with_warning(self, clean_client: "Client"):
        """Test if the model is created with a warning.

        It then checks if an info is logged during the creation process.
        Info is expected because the model is not yet created.
        """
        with ModelContext(clean_client, create_model=False):
            mv = ModelVersion(name=MODEL_NAME)
            with mock.patch("zenml.model.model_version.logger.info") as logger:
                model = mv._get_or_create_model()
                logger.assert_called_once()
            assert model.name == MODEL_NAME

    def test_model_exists(self, clean_client: "Client"):
        """Test if model fetched fine, if exists."""
        with ModelContext(clean_client) as model:
            mv = ModelVersion(name=MODEL_NAME)
            with mock.patch(
                "zenml.model.model_version.logger.warning"
            ) as logger:
                model2 = mv._get_or_create_model()
                logger.assert_not_called()
            assert model.name == model2.name
            assert model.id == model2.id

    def test_model_create_model_and_version(self, clean_client: "Client"):
        """Test if model and version are created, not existing before."""
<<<<<<< HEAD
        with ModelContext(create_model=False):
            mv = ModelVersion(name=MODEL_NAME, tags=["tag1", "tag2"])
=======
        with ModelContext(clean_client, create_model=False):
            mv = ModelVersion(name=MODEL_NAME)
>>>>>>> 46e54b55
            with mock.patch("zenml.model.model_version.logger.info") as logger:
                mv = mv._get_or_create_model_version()
                logger.assert_called()
            assert mv.name == str(mv.number)
            assert mv.model.name == MODEL_NAME
            assert {t.name for t in mv.tags} == {"tag1", "tag2"}
            assert {t.name for t in mv.model.tags} == {"tag1", "tag2"}

    def test_create_model_version_makes_proper_tagging(self):
        """Test if model versions get unique tags."""
        with ModelContext(create_model=False):
            mv = ModelVersion(name=MODEL_NAME, tags=["tag1", "tag2"])
            mv = mv._get_or_create_model_version()
            assert mv.name == str(mv.number)
            assert mv.model.name == MODEL_NAME
            assert {t.name for t in mv.tags} == {"tag1", "tag2"}
            assert {t.name for t in mv.model.tags} == {"tag1", "tag2"}

            mv = ModelVersion(name=MODEL_NAME, tags=["tag3", "tag4"])
            mv = mv._get_or_create_model_version()
            assert mv.name == str(mv.number)
            assert mv.model.name == MODEL_NAME
            assert {t.name for t in mv.tags} == {"tag3", "tag4"}
            assert {t.name for t in mv.model.tags} == {"tag1", "tag2"}

    def test_model_fetch_model_and_version_by_number(
        self, clean_client: "Client"
    ):
        """Test model and model version retrieval by exact version number."""
        with ModelContext(clean_client, model_version="1.0.0") as (model, mv):
            mv = ModelVersion(name=MODEL_NAME, version="1.0.0")
            with mock.patch(
                "zenml.model.model_version.logger.warning"
            ) as logger:
                mv_test = mv._get_or_create_model_version()
                logger.assert_not_called()
            assert mv_test.id == mv.id
            assert mv_test.model.name == model.name

    def test_model_fetch_model_and_version_by_number_not_found(
        self, clean_client: "Client"
    ):
        """Test model and model version retrieval fails by exact version number, if version missing."""
        with ModelContext(clean_client):
            mv = ModelVersion(name=MODEL_NAME, version="1.0.0")
            with pytest.raises(KeyError):
                mv._get_model_version()

    def test_model_fetch_model_and_version_by_stage(
        self, clean_client: "Client"
    ):
        """Test model and model version retrieval by exact stage number."""
        with ModelContext(
            clean_client, model_version="1.0.0", stage=ModelStages.PRODUCTION
        ) as (model, mv):
            mv = ModelVersion(name=MODEL_NAME, version=ModelStages.PRODUCTION)
            with mock.patch(
                "zenml.model.model_version.logger.warning"
            ) as logger:
                mv_test = mv._get_or_create_model_version()
                logger.assert_not_called()
            assert mv_test.id == mv.id
            assert mv_test.model.name == model.name

    def test_model_fetch_model_and_version_by_stage_not_found(
        self, clean_client: "Client"
    ):
        """Test model and model version retrieval fails by exact stage number, if version in stage missing."""
        with ModelContext(clean_client, model_version="1.0.0"):
            mv = ModelVersion(name=MODEL_NAME, version=ModelStages.PRODUCTION)
            with pytest.raises(KeyError):
                mv._get_model_version()

    def test_model_fetch_model_and_version_latest(
        self, clean_client: "Client"
    ):
        """Test model and model version retrieval by latest version."""
        with ModelContext(clean_client, model_version="1.0.0"):
            mv = ModelVersion(name=MODEL_NAME, version=ModelStages.LATEST)
            mv = mv._get_or_create_model_version()

            assert mv.name == "1.0.0"

    def test_init_stage_logic(self, clean_client: "Client"):
        """Test that if version is set to string contained in ModelStages user is informed about it."""
        with mock.patch("zenml.model.model_version.logger.info") as logger:
            mv = ModelVersion(
                name=MODEL_NAME,
                version=ModelStages.PRODUCTION.value,
            )
            logger.assert_called_once()
            assert mv.version == ModelStages.PRODUCTION.value

        mv = ModelVersion(name=MODEL_NAME, version=ModelStages.PRODUCTION)
        assert mv.version == ModelStages.PRODUCTION

    def test_recovery_flow(self, clean_client: "Client"):
        """Test that model context can recover same version after failure."""
        with ModelContext(clean_client):
            mv = ModelVersion(name=MODEL_NAME)
            mv1 = mv._get_or_create_model_version()
            del mv

            mv = ModelVersion(name=MODEL_NAME, version=1)
            mv2 = mv._get_or_create_model_version()

            assert mv1.id == mv2.id

    def test_tags_properly_created(self, clean_client: "Client"):
        """Test that model context can create proper tag relationships."""
        clean_client.create_tag(TagRequestModel(name="foo", color="green"))
        mv = ModelVersion(
            name=MODEL_NAME,
            tags=["foo", "bar"],
            delete_new_version_on_failure=False,
        )

        # run 2 times to first create, next get
        for _ in range(2):
            model = mv._get_or_create_model()

            assert len(model.tags) == 2
            assert {t.name for t in model.tags} == {"foo", "bar"}
            assert {t.color for t in model.tags if t.name == "foo"} == {
                "green"
            }

    def test_tags_properly_updated(self, clean_client: "Client"):
        """Test that model context can update proper tag relationships."""
<<<<<<< HEAD
        with model_killer():
            with tags_killer():
                mv = ModelVersion(
                    name=MODEL_NAME,
                    tags=["foo", "bar"],
                    delete_new_version_on_failure=False,
                )
                model_id = mv._get_or_create_model_version().model.id

                Client().update_model(model_id, add_tags=["tag1", "tag2"])
                model = mv._get_or_create_model()
                assert len(model.tags) == 4
                assert {t.name for t in model.tags} == {
                    "foo",
                    "bar",
                    "tag1",
                    "tag2",
                }

                Client().update_model_version(
                    model_id, "1", add_tags=["tag3", "tag4"]
                )
                model_version = mv._get_or_create_model_version()
                assert len(model_version.tags) == 4
                assert {t.name for t in model_version.tags} == {
                    "foo",
                    "bar",
                    "tag3",
                    "tag4",
                }

                Client().update_model(model_id, remove_tags=["tag1", "tag2"])
                model = mv._get_or_create_model()
                assert len(model.tags) == 2
                assert {t.name for t in model.tags} == {"foo", "bar"}

                Client().update_model_version(
                    model_id, "1", remove_tags=["tag3", "tag4"]
                )
                model_version = mv._get_or_create_model_version()
                assert len(model_version.tags) == 2
                assert {t.name for t in model_version.tags} == {"foo", "bar"}
=======
        mv = ModelVersion(
            name=MODEL_NAME,
            tags=["foo", "bar"],
            delete_new_version_on_failure=False,
        )
        model_id = mv._get_or_create_model().id

        clean_client.update_model(model_id, add_tags=["tag1", "tag2"])
        model = mv._get_or_create_model()
        assert len(model.tags) == 4
        assert {t.name for t in model.tags} == {
            "foo",
            "bar",
            "tag1",
            "tag2",
        }

        clean_client.update_model(model_id, remove_tags=["tag1", "tag2"])
        model = mv._get_or_create_model()
        assert len(model.tags) == 2
        assert {t.name for t in model.tags} == {"foo", "bar"}
>>>>>>> 46e54b55
<|MERGE_RESOLUTION|>--- conflicted
+++ resolved
@@ -86,13 +86,8 @@
 
     def test_model_create_model_and_version(self, clean_client: "Client"):
         """Test if model and version are created, not existing before."""
-<<<<<<< HEAD
-        with ModelContext(create_model=False):
+        with ModelContext(clean_client, create_model=False):
             mv = ModelVersion(name=MODEL_NAME, tags=["tag1", "tag2"])
-=======
-        with ModelContext(clean_client, create_model=False):
-            mv = ModelVersion(name=MODEL_NAME)
->>>>>>> 46e54b55
             with mock.patch("zenml.model.model_version.logger.info") as logger:
                 mv = mv._get_or_create_model_version()
                 logger.assert_called()
@@ -101,9 +96,11 @@
             assert {t.name for t in mv.tags} == {"tag1", "tag2"}
             assert {t.name for t in mv.model.tags} == {"tag1", "tag2"}
 
-    def test_create_model_version_makes_proper_tagging(self):
+    def test_create_model_version_makes_proper_tagging(
+        self, clean_client: "Client"
+    ):
         """Test if model versions get unique tags."""
-        with ModelContext(create_model=False):
+        with ModelContext(clean_client, create_model=False):
             mv = ModelVersion(name=MODEL_NAME, tags=["tag1", "tag2"])
             mv = mv._get_or_create_model_version()
             assert mv.name == str(mv.number)
@@ -222,56 +219,12 @@
 
     def test_tags_properly_updated(self, clean_client: "Client"):
         """Test that model context can update proper tag relationships."""
-<<<<<<< HEAD
-        with model_killer():
-            with tags_killer():
-                mv = ModelVersion(
-                    name=MODEL_NAME,
-                    tags=["foo", "bar"],
-                    delete_new_version_on_failure=False,
-                )
-                model_id = mv._get_or_create_model_version().model.id
-
-                Client().update_model(model_id, add_tags=["tag1", "tag2"])
-                model = mv._get_or_create_model()
-                assert len(model.tags) == 4
-                assert {t.name for t in model.tags} == {
-                    "foo",
-                    "bar",
-                    "tag1",
-                    "tag2",
-                }
-
-                Client().update_model_version(
-                    model_id, "1", add_tags=["tag3", "tag4"]
-                )
-                model_version = mv._get_or_create_model_version()
-                assert len(model_version.tags) == 4
-                assert {t.name for t in model_version.tags} == {
-                    "foo",
-                    "bar",
-                    "tag3",
-                    "tag4",
-                }
-
-                Client().update_model(model_id, remove_tags=["tag1", "tag2"])
-                model = mv._get_or_create_model()
-                assert len(model.tags) == 2
-                assert {t.name for t in model.tags} == {"foo", "bar"}
-
-                Client().update_model_version(
-                    model_id, "1", remove_tags=["tag3", "tag4"]
-                )
-                model_version = mv._get_or_create_model_version()
-                assert len(model_version.tags) == 2
-                assert {t.name for t in model_version.tags} == {"foo", "bar"}
-=======
         mv = ModelVersion(
             name=MODEL_NAME,
             tags=["foo", "bar"],
             delete_new_version_on_failure=False,
         )
-        model_id = mv._get_or_create_model().id
+        model_id = mv._get_or_create_model_version().model.id
 
         clean_client.update_model(model_id, add_tags=["tag1", "tag2"])
         model = mv._get_or_create_model()
@@ -283,8 +236,26 @@
             "tag2",
         }
 
+        clean_client.update_model_version(
+            model_id, "1", add_tags=["tag3", "tag4"]
+        )
+        model_version = mv._get_or_create_model_version()
+        assert len(model_version.tags) == 4
+        assert {t.name for t in model_version.tags} == {
+            "foo",
+            "bar",
+            "tag3",
+            "tag4",
+        }
+
         clean_client.update_model(model_id, remove_tags=["tag1", "tag2"])
         model = mv._get_or_create_model()
         assert len(model.tags) == 2
         assert {t.name for t in model.tags} == {"foo", "bar"}
->>>>>>> 46e54b55
+
+        clean_client.update_model_version(
+            model_id, "1", remove_tags=["tag3", "tag4"]
+        )
+        model_version = mv._get_or_create_model_version()
+        assert len(model_version.tags) == 2
+        assert {t.name for t in model_version.tags} == {"foo", "bar"}