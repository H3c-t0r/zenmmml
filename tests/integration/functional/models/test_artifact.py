--- conflicted
+++ resolved
@@ -34,7 +34,51 @@
     from zenml.client import Client
 
 
-<<<<<<< HEAD
+def test_default_artifact_name(clean_client: "Client", one_step_pipeline):
+    """Integration test for default artifact names."""
+    step_ = constant_int_output_test_step()
+    pipe: BasePipeline = one_step_pipeline(step_)
+    pipe.run()
+    pipeline_run = pipe.model.last_run
+    step_run = pipeline_run.steps["step_"]
+    artifact = step_run.output
+    assert artifact.name == f"{pipeline_run.pipeline.name}::step_::output"
+
+
+@step
+def custom_artifact_name_test_step() -> Annotated[int, "number_7"]:
+    return 7
+
+
+def test_custom_artifact_name(clean_client: "Client", one_step_pipeline):
+    """Integration test for custom artifact names."""
+    pipe: BasePipeline = one_step_pipeline(custom_artifact_name_test_step)
+    pipe.run()
+    pipeline_run = pipe.model.last_run
+    step_run = pipeline_run.steps["step_"]
+    artifact = step_run.output
+    assert artifact.name == "number_7"
+
+
+@step
+def multi_output_test_step() -> Tuple[Annotated[int, "number_7"], int]:
+    return 7, 42
+
+
+def test_multi_output_artifact_names(
+    clean_client: "Client", one_step_pipeline
+):
+    """Integration test for multi-output artifact names."""
+    pipe: BasePipeline = one_step_pipeline(multi_output_test_step)
+    pipe.run()
+    pipeline_run = pipe.model.last_run
+    step_run = pipeline_run.steps["step_"]
+    artifact_1 = step_run.outputs["number_7"]
+    artifact_2 = step_run.outputs["output_1"]
+    assert artifact_1.name == "number_7"
+    assert artifact_2.name == f"{pipeline_run.pipeline.name}::step_::output_1"
+
+
 # TODO: make more efficient once manual versioning exists
 def test_auto_incremented_artifact_versioning(
     clean_client: "Client", one_step_pipeline
@@ -49,51 +93,6 @@
         step_run = pipeline_run.steps["step_"]
         artifact = step_run.output
         assert artifact.version == str(i)
-=======
-def test_default_artifact_name(clean_client: "Client", one_step_pipeline):
-    """Integration test for default artifact names."""
-    step_ = constant_int_output_test_step()
-    pipe: BasePipeline = one_step_pipeline(step_)
-    pipe.run()
-    pipeline_run = pipe.model.last_run
-    step_run = pipeline_run.steps["step_"]
-    artifact = step_run.output
-    assert artifact.name == f"{pipeline_run.pipeline.name}::step_::output"
-
-
-@step
-def custom_artifact_name_test_step() -> Annotated[int, "number_7"]:
-    return 7
-
-
-def test_custom_artifact_name(clean_client: "Client", one_step_pipeline):
-    """Integration test for custom artifact names."""
-    pipe: BasePipeline = one_step_pipeline(custom_artifact_name_test_step)
-    pipe.run()
-    pipeline_run = pipe.model.last_run
-    step_run = pipeline_run.steps["step_"]
-    artifact = step_run.output
-    assert artifact.name == "number_7"
-
-
-@step
-def multi_output_test_step() -> Tuple[Annotated[int, "number_7"], int]:
-    return 7, 42
-
-
-def test_multi_output_artifact_names(
-    clean_client: "Client", one_step_pipeline
-):
-    """Integration test for multi-output artifact names."""
-    pipe: BasePipeline = one_step_pipeline(multi_output_test_step)
-    pipe.run()
-    pipeline_run = pipe.model.last_run
-    step_run = pipeline_run.steps["step_"]
-    artifact_1 = step_run.outputs["number_7"]
-    artifact_2 = step_run.outputs["output_1"]
-    assert artifact_1.name == "number_7"
-    assert artifact_2.name == f"{pipeline_run.pipeline.name}::step_::output_1"
->>>>>>> 4e91c3fa
 
 
 def test_artifact_step_run_linkage(clean_client: "Client", one_step_pipeline):
