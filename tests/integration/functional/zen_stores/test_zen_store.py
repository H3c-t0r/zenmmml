#  Copyright (c) ZenML GmbH 2022. All Rights Reserved.
#
#  Licensed under the Apache License, Version 2.0 (the "License");
#  you may not use this file except in compliance with the License.
#  You may obtain a copy of the License at:
#
#       https://www.apache.org/licenses/LICENSE-2.0
#
#  Unless required by applicable law or agreed to in writing, software
#  distributed under the License is distributed on an "AS IS" BASIS,
#  WITHOUT WARRANTIES OR CONDITIONS OF ANY KIND, either express
#  or implied. See the License for the specific language governing
#  permissions and limitations under the License.
import os
import time
import uuid
from contextlib import ExitStack as does_not_raise
from datetime import datetime
from typing import Dict, List, Optional, Tuple
from uuid import uuid4

import pytest
from pydantic import SecretStr

from tests.integration.functional.utils import sample_name
from tests.integration.functional.zen_stores.utils import (
    CodeRepositoryContext,
    ComponentContext,
    CrudTestConfig,
    ModelVersionContext,
    PipelineRunContext,
    RoleContext,
    ServiceConnectorContext,
    ServiceConnectorTypeContext,
    StackContext,
    TeamContext,
    UserContext,
    list_of_entities,
)
from tests.unit.pipelines.test_build_utils import (
    StubLocalRepositoryContext,
)
from zenml.client import Client
from zenml.constants import RUNNING_MODEL_VERSION
from zenml.enums import ModelStages, SecretScope, StackComponentType, StoreType
from zenml.exceptions import (
    DoesNotExistException,
    EntityExistsError,
    IllegalOperationError,
    StackExistsError,
)
from zenml.logging.step_logging import prepare_logs_uri
from zenml.models import (
    ArtifactFilterModel,
    ArtifactResponseModel,
    ComponentFilterModel,
    ComponentUpdateModel,
    ModelVersionArtifactFilterModel,
    ModelVersionArtifactRequestModel,
    ModelVersionFilterModel,
    ModelVersionPipelineRunFilterModel,
    ModelVersionPipelineRunRequestModel,
    ModelVersionRequestModel,
    ModelVersionUpdateModel,
    PipelineRunFilterModel,
    PipelineRunResponseModel,
    RoleFilterModel,
    RoleRequestModel,
    RoleUpdateModel,
    ServiceConnectorFilterModel,
    ServiceConnectorUpdateModel,
    StackFilterModel,
    StackRequestModel,
    StackUpdateModel,
    StepRunFilterModel,
    TeamRoleAssignmentRequestModel,
    TeamUpdateModel,
    UserRoleAssignmentRequestModel,
    UserUpdateModel,
    WorkspaceFilterModel,
    WorkspaceUpdateModel,
)
from zenml.models.base_models import (
    WorkspaceScopedRequestModel,
)
from zenml.models.flavor_models import FlavorBaseModel
from zenml.models.model_models import ModelFilterModel
from zenml.utils import code_repository_utils, source_utils
from zenml.utils.artifact_utils import (
    _load_artifact_store,
    _load_file_from_artifact_store,
)
from zenml.zen_stores.base_zen_store import (
    DEFAULT_ADMIN_ROLE,
    DEFAULT_GUEST_ROLE,
    DEFAULT_STACK_NAME,
    DEFAULT_USERNAME,
    DEFAULT_WORKSPACE_NAME,
)
from zenml.zen_stores.sql_zen_store import SqlZenStore

DEFAULT_NAME = "default"

# .--------------.
# | GENERIC CRUD |
# '--------------'


@pytest.mark.parametrize(
    "crud_test_config",
    list_of_entities,
    ids=[e.entity_name for e in list_of_entities],
)
def test_basic_crud_for_entity(crud_test_config: CrudTestConfig):
    """Tests the basic crud operations for a given entity."""
    client = Client()

    # Create the entity
    create_model = crud_test_config.create_model
    if "user" in create_model.__fields__:
        create_model.user = client.active_user.id
    if "workspace" in create_model.__fields__:
        create_model.workspace = client.active_workspace.id
    if "stack" in create_model.__fields__:
        create_model.stack = client.active_stack_model.id

    # Test the creation
    created_entity = crud_test_config.create_method(create_model)

    if hasattr(created_entity, "name"):
        # Filter by name to verify the entity was actually created
        entities_list = crud_test_config.list_method(
            crud_test_config.filter_model(name=create_model.name)
        )
        assert entities_list.total == 1

    # Filter by id to verify the entity was actually created
    entities_list = crud_test_config.list_method(
        crud_test_config.filter_model(id=created_entity.id)
    )
    assert entities_list.total == 1
    # Test the get method
    with does_not_raise():
        returned_entity_by_id = crud_test_config.get_method(created_entity.id)
    assert returned_entity_by_id == created_entity
    if crud_test_config.update_model:
        # Update the created entity
        update_model = crud_test_config.update_model
        with does_not_raise():
            updated_entity = crud_test_config.update_method(
                created_entity.id, update_model
            )
        # Ids should remain the same
        assert updated_entity.id == created_entity.id
        # Something in the Model should have changed
        assert updated_entity.json() != created_entity.json()

    # Cleanup
    with does_not_raise():
        crud_test_config.delete_method(created_entity.id)
    # Filter by id to verify the entity was actually deleted
    with pytest.raises(KeyError):
        crud_test_config.get_method(created_entity.id)
    # Filter by id to verify the entity was actually deleted
    entities_list = crud_test_config.list_method(
        crud_test_config.filter_model(id=created_entity.id)
    )
    assert entities_list.total == 0


@pytest.mark.parametrize(
    "crud_test_config",
    list_of_entities,
    ids=[e.entity_name for e in list_of_entities],
)
def test_create_entity_twice_fails(crud_test_config: CrudTestConfig):
    """Tests getting a non-existent entity by id."""
    if crud_test_config.entity_name in {"artifact", "build", "deployment"}:
        pytest.skip(
            f"Duplicates of {crud_test_config.entity_name} are allowed."
        )

    client = Client()
    # Create the entity
    create_model = crud_test_config.create_model
    if isinstance(create_model, WorkspaceScopedRequestModel) or isinstance(
        create_model, FlavorBaseModel
    ):
        create_model.user = client.active_user.id
        create_model.workspace = client.active_workspace.id
    # First creation is successful
    created_entity = crud_test_config.create_method(
        crud_test_config.create_model
    )
    # Second one fails
    with pytest.raises(EntityExistsError):
        crud_test_config.create_method(crud_test_config.create_model)
    # Cleanup
    with does_not_raise():
        crud_test_config.delete_method(created_entity.id)
    # Filter by id to verify the entity was actually deleted
    with pytest.raises(KeyError):
        crud_test_config.get_method(created_entity.id)


@pytest.mark.parametrize(
    "crud_test_config",
    list_of_entities,
    ids=[e.entity_name for e in list_of_entities],
)
def test_get_nonexistent_entity_fails(crud_test_config: CrudTestConfig):
    """Tests getting a non-existent entity by id."""
    with pytest.raises(KeyError):
        crud_test_config.get_method(uuid.uuid4())


@pytest.mark.parametrize(
    "crud_test_config",
    list_of_entities,
    ids=[e.entity_name for e in list_of_entities],
)
def test_updating_nonexisting_entity_raises_error(
    crud_test_config: CrudTestConfig,
):
    """Tests updating a nonexistent entity raises an error."""
    if crud_test_config.update_model:
        # Update the created entity
        update_model = crud_test_config.update_model
        with pytest.raises(KeyError):
            crud_test_config.update_method(uuid.uuid4(), update_model)
    else:
        pytest.skip(
            "For entities that do not support updates, this test is not run."
        )


@pytest.mark.parametrize(
    "crud_test_config",
    list_of_entities,
    ids=[e.entity_name for e in list_of_entities],
)
def test_deleting_nonexistent_entity_raises_error(
    crud_test_config: CrudTestConfig,
):
    """Tests deleting a nonexistent workspace raises an error."""
    with pytest.raises(KeyError):
        crud_test_config.delete_method(uuid.uuid4())


# .----------.
# | WORKSPACES |
# '----------'


def test_only_one_default_workspace_present():
    """Tests that one and only one default workspace is present."""
    client = Client()
    assert (
        len(
            client.zen_store.list_workspaces(
                WorkspaceFilterModel(name="default")
            )
        )
        == 1
    )


def test_updating_default_workspace_fails():
    """Tests updating the default workspace."""
    client = Client()

    default_workspace = client.zen_store.get_workspace(DEFAULT_WORKSPACE_NAME)
    assert default_workspace.name == DEFAULT_WORKSPACE_NAME
    workspace_update = WorkspaceUpdateModel(
        name="aria_workspace",
        description="Aria has taken possession of this workspace.",
    )
    with pytest.raises(IllegalOperationError):
        client.zen_store.update_workspace(
            workspace_id=default_workspace.id,
            workspace_update=workspace_update,
        )


def test_deleting_default_workspace_fails():
    """Tests deleting the default workspace."""
    client = Client()
    with pytest.raises(IllegalOperationError):
        client.zen_store.delete_workspace(DEFAULT_NAME)


# .-------.
# | TEAMS |
# '-------'


def test_adding_user_to_team():
    """Tests adding a user to a team."""
    zen_store = Client().zen_store
    with UserContext() as created_user:
        with TeamContext() as created_team:
            team_update = TeamUpdateModel(users=[created_user.id])
            team_update = zen_store.update_team(
                team_id=created_team.id, team_update=team_update
            )

            assert created_user.id in team_update.user_ids
            assert len(team_update.users) == 1

            # Make sure the team name has not been inadvertently changed
            assert (
                zen_store.get_team(created_team.id).name == created_team.name
            )


def test_adding_nonexistent_user_to_real_team_raises_error():
    """Tests adding a nonexistent user to a team raises an error."""
    zen_store = Client().zen_store
    with TeamContext() as created_team:
        nonexistent_id = uuid.uuid4()

        team_update = TeamUpdateModel(users=[nonexistent_id])
        with pytest.raises(KeyError):
            zen_store.update_team(
                team_id=created_team.id, team_update=team_update
            )


def test_removing_user_from_team_succeeds():
    """Tests removing a user from a team."""

    zen_store = Client().zen_store
    sample_name("arias_team")

    with UserContext() as created_user:
        with TeamContext() as created_team:
            team_update = TeamUpdateModel(users=[created_user.id])
            team_update = zen_store.update_team(
                team_id=created_team.id, team_update=team_update
            )

            assert created_user.id in team_update.user_ids

            team_update = TeamUpdateModel(users=[])
            team_update = zen_store.update_team(
                team_id=created_team.id, team_update=team_update
            )

            assert created_user.id not in team_update.user_ids


def test_access_user_in_team_succeeds():
    """Tests accessing a users in a team."""

    zen_store = Client().zen_store
    sample_name("arias_team")

    with UserContext() as created_user:
        with TeamContext() as created_team:
            team_update = TeamUpdateModel(users=[created_user.id])
            team_update = zen_store.update_team(
                team_id=created_team.id, team_update=team_update
            )
            assert created_user in team_update.users


#  .------.
# | USERS |
# '-------'


def test_active_user():
    """Tests the active user can be queried with .get_user()."""
    zen_store = Client().zen_store
    active_user = zen_store.get_user()
    assert active_user is not None
    # The SQL zen_store only supports the default user as active user
    if zen_store.type == StoreType.SQL:
        assert active_user.name == DEFAULT_USERNAME
    else:
        # TODO: Implement this
        assert True


def test_updating_default_user_fails():
    """Tests that updating the default user is prohibited."""
    client = Client()
    default_user = client.zen_store.get_user(DEFAULT_USERNAME)
    assert default_user
    user_update = UserUpdateModel(name="axl")
    with pytest.raises(IllegalOperationError):
        client.zen_store.update_user(
            user_id=default_user.id, user_update=user_update
        )


def test_deleting_default_user_fails():
    """Tests that deleting the default user is prohibited."""
    zen_store = Client().zen_store
    with pytest.raises(IllegalOperationError):
        zen_store.delete_user("default")


def test_getting_team_for_user_succeeds():
    pass


def test_team_for_user_succeeds():
    """Tests accessing a users in a team."""

    zen_store = Client().zen_store
    sample_name("arias_team")

    with UserContext() as created_user:
        with TeamContext() as created_team:
            team_update = TeamUpdateModel(users=[created_user.id])
            team_update = zen_store.update_team(
                team_id=created_team.id, team_update=team_update
            )

            updated_user_response = zen_store.get_user(created_user.id)

            assert team_update in updated_user_response.teams


# .-------.
# | ROLES |
# '-------'


def test_creating_role_with_empty_permissions_succeeds():
    """Tests creating a role."""
    zen_store = Client().zen_store

    with RoleContext() as created_role:
        new_role = RoleRequestModel(name=sample_name("cat"), permissions=set())
        created_role = zen_store.create_role(new_role)
        with does_not_raise():
            zen_store.get_role(role_name_or_id=created_role.name)
        list_of_roles = zen_store.list_roles(
            RoleFilterModel(name=created_role.name)
        )
        assert list_of_roles.total > 0


def test_deleting_builtin_role_fails():
    """Tests deleting a built-in role fails."""
    zen_store = Client().zen_store

    with pytest.raises(IllegalOperationError):
        zen_store.delete_role(DEFAULT_ADMIN_ROLE)

    with pytest.raises(IllegalOperationError):
        zen_store.delete_role(DEFAULT_GUEST_ROLE)


def test_updating_builtin_role_fails():
    """Tests updating a built-in role fails."""
    zen_store = Client().zen_store

    role = zen_store.get_role(DEFAULT_ADMIN_ROLE)
    role_update = RoleUpdateModel(name="cat_feeder")

    with pytest.raises(IllegalOperationError):
        zen_store.update_role(role_id=role.id, role_update=role_update)

    role = zen_store.get_role(DEFAULT_GUEST_ROLE)
    with pytest.raises(IllegalOperationError):
        zen_store.update_role(role_id=role.id, role_update=role_update)


def test_deleting_assigned_role_fails():
    """Tests assigning a role to a user."""
    zen_store = Client().zen_store
    with RoleContext() as created_role:
        with UserContext() as created_user:
            role_assignment = UserRoleAssignmentRequestModel(
                role=created_role.id,
                user=created_user.id,
                workspace=None,
            )
            with does_not_raise():
                (zen_store.create_user_role_assignment(role_assignment))
            with pytest.raises(IllegalOperationError):
                zen_store.delete_role(created_role.id)


# .------------------.
# | ROLE ASSIGNMENTS |
# '------------------'


def test_assigning_role_to_user_succeeds():
    """Tests assigning a role to a user."""
    zen_store = Client().zen_store

    with RoleContext() as created_role:
        with UserContext() as created_user:
            role_assignment = UserRoleAssignmentRequestModel(
                role=created_role.id,
                user=created_user.id,
                workspace=None,
            )
            with does_not_raise():
                assignment = zen_store.create_user_role_assignment(
                    role_assignment
                )

    # With user and role deleted the assignment should be deleted as well
    with pytest.raises(KeyError):
        zen_store.delete_user_role_assignment(assignment.id)


def test_assigning_role_to_team_succeeds():
    """Tests assigning a role to a user."""
    zen_store = Client().zen_store

    with RoleContext() as created_role:
        with TeamContext() as created_team:
            role_assignment = TeamRoleAssignmentRequestModel(
                role=created_role.id,
                team=created_team.id,
                workspace=None,
            )
            with does_not_raise():
                assignment = zen_store.create_team_role_assignment(
                    role_assignment
                )
    # With user and role deleted the assignment should be deleted as well
    with pytest.raises(KeyError):
        zen_store.get_team_role_assignment(assignment.id)


def test_assigning_role_if_assignment_already_exists_fails():
    """Tests assigning a role to a user if the assignment already exists."""
    zen_store = Client().zen_store

    with RoleContext() as created_role:
        with UserContext() as created_user:
            role_assignment = UserRoleAssignmentRequestModel(
                role=created_role.id,
                user=created_user.id,
                workspace=None,
            )
            with does_not_raise():
                (zen_store.create_user_role_assignment(role_assignment))
            with pytest.raises(EntityExistsError):
                (zen_store.create_user_role_assignment(role_assignment))


def test_revoking_role_for_user_succeeds():
    """Tests revoking a role for a user."""
    zen_store = Client().zen_store

    with RoleContext() as created_role:
        with UserContext() as created_user:
            role_assignment = UserRoleAssignmentRequestModel(
                role=created_role.id,
                user=created_user.id,
                workspace=None,
            )
            with does_not_raise():
                role_assignment = zen_store.create_user_role_assignment(
                    role_assignment
                )
                zen_store.delete_user_role_assignment(
                    user_role_assignment_id=role_assignment.id
                )
            with pytest.raises(KeyError):
                zen_store.get_user_role_assignment(
                    user_role_assignment_id=role_assignment.id
                )


def test_revoking_role_for_team_succeeds():
    """Tests revoking a role for a team."""
    zen_store = Client().zen_store

    with RoleContext() as created_role:
        with TeamContext() as created_team:
            role_assignment = TeamRoleAssignmentRequestModel(
                role=created_role.id,
                team=created_team.id,
                workspace=None,
            )
            with does_not_raise():
                role_assignment = zen_store.create_team_role_assignment(
                    role_assignment
                )
                zen_store.delete_team_role_assignment(
                    team_role_assignment_id=role_assignment.id
                )
            with pytest.raises(KeyError):
                zen_store.get_team_role_assignment(
                    team_role_assignment_id=role_assignment.id
                )


def test_revoking_nonexistent_role_fails():
    """Tests revoking a nonexistent role fails."""
    zen_store = Client().zen_store
    with pytest.raises(KeyError):
        zen_store.delete_team_role_assignment(
            team_role_assignment_id=uuid.uuid4()
        )
    with pytest.raises(KeyError):
        zen_store.delete_user_role_assignment(
            user_role_assignment_id=uuid.uuid4()
        )


# .------------------.
# | Stack components |
# '------------------'

# TODO: tests regarding sharing of components missing


def test_update_default_stack_component_fails():
    """Tests that updating default stack components fails."""
    client = Client()
    store = client.zen_store
    default_artifact_store = store.list_stack_components(
        ComponentFilterModel(
            workspace_id=client.active_workspace.id,
            type=StackComponentType.ARTIFACT_STORE,
            name="default",
        )
    )[0]

    default_orchestrator = store.list_stack_components(
        ComponentFilterModel(
            workspace_id=client.active_workspace.id,
            type=StackComponentType.ORCHESTRATOR,
            name="default",
        )
    )[0]

    component_update = ComponentUpdateModel(name="aria")
    with pytest.raises(IllegalOperationError):
        store.update_stack_component(
            component_id=default_orchestrator.id,
            component_update=component_update,
        )

    default_orchestrator.name = "axl"
    with pytest.raises(IllegalOperationError):
        store.update_stack_component(
            component_id=default_artifact_store.id,
            component_update=component_update,
        )


def test_delete_default_stack_component_fails():
    """Tests that deleting default stack components is prohibited."""
    client = Client()
    store = client.zen_store
    default_artifact_store = store.list_stack_components(
        ComponentFilterModel(
            workspace_id=client.active_workspace.id,
            type=StackComponentType.ARTIFACT_STORE,
            name="default",
        )
    )[0]

    default_orchestrator = store.list_stack_components(
        ComponentFilterModel(
            workspace_id=client.active_workspace.id,
            type=StackComponentType.ORCHESTRATOR,
            name="default",
        )
    )[0]

    with pytest.raises(IllegalOperationError):
        store.delete_stack_component(default_artifact_store.id)

    with pytest.raises(IllegalOperationError):
        store.delete_stack_component(default_orchestrator.id)


def test_count_stack_components():
    """Tests that the count stack_component command returns the correct amount."""
    client = Client()
    store = client.zen_store
    if not isinstance(store, SqlZenStore):
        pytest.skip("Test only applies to SQL store")
    active_workspace = client.active_workspace

    count_before = store.list_stack_components(
        ComponentFilterModel(scope_workspace=active_workspace.id)
    ).total

    assert (
        store.count_stack_components(workspace_id=active_workspace.id)
        == count_before
    )

    with ComponentContext(
        StackComponentType.ARTIFACT_STORE, config={}, flavor="s3"
    ):
        assert (
            store.count_stack_components(workspace_id=active_workspace.id)
            == count_before + 1
        )


# .-------------------------.
# | Stack component flavors |
# '-------------------------'

# .--------.
# | STACKS |
# '--------'


def test_updating_default_stack_fails():
    """Tests that updating the default stack is prohibited."""
    client = Client()

    default_stack = client.get_stack(DEFAULT_STACK_NAME)
    assert default_stack.name == DEFAULT_WORKSPACE_NAME
    stack_update = StackUpdateModel(name="axls_stack")
    with pytest.raises(IllegalOperationError):
        client.zen_store.update_stack(
            stack_id=default_stack.id, stack_update=stack_update
        )


def test_deleting_default_stack_fails():
    """Tests that deleting the default stack is prohibited."""
    client = Client()

    default_stack = client.get_stack(DEFAULT_STACK_NAME)
    with pytest.raises(IllegalOperationError):
        client.zen_store.delete_stack(default_stack.id)


def test_get_stack_fails_with_nonexistent_stack_id():
    """Tests getting stack fails with nonexistent stack id."""
    client = Client()
    store = client.zen_store

    with pytest.raises(KeyError):
        store.get_stack(uuid.uuid4())


def test_filter_stack_succeeds():
    """Tests getting stack."""
    client = Client()
    store = client.zen_store

    with ComponentContext(
        c_type=StackComponentType.ORCHESTRATOR, flavor="local", config={}
    ) as orchestrator:
        with ComponentContext(
            c_type=StackComponentType.ARTIFACT_STORE, flavor="local", config={}
        ) as artifact_store:
            components = {
                StackComponentType.ORCHESTRATOR: [orchestrator.id],
                StackComponentType.ARTIFACT_STORE: [artifact_store.id],
            }
            with StackContext(components=components) as stack:
                returned_stacks = store.list_stacks(
                    StackFilterModel(name=stack.name)
                )
                assert returned_stacks


def test_crud_on_stack_succeeds():
    """Tests getting stack."""
    client = Client()
    store = client.zen_store

    with ComponentContext(
        c_type=StackComponentType.ORCHESTRATOR, flavor="local", config={}
    ) as orchestrator:
        with ComponentContext(
            c_type=StackComponentType.ARTIFACT_STORE, flavor="local", config={}
        ) as artifact_store:
            components = {
                StackComponentType.ORCHESTRATOR: [orchestrator.id],
                StackComponentType.ARTIFACT_STORE: [artifact_store.id],
            }
            stack_name = sample_name("arias_stack")
            new_stack = StackRequestModel(
                name=stack_name,
                components=components,
                workspace=client.active_workspace.id,
                user=client.active_user.id,
            )
            created_stack = store.create_stack(stack=new_stack)

            stacks = store.list_stacks(StackFilterModel(name=stack_name))
            assert len(stacks) == 1

            with does_not_raise():
                stack = store.get_stack(created_stack.id)
                assert stack is not None

            # Update
            stack_update = StackUpdateModel(name="axls_stack")
            store.update_stack(stack_id=stack.id, stack_update=stack_update)

            stacks = store.list_stacks(StackFilterModel(name="axls_stack"))
            assert len(stacks) == 1
            stacks = store.list_stacks(StackFilterModel(name=stack_name))
            assert len(stacks) == 0

            # Cleanup
            store.delete_stack(created_stack.id)
            with pytest.raises(KeyError):
                store.get_stack(created_stack.id)


def test_register_stack_fails_when_stack_exists():
    """Tests registering stack fails when stack exists."""
    client = Client()
    store = client.zen_store

    with ComponentContext(
        c_type=StackComponentType.ORCHESTRATOR, flavor="local", config={}
    ) as orchestrator:
        with ComponentContext(
            c_type=StackComponentType.ARTIFACT_STORE, flavor="local", config={}
        ) as artifact_store:
            components = {
                StackComponentType.ORCHESTRATOR: [orchestrator.id],
                StackComponentType.ARTIFACT_STORE: [artifact_store.id],
            }
            with StackContext(components=components) as stack:
                new_stack = StackRequestModel(
                    name=stack.name,
                    components=components,
                    workspace=client.active_workspace.id,
                    user=client.active_user.id,
                )
                with pytest.raises(StackExistsError):
                    # TODO: [server] inject user and workspace into stack as well
                    store.create_stack(
                        stack=new_stack,
                    )


def test_updating_nonexistent_stack_fails():
    """Tests updating nonexistent stack fails."""
    client = Client()
    store = client.zen_store

    stack_update = StackUpdateModel(name="axls_stack")
    nonexistent_id = uuid.uuid4()
    with pytest.raises(KeyError):
        store.update_stack(stack_id=nonexistent_id, stack_update=stack_update)
    with pytest.raises(KeyError):
        store.get_stack(nonexistent_id)


def test_deleting_nonexistent_stack_fails():
    """Tests deleting nonexistent stack fails."""
    client = Client()
    store = client.zen_store
    non_existent_stack_id = uuid.uuid4()
    with pytest.raises(KeyError):
        store.delete_stack(non_existent_stack_id)


def test_deleting_a_stack_succeeds():
    """Tests deleting stack."""
    client = Client()
    store = client.zen_store

    with ComponentContext(
        c_type=StackComponentType.ORCHESTRATOR, flavor="local", config={}
    ) as orchestrator:
        with ComponentContext(
            c_type=StackComponentType.ARTIFACT_STORE, flavor="local", config={}
        ) as artifact_store:
            components = {
                StackComponentType.ORCHESTRATOR: [orchestrator.id],
                StackComponentType.ARTIFACT_STORE: [artifact_store.id],
            }
            with StackContext(components=components) as stack:
                store.delete_stack(stack.id)
                with pytest.raises(KeyError):
                    store.get_stack(stack.id)


def test_deleting_a_stack_recursively_succeeds():
    """Tests deleting stack recursively."""
    client = Client()
    store = client.zen_store

    with ComponentContext(
        c_type=StackComponentType.ORCHESTRATOR, flavor="local", config={}
    ) as orchestrator:
        with ComponentContext(
            c_type=StackComponentType.ARTIFACT_STORE, flavor="local", config={}
        ) as artifact_store:
            components = {
                StackComponentType.ORCHESTRATOR: [orchestrator.id],
                StackComponentType.ARTIFACT_STORE: [artifact_store.id],
            }
            with StackContext(components=components) as stack:
                client.delete_stack(stack.id, recursive=True)
                with pytest.raises(KeyError):
                    store.get_stack(stack.id)
                with pytest.raises(KeyError):
                    store.get_stack_component(orchestrator.id)
                with pytest.raises(KeyError):
                    store.get_stack_component(artifact_store.id)


def test_deleting_a_stack_recursively_with_some_stack_components_present_in_another_stack_succeeds():
    """Tests deleting stack recursively."""
    client = Client()
    store = client.zen_store

    with ComponentContext(
        c_type=StackComponentType.ORCHESTRATOR, flavor="local", config={}
    ) as orchestrator:
        with ComponentContext(
            c_type=StackComponentType.ARTIFACT_STORE, flavor="local", config={}
        ) as artifact_store:
            components = {
                StackComponentType.ORCHESTRATOR: [orchestrator.id],
                StackComponentType.ARTIFACT_STORE: [artifact_store.id],
            }
            with StackContext(components=components) as stack:
                with ComponentContext(
                    c_type=StackComponentType.SECRETS_MANAGER,
                    flavor="local",
                    config={},
                ) as secret:
                    components = {
                        StackComponentType.ORCHESTRATOR: [orchestrator.id],
                        StackComponentType.ARTIFACT_STORE: [artifact_store.id],
                        StackComponentType.SECRETS_MANAGER: [secret.id],
                    }
                    with StackContext(components=components) as stack:
                        client.delete_stack(stack.id, recursive=True)
                        with pytest.raises(KeyError):
                            store.get_stack(stack.id)
                        with pytest.raises(KeyError):
                            store.get_stack_component(secret.id)


def test_private_stacks_are_inaccessible():
    """Tests stack scoping via sharing on rest zen stores."""
    if Client().zen_store.type == StoreType.SQL:
        pytest.skip("SQL Zen Stores do not support stack scoping")

    default_user_id = Client().active_user.id
    with ComponentContext(
        c_type=StackComponentType.ORCHESTRATOR,
        flavor="local",
        config={},
        user_id=default_user_id,
    ) as orchestrator:
        with ComponentContext(
            c_type=StackComponentType.ARTIFACT_STORE,
            flavor="local",
            config={},
            user_id=default_user_id,
        ) as artifact_store:
            components = {
                StackComponentType.ORCHESTRATOR: [orchestrator.id],
                StackComponentType.ARTIFACT_STORE: [artifact_store.id],
            }
            with StackContext(
                components=components, user_id=default_user_id
            ) as stack:
                with UserContext(login=True):
                    # Unshared stack should be invisible to the current user
                    #  Client() needs to be instantiated here with the new
                    #  logged-in user
                    filtered_stacks = Client().zen_store.list_stacks(
                        StackFilterModel(name=stack.name)
                    )
                    assert len(filtered_stacks) == 0


def test_public_stacks_are_accessible():
    """Tests stack scoping via sharing on rest zen stores."""
    client = Client()
    store = client.zen_store
    if store.type == StoreType.SQL:
        pytest.skip("SQL Zen Stores do not support stack scoping")

    default_user_id = client.active_user.id
    with ComponentContext(
        c_type=StackComponentType.ORCHESTRATOR,
        flavor="local",
        config={},
        user_id=default_user_id,
    ) as orchestrator:
        with ComponentContext(
            c_type=StackComponentType.ARTIFACT_STORE,
            flavor="local",
            config={},
            user_id=default_user_id,
        ) as artifact_store:
            components = {
                StackComponentType.ORCHESTRATOR: [orchestrator.id],
                StackComponentType.ARTIFACT_STORE: [artifact_store.id],
            }
            with StackContext(
                components=components, user_id=default_user_id
            ) as stack:
                # Update
                stack_update = StackUpdateModel(is_shared=True)
                store.update_stack(
                    stack_id=stack.id, stack_update=stack_update
                )

                with UserContext(login=True):
                    #  Client() needs to be instantiated here with the new
                    #  logged-in user
                    filtered_stacks = Client().zen_store.list_stacks(
                        StackFilterModel(name=stack.name)
                    )
                    assert len(filtered_stacks) == 1


# .-----------.
# | Pipelines |
# '-----------'

# .----------------.
# | Pipeline runs  |
# '----------------'


def test_list_runs_is_ordered():
    """Tests listing runs returns ordered runs."""
    client = Client()
    store = client.zen_store

    num_pipelines_before = store.list_runs(PipelineRunFilterModel()).total

    num_runs = 5
    with PipelineRunContext(num_runs):
        pipelines = store.list_runs(PipelineRunFilterModel()).items
        assert (
            store.list_runs(PipelineRunFilterModel()).total
            == num_pipelines_before + num_runs
        )
        assert all(
            pipelines[i].created <= pipelines[i + 1].created
            for i in range(len(pipelines) - 1)
        )


def test_count_runs():
    """Tests that the count runs command returns the correct amount."""
    client = Client()
    store = client.zen_store
    if not isinstance(store, SqlZenStore):
        pytest.skip("Test only applies to SQL store")
    active_workspace = client.active_workspace

    num_runs = store.list_runs(
        PipelineRunFilterModel(scope_workspace=active_workspace.id)
    ).total

    # At baseline this should be the same
    assert store.count_runs(workspace_id=active_workspace.id) == num_runs

    with PipelineRunContext(5):
        assert (
            store.count_runs(workspace_id=active_workspace.id)
            == store.list_runs(
                PipelineRunFilterModel(scope_workspace=active_workspace.id)
            ).total
        )
        assert (
            store.count_runs(workspace_id=active_workspace.id) == num_runs + 5
        )


def test_filter_runs_by_code_repo(mocker):
    """Tests filtering runs by code repository id."""
    mocker.patch.object(
        source_utils, "get_source_root", return_value=os.getcwd()
    )
    store = Client().zen_store

    with CodeRepositoryContext() as repo:
        clean_local_context = StubLocalRepositoryContext(
            code_repository_id=repo.id, root=os.getcwd(), commit="commit"
        )
        mocker.patch.object(
            code_repository_utils,
            "find_active_code_repository",
            return_value=clean_local_context,
        )

        with PipelineRunContext(1):
            filter_model = PipelineRunFilterModel(
                code_repository_id=uuid.uuid4()
            )
            assert store.list_runs(filter_model).total == 0

            filter_model = PipelineRunFilterModel(code_repository_id=repo.id)
            assert store.list_runs(filter_model).total == 1


def test_deleting_run_deletes_steps():
    """Tests deleting run deletes its steps."""
    client = Client()
    store = client.zen_store
    with PipelineRunContext(num_runs=1) as runs:
        run_id = runs[0].id
        filter_model = StepRunFilterModel(pipeline_run_id=run_id)
        assert store.list_run_steps(filter_model).total == 2
        store.delete_run(run_id)
        assert store.list_run_steps(filter_model).total == 0


# .--------------------.
# | Pipeline run steps |
# '--------------------'


def test_get_run_step_outputs_succeeds():
    """Tests getting run step outputs."""
    client = Client()
    store = client.zen_store

    with PipelineRunContext(1):
        steps = store.list_run_steps(StepRunFilterModel(name="step_2"))

        for step in steps.items:
            run_step_outputs = store.get_run_step(step.id).outputs
            assert len(run_step_outputs) == 1


def test_get_run_step_inputs_succeeds():
    """Tests getting run step inputs."""
    client = Client()
    store = client.zen_store

    with PipelineRunContext(1):
        steps = store.list_run_steps(StepRunFilterModel(name="step_2"))
        for step in steps.items:
            run_step_inputs = store.get_run_step(step.id).inputs
            assert len(run_step_inputs) == 1


# .-----------.
# | Artifacts |
# '-----------'


def test_list_unused_artifacts():
    """Tests listing with `unused=True` only returns unused artifacts."""
    client = Client()
    store = client.zen_store

    num_artifacts_before = store.list_artifacts(ArtifactFilterModel()).total
    num_unused_artifacts_before = store.list_artifacts(
        ArtifactFilterModel(only_unused=True)
    ).total
    num_runs = 1
    with PipelineRunContext(num_runs):
        artifacts = store.list_artifacts(ArtifactFilterModel())
        assert artifacts.total == num_artifacts_before + num_runs * 2

        artifacts = store.list_artifacts(ArtifactFilterModel(only_unused=True))
        assert artifacts.total == num_unused_artifacts_before


def test_artifacts_are_not_deleted_with_run(clean_workspace):
    """Tests listing with `unused=True` only returns unused artifacts."""
    store = clean_workspace.zen_store

    num_artifacts_before = store.list_artifacts(ArtifactFilterModel()).total
    num_runs = 1
    with PipelineRunContext(num_runs):
        artifacts = store.list_artifacts(ArtifactFilterModel())
        assert artifacts.total == num_artifacts_before + num_runs * 2

        # Cleanup
        pipelines = store.list_runs(PipelineRunFilterModel()).items
        for p in pipelines:
            store.delete_run(p.id)

        artifacts = store.list_artifacts(ArtifactFilterModel())
        assert artifacts.total == num_artifacts_before + num_runs * 2


# .---------.
# | Logs    |
# '---------'


def test_logs_are_recorded_properly(clean_client):
    """Tests if logs are stored in the artifact store."""
    client = Client()
    store = client.zen_store

    with PipelineRunContext(2):
        steps = store.list_run_steps(StepRunFilterModel())
        step1_logs = steps[0].logs
        step2_logs = steps[1].logs
        artifact_store = _load_artifact_store(
            step1_logs.artifact_store_id, store
        )
        step1_logs_content = _load_file_from_artifact_store(
            step1_logs.uri, artifact_store=artifact_store, mode="r"
        )
        step2_logs_content = _load_file_from_artifact_store(
            step2_logs.uri, artifact_store=artifact_store, mode="r"
        )

        # Step 1 has the word log! Defined in PipelineRunContext
        assert "log" in step1_logs_content

        # Step 2 does not have logs!
        assert "Step step_2 has started." in step2_logs_content


def test_logs_are_recorded_properly_when_disabled(clean_client):
    """Tests no logs are stored in the artifact store when disabled"""
    client = Client()
    store = client.zen_store

    with PipelineRunContext(2, enable_step_logs=False):
        steps = store.list_run_steps(StepRunFilterModel())
        step1_logs = steps[0].logs
        step2_logs = steps[1].logs
        assert not step1_logs
        assert not step2_logs

        artifact_store_id = steps[0].output.artifact_store_id
        assert artifact_store_id

        artifact_store = _load_artifact_store(artifact_store_id, store)

        logs_uri_1 = prepare_logs_uri(
            artifact_store=artifact_store,
            step_name=steps[0].name,
        )

        logs_uri_2 = prepare_logs_uri(
            artifact_store=artifact_store,
            step_name=steps[1].name,
        )

        prepare_logs_uri(
            artifact_store=artifact_store,
            step_name=steps[1].name,
        )

        with pytest.raises(DoesNotExistException):
            _load_file_from_artifact_store(
                logs_uri_1, artifact_store=artifact_store, mode="r"
            )

        with pytest.raises(DoesNotExistException):
            _load_file_from_artifact_store(
                logs_uri_2, artifact_store=artifact_store, mode="r"
            )


# .--------------------.
# | Service Connectors |
# '--------------------'


def test_connector_with_no_secrets():
    """Tests that a connector with no secrets has no attached secret."""
    client = Client()
    store = client.zen_store

    config = {
        "language": "meow",
        "foods": "tuna",
    }
    with ServiceConnectorContext(
        connector_type="cat'o'matic",
        auth_method="paw-print",
        resource_types=["cat"],
        resource_id="aria",
        configuration=config,
    ) as connector:
        assert connector.id is not None
        assert connector.type == "cat'o'matic"
        assert connector.auth_method == "paw-print"
        assert connector.resource_types == ["cat"]
        assert connector.resource_id == "aria"
        assert connector.configuration == config
        assert len(connector.secrets) == 0
        assert connector.secret_id is None

        registered_connector = store.get_service_connector(connector.id)

        assert registered_connector.id == connector.id
        assert registered_connector.name == connector.name
        assert registered_connector.type == connector.type
        assert registered_connector.auth_method == connector.auth_method
        assert registered_connector.resource_types == connector.resource_types
        assert registered_connector.configuration == config
        assert len(registered_connector.secrets) == 0
        assert registered_connector.secret_id is None


def test_connector_with_secrets():
    """Tests that a connector with secrets has an attached secret."""
    client = Client()
    store = client.zen_store

    config = {
        "language": "meow",
        "foods": "tuna",
    }
    secrets = {
        "hiding-place": SecretStr("thatsformetoknowandyouneverfindout"),
        "dreams": SecretStr("notyourbusiness"),
    }
    with ServiceConnectorContext(
        connector_type="cat'o'matic",
        auth_method="paw-print",
        resource_types=["cat"],
        resource_id="blupus",
        configuration=config,
        secrets=secrets,
    ) as connector:
        assert connector.id is not None
        assert connector.type == "cat'o'matic"
        assert connector.auth_method == "paw-print"
        assert connector.resource_types == ["cat"]
        assert connector.resource_id == "blupus"
        assert connector.configuration == config
        assert len(connector.secrets) == 0
        assert connector.secret_id is not None

        secret = store.get_secret(connector.secret_id)
        assert secret.id == connector.secret_id
        assert secret.name.startswith(f"connector-{connector.name}")
        assert secret.values == secrets

        registered_connector = store.get_service_connector(connector.id)

        assert registered_connector.id == connector.id
        assert registered_connector.name == connector.name
        assert registered_connector.type == connector.type
        assert registered_connector.auth_method == connector.auth_method
        assert registered_connector.resource_types == connector.resource_types
        assert registered_connector.configuration == config
        assert len(registered_connector.secrets) == 0
        assert registered_connector.secret_id == connector.secret_id


def test_connector_with_no_config_no_secrets():
    """Tests that a connector with no config and no secrets is possible."""
    client = Client()
    store = client.zen_store

    with ServiceConnectorContext(
        connector_type="cat'o'matic",
        auth_method="whiskers",
        resource_types=["spacecat"],
        resource_id="axl",
    ) as connector:
        assert connector.id is not None
        assert connector.type == "cat'o'matic"
        assert connector.auth_method == "whiskers"
        assert connector.resource_types == ["spacecat"]
        assert connector.resource_id == "axl"
        assert len(connector.configuration) == 0
        assert len(connector.secrets) == 0
        assert connector.secret_id is None

        registered_connector = store.get_service_connector(connector.id)

        assert registered_connector.id == connector.id
        assert registered_connector.name == connector.name
        assert registered_connector.type == connector.type
        assert registered_connector.auth_method == connector.auth_method
        assert registered_connector.resource_types == connector.resource_types
        assert len(connector.configuration) == 0
        assert len(registered_connector.secrets) == 0
        assert registered_connector.secret_id is None


def test_connector_with_labels():
    """Tests that a connector with labels is possible."""
    client = Client()
    store = client.zen_store

    config = {
        "language": "meow",
        "foods": "tuna",
    }
    secrets = {
        "hiding-place": SecretStr("thatsformetoknowandyouneverfindout"),
        "dreams": SecretStr("notyourbusiness"),
    }
    labels = {
        "whereabouts": "unknown",
        "age": "eternal",
    }
    with ServiceConnectorContext(
        connector_type="cat'o'matic",
        auth_method="tail-print",
        resource_types=["cat"],
        resource_id="aria",
        configuration=config,
        secrets=secrets,
        labels=labels,
    ) as connector:
        assert connector.id is not None
        assert connector.type == "cat'o'matic"
        assert connector.auth_method == "tail-print"
        assert connector.resource_types == ["cat"]
        assert connector.resource_id == "aria"
        assert connector.configuration == config
        assert len(connector.secrets) == 0
        assert connector.secret_id is not None
        assert connector.labels == labels

        secret = store.get_secret(connector.secret_id)
        assert secret.id == connector.secret_id
        assert secret.name.startswith(f"connector-{connector.name}")
        assert secret.values == secrets

        registered_connector = store.get_service_connector(connector.id)

        assert registered_connector.id == connector.id
        assert registered_connector.name == connector.name
        assert registered_connector.type == connector.type
        assert registered_connector.auth_method == connector.auth_method
        assert registered_connector.resource_types == connector.resource_types
        assert registered_connector.configuration == config
        assert len(registered_connector.secrets) == 0
        assert registered_connector.secret_id == connector.secret_id
        assert registered_connector.labels == labels


def test_connector_secret_share_lifespan():
    """Tests that a connector's secret shares its lifespan."""
    client = Client()
    store = client.zen_store

    config = {
        "language": "meow",
        "foods": "tuna",
    }
    secrets = {
        "hiding-place": SecretStr("thatsformetoknowandyouneverfindout"),
        "dreams": SecretStr("notyourbusiness"),
    }
    with ServiceConnectorContext(
        connector_type="cat'o'matic",
        auth_method="paw-print",
        resource_types=["cat"],
        resource_id="blupus",
        configuration=config,
        secrets=secrets,
    ) as connector:
        assert connector.id is not None
        assert connector.type == "cat'o'matic"
        assert connector.auth_method == "paw-print"
        assert connector.resource_types == ["cat"]
        assert connector.resource_id == "blupus"
        assert connector.configuration == config
        assert len(connector.secrets) == 0
        assert connector.secret_id is not None

        secret = store.get_secret(connector.secret_id)
        assert secret.id == connector.secret_id
        assert secret.name.startswith(f"connector-{connector.name}")
        assert secret.values == secrets

        store.delete_service_connector(connector.id)

        with pytest.raises(KeyError):
            store.get_service_connector(connector.id)

        with pytest.raises(KeyError):
            store.get_secret(connector.secret_id)


def test_connector_name_reuse_for_same_user_fails():
    """Tests that a connector's name cannot be re-used for the same user."""

    with ServiceConnectorContext(
        connector_type="cat'o'matic",
        auth_method="paw-print",
        resource_types=["cat"],
    ) as connector_one:
        with pytest.raises(EntityExistsError):
            with ServiceConnectorContext(
                name=connector_one.name,
                connector_type="cat'o'matic",
                auth_method="paw-print",
                resource_types=["cat"],
            ):
                pass


def test_connector_same_name_different_users():
    """Tests that a connector's name can be used if another user has it."""

    if Client().zen_store.type == StoreType.SQL:
        pytest.skip("SQL Zen Stores do not support user switching.")

    with ServiceConnectorContext(
        connector_type="cat'o'matic",
        auth_method="paw-print",
        resource_types=["cat"],
    ) as connector_one:
        with UserContext(login=True):
            #  Client() needs to be instantiated here with the new
            #  logged-in user
            other_client = Client()

            with ServiceConnectorContext(
                name=connector_one.name,
                connector_type="cat'o'matic",
                auth_method="paw-print",
                resource_types=["cat"],
                client=other_client,
            ):
                pass


def test_connector_same_name_different_users_shared():
    """Tests that a connector's name can be used even if another user has it shared."""

    if Client().zen_store.type == StoreType.SQL:
        pytest.skip("SQL Zen Stores do not support user switching.")

    with ServiceConnectorContext(
        connector_type="cat'o'matic",
        auth_method="paw-print",
        resource_types=["cat"],
        is_shared=True,
    ) as connector_one:
        with UserContext(login=True):
            #  Client() needs to be instantiated here with the new
            #  logged-in user
            other_client = Client()

            with ServiceConnectorContext(
                name=connector_one.name,
                connector_type="cat'o'matic",
                auth_method="paw-print",
                resource_types=["cat"],
                client=other_client,
            ):
                pass


def test_connector_same_name_different_users_both_shared():
    """Tests that a shared connector's name cannot be used if another user also has it shared."""

    if Client().zen_store.type == StoreType.SQL:
        pytest.skip("SQL Zen Stores do not support user switching.")

    with ServiceConnectorContext(
        connector_type="cat'o'matic",
        auth_method="paw-print",
        resource_types=["cat"],
        is_shared=True,
    ) as connector_one:
        with UserContext(login=True):
            #  Client() needs to be instantiated here with the new
            #  logged-in user
            other_client = Client()

            with pytest.raises(EntityExistsError):
                with ServiceConnectorContext(
                    name=connector_one.name,
                    connector_type="cat'o'matic",
                    auth_method="paw-print",
                    resource_types=["cat"],
                    client=other_client,
                    is_shared=True,
                ):
                    pass


def test_connector_list():
    """Tests connector listing and filtering."""
    client = Client()
    store = client.zen_store

    config1 = {
        "language": "meow",
        "foods": "tuna",
    }
    secrets1 = {
        "hiding-place": SecretStr("thatsformetoknowandyouneverfindout"),
        "dreams": SecretStr("notyourbusiness"),
    }
    labels1 = {
        "whereabouts": "unknown",
        "age": "eternal",
    }
    config2 = {
        "language": "beast",
        "foods": "everything",
    }
    secrets2 = {
        "hiding-place": SecretStr("someplaceyouwillneverfindme"),
        "dreams": SecretStr("milkandmiceandeverythingnice"),
    }
    labels2 = {
        "whereabouts": "everywhere",
        "weight": "ethereal",
    }
    config3 = {
        "language": "mousespeech",
        "foods": "cheese",
    }
    secrets3 = {
        "hiding-place": SecretStr("underthebed"),
        "dreams": SecretStr("cheesecheesecheese"),
    }
    labels3 = {
        "whereabouts": "unknown",
        "nick": "rodent",
    }

    with ServiceConnectorContext(
        connector_type="cat'o'matic",
        auth_method="paw-print",
        resource_types=["cat"],
        resource_id="aria",
        configuration=config1,
        secrets=secrets1,
        labels=labels1,
    ) as aria_connector:
        with ServiceConnectorContext(
            connector_type="tail'o'matic",
            auth_method="tail-print",
            resource_types=["cat", "mouse"],
            configuration=config2,
            secrets=secrets2,
            labels=labels2,
        ) as multi_connector:
            with ServiceConnectorContext(
                connector_type="tail'o'matic",
                auth_method="tail-print",
                resource_types=["mouse"],
                resource_id="bartholomew",
                configuration=config3,
                secrets=secrets3,
                labels=labels3,
            ) as rodent_connector:
                # List all connectors
                connectors = store.list_service_connectors(
                    ServiceConnectorFilterModel()
                ).items
                assert len(connectors) >= 3
                assert aria_connector in connectors
                assert multi_connector in connectors
                assert rodent_connector in connectors

                # Filter by name
                connectors = store.list_service_connectors(
                    ServiceConnectorFilterModel(name=aria_connector.name)
                ).items
                assert len(connectors) == 1
                assert aria_connector.id == connectors[0].id

                connectors = store.list_service_connectors(
                    ServiceConnectorFilterModel(name=multi_connector.name)
                ).items
                assert len(connectors) == 1
                assert multi_connector.id == connectors[0].id

                # Filter by connector type
                connectors = store.list_service_connectors(
                    ServiceConnectorFilterModel(connector_type="cat'o'matic")
                ).items
                assert len(connectors) >= 1
                assert aria_connector.id in [c.id for c in connectors]
                assert multi_connector.id not in [c.id for c in connectors]
                assert rodent_connector.id not in [c.id for c in connectors]

                connectors = store.list_service_connectors(
                    ServiceConnectorFilterModel(connector_type="tail'o'matic")
                ).items
                assert len(connectors) >= 2
                assert aria_connector.id not in [c.id for c in connectors]
                assert multi_connector.id in [c.id for c in connectors]
                assert rodent_connector.id in [c.id for c in connectors]

                # Filter by auth method
                connectors = store.list_service_connectors(
                    ServiceConnectorFilterModel(auth_method="paw-print")
                ).items
                assert len(connectors) >= 1
                assert aria_connector.id in [c.id for c in connectors]
                assert multi_connector.id not in [c.id for c in connectors]
                assert rodent_connector.id not in [c.id for c in connectors]

                connectors = store.list_service_connectors(
                    ServiceConnectorFilterModel(auth_method="tail-print")
                ).items
                assert len(connectors) >= 1
                assert aria_connector.id not in [c.id for c in connectors]
                assert multi_connector.id in [c.id for c in connectors]
                assert rodent_connector.id in [c.id for c in connectors]

                # Filter by resource type
                connectors = store.list_service_connectors(
                    ServiceConnectorFilterModel(resource_type="cat")
                ).items
                assert len(connectors) >= 2
                assert aria_connector.id in [c.id for c in connectors]
                assert multi_connector.id in [c.id for c in connectors]
                assert rodent_connector.id not in [c.id for c in connectors]

                connectors = store.list_service_connectors(
                    ServiceConnectorFilterModel(resource_type="mouse")
                ).items
                assert len(connectors) >= 2
                assert aria_connector.id not in [c.id for c in connectors]
                assert multi_connector.id in [c.id for c in connectors]
                assert rodent_connector.id in [c.id for c in connectors]

                # Filter by resource id
                connectors = store.list_service_connectors(
                    ServiceConnectorFilterModel(
                        resource_type="cat",
                        resource_id="aria",
                    )
                ).items
                assert len(connectors) >= 1
                assert aria_connector.id in [c.id for c in connectors]
                assert multi_connector.id not in [c.id for c in connectors]
                assert rodent_connector.id not in [c.id for c in connectors]

                connectors = store.list_service_connectors(
                    ServiceConnectorFilterModel(
                        resource_type="mouse",
                        resource_id="bartholomew",
                    )
                ).items
                assert len(connectors) >= 1
                assert aria_connector.id not in [c.id for c in connectors]
                assert multi_connector.id not in [c.id for c in connectors]
                assert rodent_connector.id in [c.id for c in connectors]

                # Filter by labels
                connectors = store.list_service_connectors(
                    ServiceConnectorFilterModel(
                        labels={"whereabouts": "unknown"}
                    )
                ).items
                assert len(connectors) >= 2
                assert aria_connector.id in [c.id for c in connectors]
                assert multi_connector.id not in [c.id for c in connectors]
                assert rodent_connector.id in [c.id for c in connectors]

                connectors = store.list_service_connectors(
                    ServiceConnectorFilterModel(labels={"whereabouts": None})
                ).items
                assert len(connectors) >= 3
                assert aria_connector.id in [c.id for c in connectors]
                assert multi_connector.id in [c.id for c in connectors]
                assert rodent_connector.id in [c.id for c in connectors]

                connectors = store.list_service_connectors(
                    ServiceConnectorFilterModel(
                        labels={"nick": "rodent", "whereabouts": "unknown"}
                    )
                ).items
                assert len(connectors) >= 1
                assert aria_connector.id not in [c.id for c in connectors]
                assert multi_connector.id not in [c.id for c in connectors]
                assert rodent_connector.id in [c.id for c in connectors]

                connectors = store.list_service_connectors(
                    ServiceConnectorFilterModel(
                        labels={"weight": None, "whereabouts": None}
                    )
                ).items
                assert len(connectors) >= 1
                assert aria_connector.id not in [c.id for c in connectors]
                assert multi_connector.id in [c.id for c in connectors]
                assert rodent_connector.id not in [c.id for c in connectors]


def test_private_connector_not_visible_to_other_user():
    """Tests that a private connector is not visible to another user."""

    if Client().zen_store.type == StoreType.SQL:
        pytest.skip("SQL Zen Stores do not support user switching.")

    with ServiceConnectorContext(
        connector_type="cat'o'matic",
        auth_method="paw-print",
        resource_types=["cat"],
        is_shared=False,
    ) as connector:
        with UserContext(login=True):
            #  Client() needs to be instantiated here with the new
            #  logged-in user
            other_client = Client()
            other_store = other_client.zen_store

            with pytest.raises(KeyError):
                other_store.get_service_connector(connector.id)

            connectors = other_store.list_service_connectors(
                ServiceConnectorFilterModel()
            ).items

            assert connector.id not in [c.id for c in connectors]


def test_shared_connector_is_visible_to_other_user():
    """Tests that a shared connector is visible to another user."""

    if Client().zen_store.type == StoreType.SQL:
        pytest.skip("SQL Zen Stores do not support user switching.")

    with ServiceConnectorContext(
        connector_type="cat'o'matic",
        auth_method="paw-print",
        resource_types=["cat"],
        is_shared=True,
    ) as connector:
        with UserContext(login=True):
            #  Client() needs to be instantiated here with the new
            #  logged-in user
            other_client = Client()
            other_store = other_client.zen_store

            other_store.get_service_connector(connector.id)

            connectors = other_store.list_service_connectors(
                ServiceConnectorFilterModel()
            ).items

            assert connector.id in [c.id for c in connectors]


def _update_connector_and_test(
    new_name: Optional[str] = None,
    new_connector_type: Optional[str] = None,
    new_auth_method: Optional[str] = None,
    new_resource_types: Optional[List[str]] = None,
    new_resource_id_or_not: Optional[Tuple[Optional[str]]] = None,
    new_config: Optional[Dict[str, str]] = None,
    new_secrets: Optional[Dict[str, Optional[SecretStr]]] = None,
    new_expires_at: Optional[datetime] = None,
    new_expiration_seconds_or_not: Optional[Tuple[Optional[int]]] = None,
    new_labels: Optional[Dict[str, str]] = None,
):
    """Helper function to update a connector and test that the update was successful."""
    client = Client()
    store = client.zen_store

    config = {
        "language": "meow",
        "foods": "tuna",
    }
    secrets = {
        "hiding-place": SecretStr("thatsformetoknowandyouneverfindout"),
        "dreams": SecretStr("notyourbusiness"),
    }
    labels = {
        "whereabouts": "unknown",
        "age": "eternal",
    }
    now = datetime.utcnow()
    with ServiceConnectorContext(
        connector_type="cat'o'matic",
        auth_method="paw-print",
        resource_types=["cat"],
        resource_id="blupus",
        configuration=config,
        secrets=secrets,
        expires_at=now,
        expiration_seconds=60,
        labels=labels,
    ) as connector:
        assert connector.id is not None
        assert connector.type == "cat'o'matic"
        assert connector.auth_method == "paw-print"
        assert connector.resource_types == ["cat"]
        assert connector.resource_id == "blupus"
        assert connector.configuration == config
        assert len(connector.secrets) == 0
        assert connector.secret_id is not None
        assert connector.labels == labels

        secret = store.get_secret(connector.secret_id)
        assert secret.id == connector.secret_id
        assert secret.name.startswith(f"connector-{connector.name}")
        assert secret.values == secrets

        # Update the connector
        # NOTE: we need to pass the `resource_id` and `expiration_seconds`
        # fields in the update model, otherwise the update will remove them
        # from the connector.
        new_resource_id = (
            new_resource_id_or_not[0]
            if new_resource_id_or_not
            else connector.resource_id
        )
        new_expiration_seconds = (
            new_expiration_seconds_or_not[0]
            if new_expiration_seconds_or_not
            else connector.expiration_seconds
        )
        store.update_service_connector(
            connector.id,
            update=ServiceConnectorUpdateModel(
                name=new_name,
                connector_type=new_connector_type,
                auth_method=new_auth_method,
                resource_types=new_resource_types,
                resource_id=new_resource_id,
                configuration=new_config,
                secrets=new_secrets,
                expires_at=new_expires_at,
                expiration_seconds=new_expiration_seconds,
                labels=new_labels,
            ),
        )

        # Check that the connector has been updated
        registered_connector = store.get_service_connector(connector.id)

        assert registered_connector.id == connector.id
        assert registered_connector.name == new_name or connector.name
        assert (
            registered_connector.type == new_connector_type or connector.type
        )
        assert (
            registered_connector.auth_method == new_auth_method
            or connector.auth_method
        )
        assert (
            registered_connector.resource_types == new_resource_types
            or connector.resource_types
        )
        assert registered_connector.resource_id == new_resource_id
        assert len(registered_connector.secrets) == 0

        # the `configuration` and `secrets` fields represent a full
        # valid configuration update, not just a partial update. If either is
        # set (i.e. not None) in the update, their values
        # will replace the existing configuration and secrets values.

        if new_config is not None:
            assert registered_connector.configuration == new_config or {}
        else:
            assert (
                registered_connector.configuration == connector.configuration
            )

        if new_secrets is not None:
            if not new_secrets:
                # Existing secret is deleted if no new secrets are provided
                assert registered_connector.secret_id is None
            else:
                # New secret is created if secrets are updated
                assert registered_connector.secret_id != connector.secret_id
        else:
            assert registered_connector.secret_id == connector.secret_id

        assert registered_connector.labels == new_labels or connector.labels

        if new_secrets is not None:
            if not new_secrets:
                # Existing secret is deleted if secrets are removed
                with pytest.raises(KeyError):
                    store.get_secret(connector.secret_id)
            else:
                # Previous secret is deleted if secrets are updated
                with pytest.raises(KeyError):
                    store.get_secret(connector.secret_id)

                # Check that a new secret has been created
                new_secret = store.get_secret(registered_connector.secret_id)
                assert new_secret.id == registered_connector.secret_id
                # Secret name should have changed
                assert new_secret.name.startswith(
                    f"connector-{new_name or connector.name}"
                )
                assert new_secret.values == new_secrets
        else:
            new_secret = store.get_secret(connector.secret_id)
            assert new_secret.id == connector.secret_id
            # Secret name should not have changed
            assert new_secret.name == secret.name
            assert new_secret.values == secrets


def test_connector_update_name():
    """Tests that a connector's name can be updated."""
    _update_connector_and_test(
        new_name="axl-incognito",
    )


def test_connector_update_type():
    """Tests that a connector's type can be updated."""
    _update_connector_and_test(
        new_connector_type="dog'o'matic",
    )


def test_connector_update_resource_types():
    """Tests that a connector's resource types can be updated."""
    _update_connector_and_test(new_resource_types=["cat", "dog"])


def test_connector_update_resource_id():
    """Tests that a connector's resource ID can be updated or removed."""
    _update_connector_and_test(new_resource_id_or_not=("axl",))
    _update_connector_and_test(new_resource_id_or_not=(None,))


def test_connector_update_auth_method():
    """Tests that a connector's auth method can be updated."""
    _update_connector_and_test(
        new_auth_method="collar",
    )


def test_connector_update_config():
    """Tests that a connector's configuration and secrets can be updated."""

    new_config = {
        "language": "purr",
        "chase": "own-tail",
    }
    new_secrets = {
        "hiding-place": SecretStr("anotherplaceyouwillneverfindme"),
        "food": SecretStr("firebreathingdragon"),
    }

    _update_connector_and_test(
        new_config=new_config,
    )
    _update_connector_and_test(
        new_secrets=new_secrets,
    )
    _update_connector_and_test(
        new_config=new_config,
        new_secrets=new_secrets,
    )
    _update_connector_and_test(
        new_config={},
    )
    _update_connector_and_test(
        new_secrets={},
    )


def test_connector_update_expiration():
    """Tests that a connector's expiration period can be updated or removed."""
    _update_connector_and_test(new_expiration_seconds_or_not=(90,))
    _update_connector_and_test(new_expiration_seconds_or_not=(None,))


def test_connector_update_expires_at():
    """Tests that a connector's expiration date can be updated."""
    _update_connector_and_test(new_expires_at=datetime.now())


def test_connector_update_labels():
    """Tests that a connector's labels can be updated."""
    labels = {
        "whereabouts": "everywhere",
        "form": "fluid",
    }
    _update_connector_and_test(new_labels=labels)
    _update_connector_and_test(new_labels={})


def test_connector_name_update_fails_if_exists():
    """Tests that a connector's name cannot be updated to an existing name."""

    client = Client()
    store = client.zen_store

    with ServiceConnectorContext(
        connector_type="cat'o'matic",
        auth_method="paw-print",
        resource_types=["cat"],
    ) as connector_one:
        with ServiceConnectorContext(
            connector_type="cat'o'matic",
            auth_method="paw-print",
            resource_types=["cat"],
        ) as connector_two:
            with pytest.raises(EntityExistsError):
                store.update_service_connector(
                    connector_one.id,
                    update=ServiceConnectorUpdateModel(
                        name=connector_two.name
                    ),
                )


def test_connector_sharing():
    """Tests that a connector can be shared."""

    client = Client()
    store = client.zen_store

    if client.zen_store.type == StoreType.SQL:
        pytest.skip("SQL Zen Stores do not support user switching.")

    config = {
        "language": "meow",
        "foods": "tuna",
    }
    secrets = {
        "hiding-place": SecretStr("thatsformetoknowandyouneverfindout"),
        "dreams": SecretStr("notyourbusiness"),
    }

    with ServiceConnectorContext(
        connector_type="cat'o'matic",
        auth_method="paw-print",
        resource_types=["cat"],
        configuration=config,
        secrets=secrets,
        is_shared=False,
    ) as connector:
        assert connector.secret_id is not None
        secret = store.get_secret(connector.secret_id)
        assert secret.scope == SecretScope.USER

        with UserContext(login=True):
            #  Client() needs to be instantiated here with the new
            #  logged-in user
            other_client = Client()
            other_store = other_client.zen_store

            with pytest.raises(KeyError):
                other_store.get_service_connector(connector.id)

            connectors = other_store.list_service_connectors(
                ServiceConnectorFilterModel()
            ).items

            assert connector.id not in [c.id for c in connectors]

        updated_connector = store.update_service_connector(
            connector.id,
            update=ServiceConnectorUpdateModel(is_shared=True),
        )

        assert updated_connector.secret_id is not None
        assert updated_connector.secret_id == connector.secret_id
        secret = store.get_secret(updated_connector.secret_id)
        assert secret.scope == SecretScope.WORKSPACE

        with UserContext(login=True):
            #  Client() needs to be instantiated here with the new
            #  logged-in user
            other_client = Client()
            other_store = other_client.zen_store

            other_store.get_service_connector(connector.id)

            connectors = other_store.list_service_connectors(
                ServiceConnectorFilterModel()
            ).items

            assert connector.id in [c.id for c in connectors]


def test_connector_sharing_fails_if_name_shared():
    """Tests that a connector cannot be shared if the name is already shared."""

    client = Client()

    if client.zen_store.type == StoreType.SQL:
        pytest.skip("SQL Zen Stores do not support user switching.")

    with ServiceConnectorContext(
        connector_type="cat'o'matic",
        auth_method="paw-print",
        resource_types=["cat"],
        is_shared=True,
    ) as connector:
        with UserContext(login=True):
            #  Client() needs to be instantiated here with the new
            #  logged-in user
            other_client = Client()
            other_store = other_client.zen_store

            other_store.get_service_connector(connector.id)

            connectors = other_store.list_service_connectors(
                ServiceConnectorFilterModel()
            ).items

            assert connector.id in [c.id for c in connectors]

            with ServiceConnectorContext(
                name=connector.name,
                connector_type="cat'o'matic",
                auth_method="paw-print",
                resource_types=["cat"],
                is_shared=False,
            ) as other_connector:
                with pytest.raises(EntityExistsError):
                    other_store.update_service_connector(
                        other_connector.id,
                        update=ServiceConnectorUpdateModel(is_shared=True),
                    )


# .-------------------------.
# | Service Connector Types |
# '-------------------------'


def test_connector_type_register():
    """Tests that a connector type can be registered locally."""

    client = Client()
    store = client.zen_store

    connector_type = sample_name("cat'o'matic")
    resource_type_one = sample_name("scratch")
    resource_type_two = sample_name("purr")

    with pytest.raises(KeyError):
        store.get_service_connector_type(connector_type)
    assert (
        store.list_service_connector_types(connector_type=connector_type) == []
    )
    assert (
        store.list_service_connector_types(resource_type=resource_type_one)
        == []
    )
    assert (
        store.list_service_connector_types(resource_type=resource_type_two)
        == []
    )

    with ServiceConnectorTypeContext(
        connector_type=connector_type,
        resource_type_one=resource_type_one,
        resource_type_two=resource_type_two,
    ) as connector_type_spec:
        assert (
            store.get_service_connector_type(connector_type)
            == connector_type_spec
        )
        assert store.list_service_connector_types(
            resource_type=resource_type_one
        ) == [connector_type_spec]
        assert store.list_service_connector_types(
            resource_type=resource_type_two
        ) == [connector_type_spec]


def test_connector_validation():
    """Tests that a connector type is used to validate a connector."""

    client = Client()
    store = client.zen_store

    if store.type != StoreType.SQL:
        pytest.skip("Only applicable to SQL store")

    connector_type = sample_name("cat'o'matic")
    resource_type_one = sample_name("scratch")
    resource_type_two = sample_name("purr")

    with ServiceConnectorTypeContext(
        connector_type=connector_type,
        resource_type_one=resource_type_one,
        resource_type_two=resource_type_two,
    ):
        # All attributes
        config = {
            "color": "pink",
            "name": "aria",
        }
        secrets = {
            "hiding_spot": SecretStr("thatsformetoknowandyouneverfindout"),
            "secret_word": SecretStr("meowmeowmeow"),
        }
        with ServiceConnectorContext(
            connector_type=connector_type,
            auth_method="voice-print",
            resource_types=[resource_type_one, resource_type_two],
            configuration=config,
            secrets=secrets,
        ) as connector:
            assert connector.configuration == config
            assert connector.secrets == {}
            assert connector.secret_id is not None
            secret = store.get_secret(connector.secret_id)
            assert secret.values == secrets

        # Only required attributes
        config = {
            "name": "aria",
        }
        secrets = {
            "secret_word": SecretStr("meowmeowmeow"),
        }
        with ServiceConnectorContext(
            connector_type=connector_type,
            auth_method="voice-print",
            resource_types=[resource_type_one, resource_type_two],
            configuration=config,
            secrets=secrets,
        ) as connector:
            assert connector.configuration == config
            assert connector.secrets == {}
            assert connector.secret_id is not None
            secret = store.get_secret(connector.secret_id)
            assert secret.values == secrets

        # Missing required configuration attribute
        config = {}
        secrets = {
            "secret_word": SecretStr("meowmeowmeow"),
        }
        with pytest.raises(ValueError):
            with ServiceConnectorContext(
                connector_type=connector_type,
                auth_method="voice-print",
                resource_types=[resource_type_one, resource_type_two],
                configuration=config,
                secrets=secrets,
            ):
                pass

        # Missing required secret attribute
        config = {
            "name": "aria",
        }
        secrets = {}
        with pytest.raises(ValueError):
            with ServiceConnectorContext(
                connector_type=connector_type,
                auth_method="voice-print",
                resource_types=[resource_type_one, resource_type_two],
                configuration=config,
                secrets=secrets,
            ):
                pass

        # All attributes mashed together
        config = {
            "color": "pink",
            "name": "aria",
        }
        secrets = {
            "hiding_spot": SecretStr("thatsformetoknowandyouneverfindout"),
            "secret_word": SecretStr("meowmeowmeow"),
        }
        full_config = config.copy()
        full_config.update(
            {k: v.get_secret_value() for k, v in secrets.items()}
        )
        with ServiceConnectorContext(
            connector_type=connector_type,
            auth_method="voice-print",
            resource_types=[resource_type_one, resource_type_two],
            configuration=full_config,
        ) as connector:
            assert connector.configuration == config
            assert connector.secrets == {}
            assert connector.secret_id is not None
            secret = store.get_secret(connector.secret_id)
            assert secret.values == secrets

        # Different auth method
        with pytest.raises(ValueError):
            with ServiceConnectorContext(
                connector_type=connector_type,
                auth_method="claw-marks",
                resource_types=[resource_type_one, resource_type_two],
                configuration=config,
                secrets=secrets,
            ):
                pass

        # Wrong auth method
        with pytest.raises(ValueError):
            with ServiceConnectorContext(
                connector_type=connector_type,
                auth_method="paw-print",
                resource_types=[resource_type_one, resource_type_two],
                configuration=config,
                secrets=secrets,
            ):
                pass

        # Single type
        with ServiceConnectorContext(
            connector_type=connector_type,
            auth_method="voice-print",
            resource_types=[resource_type_one],
            configuration=config,
            secrets=secrets,
        ):
            pass

        # Wrong resource type
        with pytest.raises(ValueError):
            with ServiceConnectorContext(
                connector_type=connector_type,
                auth_method="voice-print",
                resource_types=["purr"],
                configuration=config,
                secrets=secrets,
            ):
                pass

        # Single instance
        with ServiceConnectorContext(
            connector_type=connector_type,
            auth_method="voice-print",
            resource_types=[resource_type_one],
            resource_id="aria",
            configuration=config,
            secrets=secrets,
        ):
            pass


#################
# Models
#################


class TestModel:
    @pytest.mark.skip("TODO: Fix to come from Andrei")
    def test_latest_version_properly_fetched(self):
        """Test that latest version can be properly fetched."""
        with ModelVersionContext() as model:
            zs = Client().zen_store
            models = zs.list_models(ModelFilterModel())
            assert models[0].latest_version is None
            for name in ["great one", "yet another one"]:
                mv = zs.create_model_version(
                    ModelVersionRequestModel(
                        user=model.user.id,
                        workspace=model.workspace.id,
                        model=model.id,
                        name=name,
                    )
                )
                models = zs.list_models(ModelFilterModel())
                assert models[0].latest_version == mv.name
                time.sleep(1)  # thanks to MySQL again!


class TestModelVersion:
    def test_create_pass(self):
        """Test that vanilla creation pass."""
        with ModelVersionContext() as model:
            zs = Client().zen_store
            zs.create_model_version(
                ModelVersionRequestModel(
                    user=model.user.id,
                    workspace=model.workspace.id,
                    model=model.id,
                    name="great one",
                )
            )

    def test_create_duplicated(self):
        """Test that duplicated creation fails."""
        with ModelVersionContext() as model:
            zs = Client().zen_store
            zs.create_model_version(
                ModelVersionRequestModel(
                    user=model.user.id,
                    workspace=model.workspace.id,
                    model=model.id,
                    name="great one",
                )
            )
            with pytest.raises(EntityExistsError):
                zs.create_model_version(
                    ModelVersionRequestModel(
                        user=model.user.id,
                        workspace=model.workspace.id,
                        model=model.id,
                        name="great one",
                    )
                )

    def test_create_no_model(self):
        """Test that model relation in DB works."""
        with ModelVersionContext() as model:
            zs = Client().zen_store
            with pytest.raises(KeyError):
                zs.create_model_version(
                    ModelVersionRequestModel(
                        user=model.user.id,
                        workspace=model.workspace.id,
                        model=uuid4(),
                        name="great one",
                    )
                )

    def test_get_not_found(self):
        """Test that get fails if not found."""
        with ModelVersionContext() as model:
            zs = Client().zen_store
            with pytest.raises(KeyError):
                zs.get_model_version(
                    model_name_or_id=model.id,
                    model_version_name_or_number_or_id="1.0.0",
                )

    def test_get_found(self):
        """Test that get works, if model version exists."""
        with ModelVersionContext() as model:
            zs = Client().zen_store
            mv1 = zs.create_model_version(
                ModelVersionRequestModel(
                    user=model.user.id,
                    workspace=model.workspace.id,
                    model=model.id,
                    name="great one",
                )
            )
            mv2 = zs.get_model_version(
                model_name_or_id=model.id,
                model_version_name_or_number_or_id="great one",
            )
            assert mv1.id == mv2.id

    def test_list_empty(self):
        """Test list without any versions."""
        with ModelVersionContext() as model:
            zs = Client().zen_store
            mvs = zs.list_model_versions(
                model_name_or_id=model.id,
                model_version_filter_model=ModelVersionFilterModel(),
            )
            assert len(mvs) == 0

    def test_list_not_empty(self):
        """Test list with some versions."""
        with ModelVersionContext() as model:
            zs = Client().zen_store
            mv1 = zs.create_model_version(
                ModelVersionRequestModel(
                    user=model.user.id,
                    workspace=model.workspace.id,
                    model=model.id,
                    name="great one",
                )
            )
            mv2 = zs.create_model_version(
                ModelVersionRequestModel(
                    user=model.user.id,
                    workspace=model.workspace.id,
                    model=model.id,
                    name="and yet another one",
                )
            )
            mvs = zs.list_model_versions(
                model_name_or_id=model.id,
                model_version_filter_model=ModelVersionFilterModel(),
            )
            assert len(mvs) == 2
            assert mv1 in mvs
            assert mv2 in mvs

    def test_delete_not_found(self):
        """Test that delete fails if not found."""
        with ModelVersionContext() as model:
            zs = Client().zen_store
            with pytest.raises(KeyError):
                zs.delete_model_version(
                    model_name_or_id=model.id,
                    model_version_name_or_id="1.0.0",
                )

    def test_delete_found(self):
        """Test that delete works, if model version exists."""
        with ModelVersionContext() as model:
            zs = Client().zen_store
            zs.create_model_version(
                ModelVersionRequestModel(
                    user=model.user.id,
                    workspace=model.workspace.id,
                    model=model.id,
                    name="great one",
                )
            )
            zs.delete_model_version(
                model_name_or_id=model.id,
                model_version_name_or_id="great one",
            )
            with pytest.raises(KeyError):
                zs.get_model_version(
                    model_name_or_id=model.id,
                    model_version_name_or_number_or_id="great one",
                )

    def test_update_not_found(self):
        """Test that update fails if not found."""
        with ModelVersionContext() as model:
            zs = Client().zen_store
            with pytest.raises(KeyError):
                zs.update_model_version(
                    model_version_id=uuid4(),
                    model_version_update_model=ModelVersionUpdateModel(
                        model=model.id,
                        stage="staging",
                        force=False,
                    ),
                )

    def test_update_not_forced(self):
        """Test that update fails if not forced on existing stage version."""
        with ModelVersionContext() as model:
            zs = Client().zen_store
            mv1 = zs.create_model_version(
                ModelVersionRequestModel(
                    user=model.user.id,
                    workspace=model.workspace.id,
                    model=model.id,
                    name="great one",
                )
            )
            mv2 = zs.create_model_version(
                ModelVersionRequestModel(
                    user=model.user.id,
                    workspace=model.workspace.id,
                    model=model.id,
                    name="yet another one",
                )
            )
            zs.update_model_version(
                model_version_id=mv1.id,
                model_version_update_model=ModelVersionUpdateModel(
                    model=model.id,
                    stage="staging",
                    force=False,
                ),
            )
            mv2 = zs.get_model_version(
                model_name_or_id=model.id,
                model_version_name_or_number_or_id="staging",
            )
            assert mv1.id == mv2.id
            mv3 = zs.get_model_version(
                model_name_or_id=model.id,
                model_version_name_or_number_or_id=ModelStages.STAGING,
            )
            assert mv1.id == mv3.id

    def test_in_stage_not_found(self):
        """Test that get in stage fails if not found."""
        with ModelVersionContext() as model:
            zs = Client().zen_store
            zs.create_model_version(
                ModelVersionRequestModel(
                    user=model.user.id,
                    workspace=model.workspace.id,
                    model=model.id,
                    name="great one",
                )
            )

            with pytest.raises(KeyError):
                zs.get_model_version(
                    model_name_or_id=model.id,
                    model_version_name_or_number_or_id=ModelStages.STAGING,
                )

    def test_latest_not_found(self):
        """Test that get latest fails if not found."""
        with ModelVersionContext() as model:
            zs = Client().zen_store
            with pytest.raises(KeyError):
                zs.get_model_version(
                    model_name_or_id=model.id,
                )

    def test_latest_found(self):
        """Test that get latest works, if model version exists."""
        with ModelVersionContext() as model:
            zs = Client().zen_store
            zs.create_model_version(
                ModelVersionRequestModel(
                    user=model.user.id,
                    workspace=model.workspace.id,
                    model=model.id,
                    name="great one",
                )
            )
            time.sleep(1)  # thanks to MySQL way of storing datetimes
            latest = zs.create_model_version(
                ModelVersionRequestModel(
                    user=model.user.id,
                    workspace=model.workspace.id,
                    model=model.id,
                    name="yet another one",
                )
            )
            found_latest = zs.get_model_version(
                model_name_or_id=model.id,
            )
            assert latest.id == found_latest.id

    def test_update_forced(self):
        """Test that update works, if model version in stage exists and force=True."""
        with ModelVersionContext() as model:
            zs = Client().zen_store
            mv1 = zs.create_model_version(
                ModelVersionRequestModel(
                    user=model.user.id,
                    workspace=model.workspace.id,
                    model=model.id,
                    name="great one",
                )
            )
            mv2 = zs.create_model_version(
                ModelVersionRequestModel(
                    user=model.user.id,
                    workspace=model.workspace.id,
                    model=model.id,
                    name="yet another one",
                )
            )
            zs.update_model_version(
                model_version_id=mv1.id,
                model_version_update_model=ModelVersionUpdateModel(
                    model=model.id,
                    stage="staging",
                    force=False,
                ),
            )
            assert (
                zs.get_model_version(
                    model_name_or_id=model.id,
                    model_version_name_or_number_or_id=mv1.name,
                ).stage
                == "staging"
            )
            zs.update_model_version(
                model_version_id=mv2.id,
                model_version_update_model=ModelVersionUpdateModel(
                    model=model.id,
                    stage="staging",
                    force=True,
                    name="I changed that...",
                ),
            )

            assert (
                zs.get_model_version(
                    model_name_or_id=model.id,
                    model_version_name_or_number_or_id=mv1.name,
                ).stage
                == "archived"
            )
            assert (
                zs.get_model_version(
                    model_name_or_id=model.id,
                    model_version_name_or_number_or_id=mv2.id,
                ).stage
                == "staging"
            )
            assert (
                zs.get_model_version(
                    model_name_or_id=model.id,
                    model_version_name_or_number_or_id=mv2.id,
                ).name
                == "I changed that..."
            )

    def test_update_public_interface(self):
        """Test that update works via public interface."""
        with ModelVersionContext() as model:
            zs = Client().zen_store
            mv1 = zs.create_model_version(
                ModelVersionRequestModel(
                    user=model.user.id,
                    workspace=model.workspace.id,
                    model=model.id,
                    name=RUNNING_MODEL_VERSION,
                )
            )
            assert (
                zs.get_model_version(
                    model_name_or_id=model.id,
                    model_version_name_or_number_or_id=mv1.name,
                ).stage
                is None
            )
            mv1.set_stage("staging")
            assert (
                zs.get_model_version(
                    model_name_or_id=model.id,
                    model_version_name_or_number_or_id=mv1.name,
                ).stage
                == "staging"
            )

            mv1._update_default_running_version_name()
            assert (
                zs.get_model_version(
                    model_name_or_id=model.id,
                    model_version_name_or_number_or_id=mv1.id,
                ).name
                == "1"
            )

    def test_update_public_interface_bad_stage(self):
        """Test that update fails via public interface on bad stage value."""
        with ModelVersionContext() as model:
            zs = Client().zen_store
            mv1 = zs.create_model_version(
                ModelVersionRequestModel(
                    user=model.user.id,
                    workspace=model.workspace.id,
                    model=model.id,
                    name="great one",
                )
            )

            with pytest.raises(ValueError):
                mv1.set_stage("my_super_stage")

    def test_model_bad_stage(self):
        """Test that update fails on bad stage value."""
        with pytest.raises(ValueError):
            ModelVersionUpdateModel(model=uuid4(), stage="my_super_stage")

    def test_model_ok_stage(self):
        """Test that update works on valid stage value."""
        mvum = ModelVersionUpdateModel(model=uuid4(), stage="staging")
        assert mvum.stage == "staging"

    def test_increments_version_number(self):
        """Test that increment version number works on sequential insertions."""
        with ModelVersionContext() as model:
            zs = Client().zen_store
            zs.create_model_version(
                ModelVersionRequestModel(
                    user=model.user.id,
                    workspace=model.workspace.id,
                    model=model.id,
                    name="great one",
                )
            )
            time.sleep(1)  # thanks MySQL again!
            zs.create_model_version(
                ModelVersionRequestModel(
                    user=model.user.id,
                    workspace=model.workspace.id,
                    model=model.id,
                    name="great second",
                )
            )

            model_versions = zs.list_model_versions(
                model_name_or_id=model.id,
                model_version_filter_model=ModelVersionFilterModel(),
            )
            assert len(model_versions) == 2
            assert model_versions[0].name == "great one"
            assert model_versions[1].name == "great second"
            assert model_versions[0].number == 1
            assert model_versions[1].number == 2

    def test_get_found_by_number(self):
        """Test that get works by integer version number."""
        with ModelVersionContext(create_version=True) as model_version:
            zs = Client().zen_store
            found = zs.get_model_version(
                model_name_or_id=model_version.model.id,
                model_version_name_or_number_or_id=1,
            )
            assert found.id == model_version.id
            assert found.number == 1
            assert found.name == model_version.name

    def test_get_not_found_by_number(self):
        """Test that get fails by integer version number, if not found and by string version number, cause treated as name."""
        with ModelVersionContext(create_version=True) as model_version:
            zs = Client().zen_store
            # no version numbered as 2
            with pytest.raises(KeyError):
                zs.get_model_version(
                    model_name_or_id=model_version.model.id,
                    model_version_name_or_number_or_id=2,
                )
            # cannot fetch by string number - treated as name
            with pytest.raises(KeyError):
                zs.get_model_version(
                    model_name_or_id=model_version.model.id,
                    model_version_name_or_number_or_id="1",
                )


class TestModelVersionArtifactLinks:
    def test_link_create_pass(self):
        with ModelVersionContext(True, create_artifacts=1) as (
            model_version,
            artifacts,
        ):
            zs = Client().zen_store
            zs.create_model_version_artifact_link(
                ModelVersionArtifactRequestModel(
                    user=model_version.user.id,
                    workspace=model_version.workspace.id,
                    model=model_version.model.id,
                    model_version=model_version.id,
                    artifact=artifacts[0].id,
                )
            )

    def test_link_create_versioned(self):
        with ModelVersionContext(True, create_artifacts=2) as (
            model_version,
            artifacts,
        ):
            zs = Client().zen_store
            al1 = zs.create_model_version_artifact_link(
                ModelVersionArtifactRequestModel(
                    user=model_version.user.id,
                    workspace=model_version.workspace.id,
                    model=model_version.model.id,
                    model_version=model_version.id,
                    artifact=artifacts[0].id,
                )
            )
            assert al1.artifact == artifacts[0].id
            al2 = zs.create_model_version_artifact_link(
                ModelVersionArtifactRequestModel(
                    user=model_version.user.id,
                    workspace=model_version.workspace.id,
                    model=model_version.model.id,
                    model_version=model_version.id,
                    artifact=artifacts[1].id,
                )
            )
            assert al2.artifact == artifacts[1].id

    def test_link_create_overwrite_not_deleted(self):
        with ModelVersionContext(True, create_artifacts=2) as (
            model_version,
            artifacts,
        ):
            zs = Client().zen_store
            al1 = zs.create_model_version_artifact_link(
                ModelVersionArtifactRequestModel(
                    user=model_version.user.id,
                    workspace=model_version.workspace.id,
                    model=model_version.model.id,
                    model_version=model_version.id,
                    artifact=artifacts[0].id,
                    overwrite=True,
                )
            )
            assert al1.artifact == artifacts[0].id
            with pytest.raises(EntityExistsError):
                zs.create_model_version_artifact_link(
                    ModelVersionArtifactRequestModel(
                        user=model_version.user.id,
                        workspace=model_version.workspace.id,
                        model=model_version.model.id,
                        model_version=model_version.id,
                        artifact=artifacts[1].id,
                        overwrite=True,
                    )
                )

    def test_link_create_overwrite_deleted(self):
        with ModelVersionContext(True, create_artifacts=2) as (
            model_version,
            artifacts,
        ):
            zs = Client().zen_store
            al1 = zs.create_model_version_artifact_link(
                ModelVersionArtifactRequestModel(
                    user=model_version.user.id,
                    workspace=model_version.workspace.id,
                    model=model_version.model.id,
                    model_version=model_version.id,
                    artifact=artifacts[0].id,
                    overwrite=True,
                )
            )
            assert al1.artifact == artifacts[0].id
            zs.delete_model_version_artifact_link(
                model_name_or_id=model_version.model.id,
                model_version_name_or_id=model_version.id,
                model_version_artifact_link_name_or_id=al1.id,
            )
            al2 = zs.create_model_version_artifact_link(
                ModelVersionArtifactRequestModel(
                    user=model_version.user.id,
                    workspace=model_version.workspace.id,
                    model=model_version.model.id,
                    model_version=model_version.id,
                    artifact=artifacts[1].id,
                    overwrite=True,
                )
            )
            assert al2.artifact == artifacts[1].id
            assert al1.id != al2.id

    def test_link_create_duplicated_by_id(self):
        with ModelVersionContext(True, create_artifacts=1) as (
            model_version,
            artifacts,
        ):
            zs = Client().zen_store
            zs.create_model_version_artifact_link(
                ModelVersionArtifactRequestModel(
                    user=model_version.user.id,
                    workspace=model_version.workspace.id,
                    model=model_version.model.id,
                    model_version=model_version.id,
                    artifact=artifacts[0].id,
                )
            )
            # id collision
            with pytest.raises(EntityExistsError):
                zs.create_model_version_artifact_link(
                    ModelVersionArtifactRequestModel(
                        user=model_version.user.id,
                        workspace=model_version.workspace.id,
                        model=model_version.model.id,
                        model_version=model_version.id,
                        artifact=artifacts[0].id,
                    )
                )

    def test_link_create_single_version_of_same_output_name_from_different_steps(
        self,
    ):
        with ModelVersionContext(True, create_artifacts=2) as (
            model_version,
            artifacts,
        ):
            zs = Client().zen_store
            zs.create_model_version_artifact_link(
                ModelVersionArtifactRequestModel(
                    user=model_version.user.id,
                    workspace=model_version.workspace.id,
                    model=model_version.model.id,
                    model_version=model_version.id,
                    artifact=artifacts[0].id,
                    overwrite=False,
                )
            )
            zs.create_model_version_artifact_link(
                ModelVersionArtifactRequestModel(
                    user=model_version.user.id,
                    workspace=model_version.workspace.id,
                    model=model_version.model.id,
                    model_version=model_version.id,
                    artifact=artifacts[1].id,
                    overwrite=False,
                )
            )

            links = zs.list_model_version_artifact_links(
<<<<<<< HEAD
                ModelVersionArtifactFilterModel(
                    model_id=model_version.model.id,
                    model_version_id=model_version.id,
                )
=======
                model_name_or_id=model_version.model.id,
                model_version_name_or_id=model_version.id,
                model_version_artifact_link_filter_model=ModelVersionArtifactFilterModel(
                    pipeline_name="pipeline",
                    name="output",
                ),
>>>>>>> 4d61b0ab
            )
            assert len(links) == 2

    def test_link_delete_found(self):
        with ModelVersionContext(True, create_artifacts=1) as (
            model_version,
            artifacts,
        ):
            zs = Client().zen_store
            link = zs.create_model_version_artifact_link(
                ModelVersionArtifactRequestModel(
                    user=model_version.user.id,
                    workspace=model_version.workspace.id,
                    model=model_version.model.id,
                    model_version=model_version.id,
                    artifact=artifacts[0].id,
                )
            )
            zs.delete_model_version_artifact_link(
                model_name_or_id=model_version.model.id,
                model_version_name_or_id=model_version.id,
                model_version_artifact_link_name_or_id=link.id,
            )
            mvls = zs.list_model_version_artifact_links(
                model_name_or_id=model_version.model.id,
                model_version_name_or_id=model_version.id,
                model_version_artifact_link_filter_model=ModelVersionArtifactFilterModel(),
            )
            assert len(mvls) == 0

    def test_link_delete_not_found(self):
        with ModelVersionContext(True) as model_version:
            zs = Client().zen_store
            with pytest.raises(KeyError):
                zs.delete_model_version_artifact_link(
                    model_name_or_id=model_version.model.id,
                    model_version_name_or_id=model_version.id,
                    model_version_artifact_link_name_or_id="link",
                )

    def test_link_list_empty(self):
        with ModelVersionContext(True) as model_version:
            zs = Client().zen_store
            mvls = zs.list_model_version_artifact_links(
                model_name_or_id=model_version.model.id,
                model_version_name_or_id=model_version.id,
                model_version_artifact_link_filter_model=ModelVersionArtifactFilterModel(),
            )
            assert len(mvls) == 0

    def test_link_list_populated(self):
        with ModelVersionContext(True, create_artifacts=4) as (
            model_version,
            artifacts,
        ):
            zs = Client().zen_store
            mvls = zs.list_model_version_artifact_links(
                model_name_or_id=model_version.model.id,
                model_version_name_or_id=model_version.id,
                model_version_artifact_link_filter_model=ModelVersionArtifactFilterModel(),
            )
            assert len(mvls) == 0
            for mo, dep, artifact in [
                (False, False, artifacts[0]),
                (True, False, artifacts[1]),
                (False, True, artifacts[2]),
                (False, False, artifacts[3]),
            ]:
                zs.create_model_version_artifact_link(
                    ModelVersionArtifactRequestModel(
                        user=model_version.user.id,
                        workspace=model_version.workspace.id,
                        model=model_version.model.id,
                        model_version=model_version.id,
                        artifact=artifact.id,
                        is_model_object=mo,
                        is_deployment=dep,
                    )
                )
            mvls = zs.list_model_version_artifact_links(
                model_name_or_id=model_version.model.id,
                model_version_name_or_id=model_version.id,
                model_version_artifact_link_filter_model=ModelVersionArtifactFilterModel(),
            )
            assert len(mvls) == len(artifacts)

            mvls = zs.list_model_version_artifact_links(
                model_name_or_id=model_version.model.id,
                model_version_name_or_id=model_version.id,
                model_version_artifact_link_filter_model=ModelVersionArtifactFilterModel(
                    only_artifacts=True
                ),
            )
            assert len(mvls) == 2

            mvls = zs.list_model_version_artifact_links(
                model_name_or_id=model_version.model.id,
                model_version_name_or_id=model_version.id,
                model_version_artifact_link_filter_model=ModelVersionArtifactFilterModel(
                    only_model_objects=True
                ),
            )
            assert len(mvls) == 1 and mvls[0].name == "link2"

            mvls = zs.list_model_version_artifact_links(
                model_name_or_id=model_version.model.id,
                model_version_name_or_id=model_version.id,
                model_version_artifact_link_filter_model=ModelVersionArtifactFilterModel(
                    only_deployments=True
                ),
            )
            assert len(mvls) == 1 and mvls[0].name == "link3"

            mv = zs.get_model_version(
                model_name_or_id=model_version.model.id,
                model_version_name_or_number_or_id=model_version.id,
            )

            assert len(mv.model_object_ids) == 1
            assert len(mv.artifact_object_ids) == 1
            assert len(mv.deployment_ids) == 1

            assert isinstance(
                mv.get_model_object("link2", "1"),
                ArtifactResponseModel,
            )
            assert isinstance(
                mv.get_artifact_object("link1", "1"),
                ArtifactResponseModel,
            )
            assert isinstance(
                mv.get_deployment("link3", "1"),
                ArtifactResponseModel,
            )

            assert (
                mv.model_objects["pipeline::step::link2"]["1"].id
                == artifacts[1].id
            )

            assert (
                mv.get_model_object("link2", "1")
                == mv.model_objects["pipeline::step::link2"]["1"]
            )
            assert (
                mv.get_deployment("link3", "1")
                == mv.deployments["pipeline::step::link3"]["1"]
            )

            # check how versioned artifacts retrieved
            assert (
                mv.get_artifact_object("link1", "1")
                == mv.artifacts["pipeline::step::link1"]["1"]
            )
            assert (
                mv.get_artifact_object("link1", "2")
                == mv.artifacts["pipeline::step::link1"]["2"]
            )
            assert (
                mv.get_artifact_object("link1")
                == mv.artifacts["pipeline::step::link1"]["2"]
            )


class TestModelVersionPipelineRunLinks:
    def test_link_create_pass(self):
        with ModelVersionContext(True, create_prs=1) as (
            model_version,
            prs,
        ):
            zs = Client().zen_store
            zs.create_model_version_pipeline_run_link(
                ModelVersionPipelineRunRequestModel(
                    user=model_version.user.id,
                    workspace=model_version.workspace.id,
                    model=model_version.model.id,
                    model_version=model_version.id,
                    pipeline_run=prs[0].id,
                )
            )

    def test_link_create_duplicated(self):
        """Test that model version pipeline run links are not duplicated with collisions."""
        with ModelVersionContext(True, create_prs=1) as (
            model_version,
            prs,
        ):
            zs = Client().zen_store
            link_1 = zs.create_model_version_pipeline_run_link(
                ModelVersionPipelineRunRequestModel(
                    user=model_version.user.id,
                    workspace=model_version.workspace.id,
                    model=model_version.model.id,
                    model_version=model_version.id,
                    pipeline_run=prs[0].id,
                )
            )
            # name collision
            link_2 = zs.create_model_version_pipeline_run_link(
                ModelVersionPipelineRunRequestModel(
                    user=model_version.user.id,
                    workspace=model_version.workspace.id,
                    model=model_version.model.id,
                    model_version=model_version.id,
                    pipeline_run=uuid4(),
                )
            )
            assert link_1.id == link_2.id
            # id collision
            link_3 = zs.create_model_version_pipeline_run_link(
                ModelVersionPipelineRunRequestModel(
                    user=model_version.user.id,
                    workspace=model_version.workspace.id,
                    model=model_version.model.id,
                    model_version=model_version.id,
                    pipeline_run=prs[0].id,
                )
            )
            assert link_1.id == link_3.id

    def test_link_delete_found(self):
        with ModelVersionContext(True, create_prs=1) as (
            model_version,
            prs,
        ):
            zs = Client().zen_store
            link = zs.create_model_version_pipeline_run_link(
                ModelVersionPipelineRunRequestModel(
                    user=model_version.user.id,
                    workspace=model_version.workspace.id,
                    model=model_version.model.id,
                    model_version=model_version.id,
                    name="link",
                    pipeline_run=prs[0].id,
                )
            )
            zs.delete_model_version_pipeline_run_link(
                model_version.model.id,
                model_version.id,
                link.id,
            )
            mvls = zs.list_model_version_pipeline_run_links(
                model_name_or_id=model_version.model.id,
                model_version_name_or_id=model_version.id,
                model_version_pipeline_run_link_filter_model=ModelVersionPipelineRunFilterModel(),
            )
            assert len(mvls) == 0

    def test_link_delete_not_found(self):
        with ModelVersionContext(True) as model_version:
            zs = Client().zen_store
            with pytest.raises(KeyError):
                zs.delete_model_version_pipeline_run_link(
                    model_version.model.id, model_version.id, "link"
                )

    def test_link_list_empty(self):
        with ModelVersionContext(True) as model_version:
            zs = Client().zen_store
            mvls = zs.list_model_version_pipeline_run_links(
                model_name_or_id=model_version.model.id,
                model_version_name_or_id=model_version.id,
                model_version_pipeline_run_link_filter_model=ModelVersionPipelineRunFilterModel(),
            )
            assert len(mvls) == 0

    def test_link_list_populated(self):
        with ModelVersionContext(True, create_prs=2) as (
            model_version,
            prs,
        ):
            zs = Client().zen_store
            mvls = zs.list_model_version_pipeline_run_links(
                model_name_or_id=model_version.model.id,
                model_version_name_or_id=model_version.id,
                model_version_pipeline_run_link_filter_model=ModelVersionPipelineRunFilterModel(),
            )
            assert len(mvls) == 0
            for n, pr in zip(["link4", None], prs):
                zs.create_model_version_pipeline_run_link(
                    ModelVersionPipelineRunRequestModel(
                        user=model_version.user.id,
                        workspace=model_version.workspace.id,
                        model=model_version.model.id,
                        model_version=model_version.id,
                        pipeline_run=pr.id,
                    )
                )
            mvls = zs.list_model_version_pipeline_run_links(
                model_name_or_id=model_version.model.id,
                model_version_name_or_id=model_version.id,
                model_version_pipeline_run_link_filter_model=ModelVersionPipelineRunFilterModel(),
            )
            assert len(mvls) == 2

            mv = zs.get_model_version(
                model_name_or_id=model_version.model.id,
                model_version_name_or_number_or_id=model_version.id,
            )

            assert len(mv.pipeline_run_ids) == 2

            assert isinstance(
                mv.pipeline_runs["link4"],
                PipelineRunResponseModel,
            )
            assert isinstance(
                mv.pipeline_runs[prs[1].name],
                PipelineRunResponseModel,
            )

            assert mv.pipeline_runs["link4"].id == prs[0].id
            assert mv.pipeline_runs[prs[1].name].id == prs[1].id

            assert mv.get_pipeline_run("link4") == mv.pipeline_runs["link4"]
            assert (
                mv.get_pipeline_run(prs[1].name)
                == mv.pipeline_runs[prs[1].name]
            )<|MERGE_RESOLUTION|>--- conflicted
+++ resolved
@@ -3038,52 +3038,6 @@
                     )
                 )
 
-    def test_link_create_single_version_of_same_output_name_from_different_steps(
-        self,
-    ):
-        with ModelVersionContext(True, create_artifacts=2) as (
-            model_version,
-            artifacts,
-        ):
-            zs = Client().zen_store
-            zs.create_model_version_artifact_link(
-                ModelVersionArtifactRequestModel(
-                    user=model_version.user.id,
-                    workspace=model_version.workspace.id,
-                    model=model_version.model.id,
-                    model_version=model_version.id,
-                    artifact=artifacts[0].id,
-                    overwrite=False,
-                )
-            )
-            zs.create_model_version_artifact_link(
-                ModelVersionArtifactRequestModel(
-                    user=model_version.user.id,
-                    workspace=model_version.workspace.id,
-                    model=model_version.model.id,
-                    model_version=model_version.id,
-                    artifact=artifacts[1].id,
-                    overwrite=False,
-                )
-            )
-
-            links = zs.list_model_version_artifact_links(
-<<<<<<< HEAD
-                ModelVersionArtifactFilterModel(
-                    model_id=model_version.model.id,
-                    model_version_id=model_version.id,
-                )
-=======
-                model_name_or_id=model_version.model.id,
-                model_version_name_or_id=model_version.id,
-                model_version_artifact_link_filter_model=ModelVersionArtifactFilterModel(
-                    pipeline_name="pipeline",
-                    name="output",
-                ),
->>>>>>> 4d61b0ab
-            )
-            assert len(links) == 2
-
     def test_link_delete_found(self):
         with ModelVersionContext(True, create_artifacts=1) as (
             model_version,
