#
#  Licensed under the Apache License, Version 2.0 (the "License");
#  you may not use this file except in compliance with the License.
#  You may obtain a copy of the License at:
#
#       https://www.apache.org/licenses/LICENSE-2.0
#
#  Unless required by applicable law or agreed to in writing, software
#  distributed under the License is distributed on an "AS IS" BASIS,
#  WITHOUT WARRANTIES OR CONDITIONS OF ANY KIND, either express
#  or implied. See the License for the specific language governing
#  permissions and limitations under the License.
import logging
import uuid
from datetime import datetime
from typing import Any, Callable, Dict, List, Optional, Type, TypeVar

from pydantic import BaseModel, Field, SecretStr

from tests.integration.functional.utils import sample_name
from zenml.client import Client
from zenml.config.global_config import GlobalConfiguration
from zenml.config.pipeline_configurations import PipelineConfiguration
from zenml.config.pipeline_spec import PipelineSpec
from zenml.config.store_config import StoreConfiguration
from zenml.enums import (
    ArtifactType,
    SecretScope,
    StackComponentType,
)
from zenml.exceptions import IllegalOperationError
from zenml.models import (
<<<<<<< HEAD
    ArtifactFilter,
    ArtifactRequest,
    BaseFilter,
    CodeRepositoryFilter,
    CodeRepositoryRequest,
    CodeRepositoryUpdate,
    ComponentFilter,
    ComponentRequest,
    ComponentUpdate,
    FlavorFilter,
    FlavorRequest,
=======
    APIKeyRequestModel,
    ArtifactFilterModel,
    ArtifactRequestModel,
    AuthenticationMethodModel,
    BaseFilterModel,
    CodeRepositoryFilterModel,
    CodeRepositoryRequestModel,
    CodeRepositoryUpdateModel,
    ComponentFilterModel,
    ComponentRequestModel,
    ComponentUpdateModel,
    FlavorFilterModel,
    FlavorRequestModel,
>>>>>>> 4076cee8
    ModelFilterModel,
    ModelRequestModel,
    ModelUpdateModel,
    ModelVersionRequestModel,
    Page,
    PipelineBuildFilter,
    PipelineBuildRequest,
    PipelineDeploymentFilter,
    PipelineDeploymentRequest,
    PipelineFilter,
    PipelineRequest,
    PipelineRunFilter,
    PipelineRunRequest,
    PipelineUpdate,
    RoleFilter,
    RoleRequest,
    RoleUpdate,
    SecretFilterModel,
    SecretRequestModel,
<<<<<<< HEAD
    ServiceConnectorFilter,
    ServiceConnectorRequest,
    ServiceConnectorUpdate,
    StackRequest,
    StepRunFilter,
    TeamFilter,
    TeamRequest,
    TeamUpdate,
    UserFilter,
    UserRequest,
    UserUpdate,
    WorkspaceFilter,
    WorkspaceRequest,
    WorkspaceUpdate,
=======
    ServiceAccountRequestModel,
    ServiceConnectorFilterModel,
    ServiceConnectorRequestModel,
    ServiceConnectorTypeModel,
    ServiceConnectorUpdateModel,
    StackRequestModel,
    StepRunFilterModel,
    TeamFilterModel,
    TeamRequestModel,
    TeamUpdateModel,
    UserFilterModel,
    UserRequestModel,
    UserUpdateModel,
    WorkspaceFilterModel,
    WorkspaceRequestModel,
    WorkspaceUpdateModel,
>>>>>>> 4076cee8
)
from zenml.models.base_models import BaseRequestModel, BaseResponseModel
from zenml.models.v2.service_connector_type import (
    AuthenticationMethodModel,
    ResourceTypeModel,
    ServiceConnectorTypeModel,
)
from zenml.pipelines import pipeline
from zenml.service_connectors.service_connector import AuthenticationConfig
from zenml.service_connectors.service_connector_registry import (
    service_connector_registry,
)
from zenml.steps import step
from zenml.utils.string_utils import random_str


@step
def constant_int_output_test_step() -> int:
    logging.info("log")
    return 7


@step
def int_plus_one_test_step(input: int) -> int:
    return input + 1


@pipeline(name="connected_two_step_pipeline")
def connected_two_step_pipeline(step_1, step_2):
    """Pytest fixture that returns a pipeline which takes two steps
    `step_1` and `step_2` that are connected."""
    step_2(step_1())


pipeline_instance = connected_two_step_pipeline(
    step_1=constant_int_output_test_step(),
    step_2=int_plus_one_test_step(),
)


class PipelineRunContext:
    """Context manager that creates pipeline runs and cleans them up afterwards."""

    def __init__(self, num_runs: int, enable_step_logs: bool = True):
        self.num_runs = num_runs
        self.client = Client()
        self.store = self.client.zen_store
        self.enable_step_logs = enable_step_logs

    def __enter__(self):
        self.pipeline_name = sample_name("sample_pipeline_run_")
        for i in range(self.num_runs):
            pipeline_instance.run(
                run_name=f"{self.pipeline_name}_{i}",
                unlisted=True,
                enable_step_logs=self.enable_step_logs,
            )

        # persist which runs, steps and artifacts were produced, in case
        #  the test ends up deleting some or all of these, this allows for a
        #  thorough cleanup nonetheless
        self.runs = self.store.list_runs(
            PipelineRunFilter(name=f"startswith:{self.pipeline_name}")
        ).items
        self.steps = []
        self.artifacts = []
        for run in self.runs:
            self.steps += self.store.list_run_steps(
                StepRunFilter(pipeline_run_id=run.id)
            ).items
            for s in self.steps:
                self.artifacts += [a for a in s.outputs.values()]
        return self.runs

    def __exit__(self, exc_type, exc_value, exc_traceback):
        for run in self.runs:
            try:
                self.client.delete_pipeline_run(run.id)
            except KeyError:
                pass
        for artifact in self.artifacts:
            try:
                self.client.delete_artifact(artifact.id)
            except KeyError:
                pass


class UserContext:
    def __init__(
        self,
        user_name: Optional[str] = None,
        password: Optional[str] = None,
        inactive: bool = False,
        login: bool = False,
        existing_user: bool = False,
        delete: bool = True,
    ):
        if existing_user:
            self.user_name = user_name
        elif user_name:
            self.user_name = user_name
        else:
            self.user_name = sample_name("aria")
        self.client = Client()
        self.store = self.client.zen_store
        self.login = login
        if inactive and password is None:
            self.password = None
        else:
            self.password = password or random_str(32)
        self.existing_user = existing_user
        self.delete = delete

    def __enter__(self):
        if not self.existing_user:
<<<<<<< HEAD
            new_user = UserRequest(name=self.user_name, password=self.password)
=======
            new_user = UserRequestModel(
                name=self.user_name, password=self.password, active=True
            )
>>>>>>> 4076cee8
            self.created_user = self.store.create_user(new_user)
            self.client.create_user_role_assignment(
                role_name_or_id="admin",
                user_name_or_id=self.created_user.id,
            )
        else:
            self.created_user = self.store.get_user(self.user_name)

        if self.login or self.existing_user:
            self.original_config = GlobalConfiguration.get_instance()
            self.original_client = Client.get_instance()

            GlobalConfiguration._reset_instance()
            Client._reset_instance()
            self.client = Client()
            store_config = StoreConfiguration(
                url=self.original_config.store.url,
                type=self.original_config.store.type,
                username=self.user_name,
                password=self.password,
                secrets_store=self.original_config.store.secrets_store,
            )
            GlobalConfiguration().set_store(config=store_config)
        return self.created_user

    def __exit__(self, exc_type, exc_value, exc_traceback):
        if self.login or self.existing_user:
            GlobalConfiguration._reset_instance(self.original_config)
            Client._reset_instance(self.original_client)
            _ = Client().zen_store
        if not self.existing_user and self.delete:
            try:
                self.store.delete_user(self.created_user.id)
            except (KeyError, IllegalOperationError):
                pass


class ServiceAccountContext:
    def __init__(
        self,
        name: str = "aria",
        description: str = "Aria's service account",
        login: bool = False,
        existing_account: bool = False,
        delete: bool = True,
    ):
        if existing_account:
            self.name = name
        else:
            self.name = sample_name(name)
        self.description = description
        self.client = Client()
        self.store = self.client.zen_store
        self.login = login
        self.existing_account = existing_account
        self.delete = delete

    def __enter__(self):
        if not self.existing_account:
            new_account = ServiceAccountRequestModel(
                name=self.name,
                description=self.description,
                active=True,
            )
            self.created_service_account = self.store.create_service_account(
                new_account
            )
            self.client.create_user_role_assignment(
                role_name_or_id="admin",
                user_name_or_id=self.created_service_account.id,
            )
        else:
            self.created_service_account = self.store.get_service_account(
                self.name
            )

        if self.login or self.existing_account:
            # Create a temporary API key for the service account
            api_key_name = sample_name("temp_api_key")
            self.api_key = self.store.create_api_key(
                self.created_service_account.id,
                APIKeyRequestModel(
                    name=api_key_name,
                ),
            )
            self.original_config = GlobalConfiguration.get_instance()
            self.original_client = Client.get_instance()

            GlobalConfiguration._reset_instance()
            Client._reset_instance()
            self.client = Client()
            store_config = StoreConfiguration(
                url=self.original_config.store.url,
                type=self.original_config.store.type,
                api_key=self.api_key.key,
                secrets_store=self.original_config.store.secrets_store,
            )
            GlobalConfiguration().set_store(config=store_config)
        return self.created_service_account

    def __exit__(self, exc_type, exc_value, exc_traceback):
        if self.login or self.existing_account:
            GlobalConfiguration._reset_instance(self.original_config)
            Client._reset_instance(self.original_client)
            _ = Client().zen_store
            self.store.delete_api_key(
                self.created_service_account.id,
                self.api_key.id,
            )
        if not self.existing_account and self.delete:
            try:
                self.store.delete_service_account(
                    self.created_service_account.id
                )
            except (KeyError, IllegalOperationError):
                pass


class LoginContext:
    def __init__(
        self,
        user_name: Optional[str] = None,
        password: Optional[str] = None,
        api_key: Optional[str] = None,
    ):
        self.user_name = user_name
        self.password = password
        self.api_key = api_key

    def __enter__(self):
        self.original_config = GlobalConfiguration.get_instance()
        self.original_client = Client.get_instance()

        GlobalConfiguration._reset_instance()
        Client._reset_instance()
        store_config = StoreConfiguration(
            url=self.original_config.store.url,
            type=self.original_config.store.type,
            api_key=self.api_key,
            username=self.user_name,
            password=self.password,
            secrets_store=self.original_config.store.secrets_store,
        )
        GlobalConfiguration().set_store(config=store_config)

    def __exit__(self, exc_type, exc_value, exc_traceback):
        GlobalConfiguration._reset_instance(self.original_config)
        Client._reset_instance(self.original_client)
        _ = Client().zen_store


class StackContext:
    def __init__(
        self,
        components: Dict[StackComponentType, List[uuid.UUID]],
        stack_name: str = "aria",
        user_id: Optional[uuid.UUID] = None,
    ):
        self.stack_name = sample_name(stack_name)
        self.user_id = user_id
        self.components = components
        self.client = Client()
        self.store = self.client.zen_store

    def __enter__(self):
        new_stack = StackRequest(
            user=self.user_id if self.user_id else self.client.active_user.id,
            workspace=self.client.active_workspace.id,
            name=self.stack_name,
            components=self.components,
        )
        self.created_stack = self.store.create_stack(new_stack)
        return self.created_stack

    def __exit__(self, exc_type, exc_value, exc_traceback):
        try:
            self.store.delete_stack(self.created_stack.id)
        except KeyError:
            pass


class ComponentContext:
    def __init__(
        self,
        c_type: StackComponentType,
        config: Dict[str, Any],
        flavor: str,
        component_name: str = "aria",
        user_id: Optional[uuid.UUID] = None,
    ):
        self.component_name = sample_name(component_name)
        self.flavor = flavor
        self.component_type = c_type
        self.config = config
        self.user_id = user_id
        self.client = Client()
        self.store = self.client.zen_store

    def __enter__(self):
        new_component = ComponentRequest(
            user=self.user_id if self.user_id else self.client.active_user.id,
            workspace=self.client.active_workspace.id,
            name=self.component_name,
            type=self.component_type,
            flavor=self.flavor,
            configuration=self.config,
        )
        self.created_component = self.store.create_stack_component(
            new_component
        )
        return self.created_component

    def __exit__(self, exc_type, exc_value, exc_traceback):
        try:
            self.store.delete_stack_component(self.created_component.id)
        except KeyError:
            pass


class TeamContext:
    def __init__(self, team_name: str = "arias_fanclub"):
        self.team_name = sample_name(team_name)
        self.client = Client()
        self.store = self.client.zen_store

    def __enter__(self):
        new_team = TeamRequest(name=self.team_name)
        self.created_team = self.store.create_team(new_team)
        return self.created_team

    def __exit__(self, exc_type, exc_value, exc_traceback):
        try:
            self.store.delete_team(self.created_team.id)
        except KeyError:
            pass


class RoleContext:
    def __init__(self, role_name: str = "aria_tamer"):
        self.role_name = sample_name(role_name)
        self.client = Client()
        self.store = self.client.zen_store

    def __enter__(self):
        new_role = RoleRequest(name=self.role_name, permissions=set())
        self.created_role = self.store.create_role(new_role)
        return self.created_role

    def __exit__(self, exc_type, exc_value, exc_traceback):
        try:
            self.store.delete_role(self.created_role.id)
        except KeyError:
            pass


class WorkspaceContext:
    def __init__(
        self,
        workspace_name: str = "super_axl",
        create: bool = True,
        activate: bool = False,
    ):
        self.workspace_name = (
            sample_name(workspace_name) if create else workspace_name
        )
        self.client = Client()
        self.store = self.client.zen_store
        self.create = create
        self.activate = activate

    def __enter__(self):
        if self.create:
            new_workspace = WorkspaceRequest(name=self.workspace_name)
            self.workspace = self.store.create_workspace(new_workspace)
        else:
            self.workspace = self.store.get_workspace(self.workspace_name)

        if self.activate:
            self.original_workspace = self.client.active_workspace
            self.client.set_active_workspace(self.workspace.id)
        return self.workspace

    def __exit__(self, exc_type, exc_value, exc_traceback):
        if self.activate:
            self.client.set_active_workspace(self.original_workspace.id)
        if self.create:
            try:
                self.store.delete_workspace(self.workspace.id)
            except KeyError:
                pass


class SecretContext:
    def __init__(
        self,
        secret_name: Optional[str] = None,
        scope: SecretScope = SecretScope.WORKSPACE,
        values: Dict[str, str] = {
            "sleep": "yes",
            "food": "hell yeah",
            "bath": "NO!",
        },
        user_id: Optional[uuid.UUID] = None,
        workspace_id: Optional[uuid.UUID] = None,
        delete: bool = True,
    ):
        self.secret_name = (
            sample_name("axls-secrets") if not secret_name else secret_name
        )
        self.scope = scope
        self.values = values
        self.user_id = user_id
        self.workspace_id = workspace_id
        self.client = Client()
        self.store = self.client.zen_store
        self.delete = delete

    def __enter__(self):
        new_secret = SecretRequestModel(
            name=self.secret_name,
            scope=self.scope,
            values=self.values,
            user=self.user_id or self.client.active_user.id,
            workspace=self.workspace_id or self.client.active_workspace.id,
        )
        self.created_secret = self.store.create_secret(new_secret)
        return self.created_secret

    def __exit__(self, exc_type, exc_value, exc_traceback):
        if self.delete:
            try:
                self.store.delete_secret(self.created_secret.id)
            except KeyError:
                pass


class CodeRepositoryContext:
    def __init__(
        self,
        user_id: Optional[uuid.UUID] = None,
        workspace_id: Optional[uuid.UUID] = None,
        delete: bool = True,
    ):
        self.code_repo_name = sample_name("code_repo")
        self.user_id = user_id
        self.workspace_id = workspace_id
        self.client = Client()
        self.store = self.client.zen_store
        self.delete = delete

    def __enter__(self):
        request = CodeRepositoryRequest(
            name=self.code_repo_name,
            config={},
            source={
                "module": "tests.unit.pipelines.test_build_utils",
                "attribute": "StubCodeRepository",
                "type": "user",
            },
            user=self.user_id or self.client.active_user.id,
            workspace=self.workspace_id or self.client.active_workspace.id,
        )

        self.repo = self.store.create_code_repository(request)
        return self.repo

    def __exit__(self, exc_type, exc_value, exc_traceback):
        if self.delete:
            try:
                self.store.delete_code_repository(self.repo.id)
            except KeyError:
                pass


class ServiceConnectorContext:
    def __init__(
        self,
        connector_type: str,
        auth_method: str,
        resource_types: List[str],
        name: Optional[str] = None,
        resource_id: Optional[str] = None,
        configuration: Optional[Dict[str, str]] = None,
        secrets: Optional[Dict[str, Optional[SecretStr]]] = None,
        expires_at: Optional[datetime] = None,
        expiration_seconds: Optional[int] = None,
        user_id: Optional[uuid.UUID] = None,
        workspace_id: Optional[uuid.UUID] = None,
        is_shared: bool = False,
        labels: Optional[Dict[str, str]] = None,
        client: Optional[Client] = None,
        delete: bool = True,
    ):
        self.name = name or sample_name("connect-or")
        self.connector_type = connector_type
        self.auth_method = auth_method
        self.resource_types = resource_types
        self.resource_id = resource_id
        self.configuration = configuration
        self.secrets = secrets
        self.expires_at = expires_at
        self.expiration_seconds = expiration_seconds
        self.user_id = user_id
        self.workspace_id = workspace_id
        self.is_shared = is_shared
        self.labels = labels
        self.client = client or Client()
        self.store = self.client.zen_store
        self.delete = delete

    def __enter__(self):
        request = ServiceConnectorRequest(
            name=self.name,
            connector_type=self.connector_type,
            auth_method=self.auth_method,
            resource_types=self.resource_types,
            resource_id=self.resource_id,
            configuration=self.configuration or {},
            secrets=self.secrets or {},
            expires_at=self.expires_at,
            expiration_seconds=self.expiration_seconds,
            is_shared=self.is_shared,
            labels=self.labels or {},
            user=self.user_id or self.client.active_user.id,
            workspace=self.workspace_id or self.client.active_workspace.id,
        )

        self.connector = self.store.create_service_connector(request)
        return self.connector

    def __exit__(self, exc_type, exc_value, exc_traceback):
        if self.delete:
            try:
                self.store.delete_service_connector(self.connector.id)
            except KeyError:
                pass


class ModelVersionContext:
    def __init__(
        self,
        create_version: bool = False,
        create_artifacts: int = 0,
        create_prs: int = 0,
        user_id: Optional[uuid.UUID] = None,
    ):
        client = Client()
        self.workspace = client.active_workspace.id
        self.user = user_id or client.active_user.id
        self.model = sample_name("su_model")
        self.model_version = "2.0.0"

        self.create_version = create_version
        self.create_artifacts = create_artifacts
        self.artifacts = []
        self.create_prs = create_prs
        self.prs = []
        self.deployments = []

    def __enter__(self):
        client = Client()
        ws = client.get_workspace(self.workspace)
        user = client.get_user(self.user)
        stack = client.active_stack
        try:
            model = client.get_model(self.model)
        except KeyError:
            model = client.create_model(
                ModelRequestModel(
                    name=self.model, user=user.id, workspace=ws.id
                )
            )
        if self.create_version:
            try:
                mv = client.get_model_version(self.model, self.model_version)
            except KeyError:
                mv = client.create_model_version(
                    ModelVersionRequestModel(
                        user=user.id,
                        workspace=ws.id,
                        model=model.id,
                        name=self.model_version,
                    )
                )

        for _ in range(self.create_artifacts):
            self.artifacts.append(
                client.zen_store.create_artifact(
                    ArtifactRequest(
                        name=sample_name("sample_artifact"),
                        data_type="module.class",
                        materializer="module.class",
                        type=ArtifactType.DATA,
                        uri="",
                        user=user.id,
                        workspace=ws.id,
                    )
                )
            )
        for _ in range(self.create_prs):
            deployment = client.zen_store.create_deployment(
                PipelineDeploymentRequest(
                    user=user.id,
                    workspace=ws.id,
                    stack=stack.id,
                    run_name_template="",
                    pipeline_configuration={"name": "pipeline_name"},
                    client_version="0.12.3",
                    server_version="0.12.3",
                ),
            )
            self.deployments.append(deployment)
            self.prs.append(
                client.zen_store.create_run(
                    PipelineRunRequest(
                        id=uuid.uuid4(),
                        name=sample_name("sample_pipeline_run"),
                        status="running",
                        config=PipelineConfiguration(name="aria_pipeline"),
                        user=user.id,
                        workspace=ws.id,
                        deployment=deployment.id,
                    )
                )
            )
        if self.create_version:
            if self.create_artifacts:
                return mv, self.artifacts
            if self.create_prs:
                return mv, self.prs
            else:
                return mv
        else:
            if self.create_artifacts:
                return model, self.artifacts
            if self.create_prs:
                return model, self.prs
            else:
                return model

    def __exit__(self, exc_type, exc_value, exc_traceback):
        client = Client()
        try:
            client.delete_model(self.model)
        except KeyError:
            pass
        for artifact in self.artifacts:
            client.delete_artifact(artifact.id)
        for run in self.prs:
            client.zen_store.delete_run(run.id)
        for deployment in self.deployments:
            client.delete_deployment(str(deployment.id))


class CatClawMarks(AuthenticationConfig):
    """Cat claw marks authentication credentials."""

    paw: SecretStr = Field(
        title="Paw",
    )
    hiding_spot: Optional[SecretStr] = Field(
        default=None,
        title="Hiding spot",
    )
    color: Optional[str] = Field(
        default=None,
        title="Cat color.",
    )
    name: str = Field(
        title="Cat name.",
    )


class CatVoicePrint(AuthenticationConfig):
    """Cat voice-print authentication credentials."""

    secret_word: SecretStr = Field(
        title="Secret word",
    )
    hiding_spot: Optional[SecretStr] = Field(
        default=None,
        title="Hiding spot",
    )
    color: Optional[str] = Field(
        default=None,
        title="Cat color.",
    )
    name: str = Field(
        title="Cat name.",
    )


class ServiceConnectorTypeContext:
    def __init__(
        self,
        connector_type: Optional[str] = None,
        resource_type_one: Optional[str] = None,
        resource_type_two: Optional[str] = None,
        delete: bool = True,
    ):
        self.connector_type = connector_type
        self.resource_type_one = resource_type_one
        self.resource_type_two = resource_type_two
        self.delete = delete

    def __enter__(self):
        self.connector_type_spec = ServiceConnectorTypeModel(
            name="Cat service connector",
            connector_type=self.connector_type or sample_name("cat'o'matic"),
            auth_methods=[
                AuthenticationMethodModel(
                    name="Claw marks authentication",
                    auth_method="claw-marks",
                    config_class=CatClawMarks,
                ),
                AuthenticationMethodModel(
                    name="Voice print authentication",
                    auth_method="voice-print",
                    config_class=CatVoicePrint,
                ),
            ],
            resource_types=[
                ResourceTypeModel(
                    name="Cat scratches",
                    resource_type=self.resource_type_one
                    or sample_name("scratch"),
                    auth_methods=["claw-marks", "voice-print"],
                    supports_instances=True,
                ),
                ResourceTypeModel(
                    name="Cat purrs",
                    resource_type=self.resource_type_two
                    or sample_name("purr"),
                    auth_methods=["claw-marks", "voice-print"],
                    supports_instances=False,
                ),
            ],
        )

        service_connector_registry.register_service_connector_type(
            self.connector_type_spec
        )

        return self.connector_type_spec

    def __exit__(self, exc_type, exc_value, exc_traceback):
        if self.delete:
            try:
                del service_connector_registry.service_connector_types[
                    self.connector_type
                ]
            except KeyError:
                pass


AnyRequestModel = TypeVar("AnyRequestModel", bound=BaseRequestModel)
AnyResponseModel = TypeVar("AnyResponseModel", bound=BaseResponseModel)


class CrudTestConfig(BaseModel):
    """Model to collect all methods pertaining to a given entity."""

    create_model: "BaseRequestModel"
    update_model: Optional["BaseModel"]
    filter_model: Type[BaseFilter]
    entity_name: str

    @property
    def list_method(
        self,
    ) -> Callable[[BaseFilter], Page[AnyResponseModel]]:
        store = Client().zen_store
        if self.entity_name.endswith("y"):
            method_name = f"list_{self.entity_name[:-1]}ies"
        else:
            method_name = f"list_{self.entity_name}s"
        return getattr(store, method_name)

    @property
    def get_method(self) -> Callable[[uuid.UUID], AnyResponseModel]:
        store = Client().zen_store
        return getattr(store, f"get_{self.entity_name}")

    @property
    def delete_method(self) -> Callable[[uuid.UUID], None]:
        store = Client().zen_store
        return getattr(store, f"delete_{self.entity_name}")

    @property
    def create_method(self) -> Callable[[AnyRequestModel], AnyResponseModel]:
        store = Client().zen_store
        return getattr(store, f"create_{self.entity_name}")

    @property
    def update_method(
        self,
    ) -> Callable[[uuid.UUID, BaseModel], AnyResponseModel]:
        store = Client().zen_store
        return getattr(store, f"update_{self.entity_name}")


workspace_crud_test_config = CrudTestConfig(
    create_model=WorkspaceRequest(name=sample_name("sample_workspace")),
    update_model=WorkspaceUpdate(name=sample_name("updated_sample_workspace")),
    filter_model=WorkspaceFilter,
    entity_name="workspace",
)
user_crud_test_config = CrudTestConfig(
    create_model=UserRequest(name=sample_name("sample_user")),
    update_model=UserUpdate(name=sample_name("updated_sample_user")),
    filter_model=UserFilter,
    entity_name="user",
)
role_crud_test_config = CrudTestConfig(
    create_model=RoleRequest(
        name=sample_name("sample_role"), permissions=set()
    ),
    update_model=RoleUpdate(name=sample_name("updated_sample_role")),
    filter_model=RoleFilter,
    entity_name="role",
)
team_crud_test_config = CrudTestConfig(
    create_model=TeamRequest(name=sample_name("sample_team")),
    update_model=TeamUpdate(name=sample_name("updated_sample_team")),
    filter_model=TeamFilter,
    entity_name="team",
)
flavor_crud_test_config = CrudTestConfig(
    create_model=FlavorRequest(
        name=sample_name("sample_flavor"),
        type=StackComponentType.ORCHESTRATOR,
        integration="",
        source="",
        config_schema="",
        workspace=uuid.uuid4(),
    ),
    filter_model=FlavorFilter,
    entity_name="flavor",
)
component_crud_test_config = CrudTestConfig(
    create_model=ComponentRequest(
        name=sample_name("sample_component"),
        type=StackComponentType.ORCHESTRATOR,
        flavor="local",
        configuration={},
        user=uuid.uuid4(),
        workspace=uuid.uuid4(),
    ),
    update_model=ComponentUpdate(name=sample_name("updated_sample_component")),
    filter_model=ComponentFilter,
    entity_name="stack_component",
)
pipeline_crud_test_config = CrudTestConfig(
    create_model=PipelineRequest(
        name=sample_name("sample_pipeline"),
        spec=PipelineSpec(steps=[]),
        user=uuid.uuid4(),
        workspace=uuid.uuid4(),
        version="1",
        version_hash="abc123",
    ),
    update_model=PipelineUpdate(name=sample_name("updated_sample_pipeline")),
    filter_model=PipelineFilter,
    entity_name="pipeline",
)
# pipeline_run_crud_test_config = CrudTestConfig(
#     create_model=PipelineRunRequestModel(
#         id=uuid.uuid4(),
#         deployment=uuid.uuid4(), # deployment has to exist first
#         pipeline=uuid.uuid4(),
#         name=sample_name("sample_pipeline_run"),
#         status=ExecutionStatus.RUNNING,
#         config=PipelineConfiguration(name="aria_pipeline"),
#         user=uuid.uuid4(),
#         workspace=uuid.uuid4(),
#     ),
#     update_model=PipelineRunUpdateModel(status=ExecutionStatus.COMPLETED),
#     filter_model=PipelineRunFilterModel,
#     entity_name="run",
# )
artifact_crud_test_config = CrudTestConfig(
    create_model=ArtifactRequest(
        name=sample_name("sample_artifact"),
        data_type="module.class",
        materializer="module.class",
        type=ArtifactType.DATA,
        uri="",
        user=uuid.uuid4(),
        workspace=uuid.uuid4(),
    ),
    filter_model=ArtifactFilter,
    entity_name="artifact",
)
secret_crud_test_config = CrudTestConfig(
    create_model=SecretRequestModel(
        name=sample_name("sample_secret"),
        values={"key": "value"},
        user=uuid.uuid4(),
        workspace=uuid.uuid4(),
    ),
    filter_model=SecretFilterModel,
    entity_name="secret",
)
build_crud_test_config = CrudTestConfig(
    create_model=PipelineBuildRequest(
        user=uuid.uuid4(),
        workspace=uuid.uuid4(),
        images={},
        is_local=False,
        contains_code=True,
    ),
    filter_model=PipelineBuildFilter,
    entity_name="build",
)
deployment_crud_test_config = CrudTestConfig(
    create_model=PipelineDeploymentRequest(
        user=uuid.uuid4(),
        workspace=uuid.uuid4(),
        stack=uuid.uuid4(),
        run_name_template="template",
        pipeline_configuration={"name": "pipeline_name"},
        client_version="0.12.3",
        server_version="0.12.3",
    ),
    filter_model=PipelineDeploymentFilter,
    entity_name="deployment",
)
code_repository_crud_test_config = CrudTestConfig(
    create_model=CodeRepositoryRequest(
        user=uuid.uuid4(),
        workspace=uuid.uuid4(),
        name=sample_name("sample_code_repository"),
        config={},
        source={"module": "module", "type": "user"},
    ),
    update_model=CodeRepositoryUpdate(
        name=sample_name("updated_sample_code_repository")
    ),
    filter_model=CodeRepositoryFilter,
    entity_name="code_repository",
)
service_connector_crud_test_config = CrudTestConfig(
    create_model=ServiceConnectorRequest(
        user=uuid.uuid4(),
        workspace=uuid.uuid4(),
        name=sample_name("sample_service_connector"),
        connector_type="docker",
        auth_method="password",
        configuration=dict(
            username="user",
            password="password",
        ),
    ),
    update_model=ServiceConnectorUpdate(
        name=sample_name("updated_sample_service_connector"),
    ),
    filter_model=ServiceConnectorFilter,
    entity_name="service_connector",
)
model_crud_test_config = CrudTestConfig(
    create_model=ModelRequestModel(
        user=uuid.uuid4(),
        workspace=uuid.uuid4(),
        name="super_model",
        license="who cares",
        description="cool stuff",
        audience="world",
        use_cases="all",
        limitations="none",
        trade_offs="secret",
        ethics="all good",
        tags=["cool", "stuff"],
    ),
    update_model=ModelUpdateModel(
        name=sample_name("updated_sample_service_connector"),
        description="new_description",
    ),
    filter_model=ModelFilterModel,
    entity_name="model",
)

# step_run_crud_test_config = CrudTestConfig(
#     create_model=StepRunRequestModel(
#         name=sample_name("sample_step_run"),
#         step=Step(
#             spec=StepSpec(source="", upstream_steps=[], inputs=[]),
#             config=StepConfiguration(name="sample_step_run")
#         ),
#         status=ExecutionStatus.RUNNING,
#         user=uuid.uuid4(),
#         workspace=uuid.uuid4(),
#         pipeline_run_id=uuid.uuid4()   # Pipeline run with id needs to exist
#     ),
#     update_model=StepRunUpdateModel(status=ExecutionStatus.COMPLETED),
#     filter_model=StepRunFilterModel,
#     entity_name="run_step",
# )


list_of_entities = [
    workspace_crud_test_config,
    user_crud_test_config,
    role_crud_test_config,
    team_crud_test_config,
    flavor_crud_test_config,
    component_crud_test_config,
    pipeline_crud_test_config,
    # step_run_crud_test_config,
    # pipeline_run_crud_test_config,
    artifact_crud_test_config,
    secret_crud_test_config,
    build_crud_test_config,
    deployment_crud_test_config,
    code_repository_crud_test_config,
    service_connector_crud_test_config,
    model_crud_test_config,
]<|MERGE_RESOLUTION|>--- conflicted
+++ resolved
@@ -30,7 +30,7 @@
 )
 from zenml.exceptions import IllegalOperationError
 from zenml.models import (
-<<<<<<< HEAD
+    APIKeyRequestModel,
     ArtifactFilter,
     ArtifactRequest,
     BaseFilter,
@@ -42,21 +42,6 @@
     ComponentUpdate,
     FlavorFilter,
     FlavorRequest,
-=======
-    APIKeyRequestModel,
-    ArtifactFilterModel,
-    ArtifactRequestModel,
-    AuthenticationMethodModel,
-    BaseFilterModel,
-    CodeRepositoryFilterModel,
-    CodeRepositoryRequestModel,
-    CodeRepositoryUpdateModel,
-    ComponentFilterModel,
-    ComponentRequestModel,
-    ComponentUpdateModel,
-    FlavorFilterModel,
-    FlavorRequestModel,
->>>>>>> 4076cee8
     ModelFilterModel,
     ModelRequestModel,
     ModelUpdateModel,
@@ -76,7 +61,7 @@
     RoleUpdate,
     SecretFilterModel,
     SecretRequestModel,
-<<<<<<< HEAD
+    ServiceAccountRequestModel,
     ServiceConnectorFilter,
     ServiceConnectorRequest,
     ServiceConnectorUpdate,
@@ -91,24 +76,6 @@
     WorkspaceFilter,
     WorkspaceRequest,
     WorkspaceUpdate,
-=======
-    ServiceAccountRequestModel,
-    ServiceConnectorFilterModel,
-    ServiceConnectorRequestModel,
-    ServiceConnectorTypeModel,
-    ServiceConnectorUpdateModel,
-    StackRequestModel,
-    StepRunFilterModel,
-    TeamFilterModel,
-    TeamRequestModel,
-    TeamUpdateModel,
-    UserFilterModel,
-    UserRequestModel,
-    UserUpdateModel,
-    WorkspaceFilterModel,
-    WorkspaceRequestModel,
-    WorkspaceUpdateModel,
->>>>>>> 4076cee8
 )
 from zenml.models.base_models import BaseRequestModel, BaseResponseModel
 from zenml.models.v2.service_connector_type import (
@@ -224,13 +191,9 @@
 
     def __enter__(self):
         if not self.existing_user:
-<<<<<<< HEAD
-            new_user = UserRequest(name=self.user_name, password=self.password)
-=======
-            new_user = UserRequestModel(
+            new_user = UserRequest(
                 name=self.user_name, password=self.password, active=True
             )
->>>>>>> 4076cee8
             self.created_user = self.store.create_user(new_user)
             self.client.create_user_role_assignment(
                 role_name_or_id="admin",
