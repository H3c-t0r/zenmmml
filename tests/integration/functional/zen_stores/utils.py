--- conflicted
+++ resolved
@@ -58,42 +58,21 @@
     PipelineRunRequest,
     PipelineUpdate,
     ResourceTypeModel,
-<<<<<<< HEAD
-=======
-    RoleFilter,
-    RoleRequest,
-    RoleUpdate,
->>>>>>> e17f4d3a
     SecretFilterModel,
     SecretRequestModel,
     ServiceAccountRequest,
     ServiceConnectorFilter,
     ServiceConnectorRequest,
     ServiceConnectorTypeModel,
-<<<<<<< HEAD
-    ServiceConnectorUpdateModel,
-    StackRequestModel,
-    StepRunFilterModel,
-    UserFilterModel,
-    UserRequestModel,
-    UserUpdateModel,
-    WorkspaceFilterModel,
-    WorkspaceRequestModel,
-    WorkspaceUpdateModel,
-=======
     ServiceConnectorUpdate,
     StackRequest,
     StepRunFilter,
-    TeamFilter,
-    TeamRequest,
-    TeamUpdate,
     UserFilter,
     UserRequest,
     UserUpdate,
     WorkspaceFilter,
     WorkspaceRequest,
     WorkspaceUpdate,
->>>>>>> e17f4d3a
 )
 from zenml.models.base_models import BaseRequestModel, BaseResponseModel
 from zenml.pipelines import pipeline
@@ -426,45 +405,6 @@
             pass
 
 
-<<<<<<< HEAD
-=======
-class TeamContext:
-    def __init__(self, team_name: str = "arias_fanclub"):
-        self.team_name = sample_name(team_name)
-        self.client = Client()
-        self.store = self.client.zen_store
-
-    def __enter__(self):
-        new_team = TeamRequest(name=self.team_name)
-        self.created_team = self.store.create_team(new_team)
-        return self.created_team
-
-    def __exit__(self, exc_type, exc_value, exc_traceback):
-        try:
-            self.store.delete_team(self.created_team.id)
-        except KeyError:
-            pass
-
-
-class RoleContext:
-    def __init__(self, role_name: str = "aria_tamer"):
-        self.role_name = sample_name(role_name)
-        self.client = Client()
-        self.store = self.client.zen_store
-
-    def __enter__(self):
-        new_role = RoleRequest(name=self.role_name, permissions=set())
-        self.created_role = self.store.create_role(new_role)
-        return self.created_role
-
-    def __exit__(self, exc_type, exc_value, exc_traceback):
-        try:
-            self.store.delete_role(self.created_role.id)
-        except KeyError:
-            pass
-
-
->>>>>>> e17f4d3a
 class WorkspaceContext:
     def __init__(
         self,
@@ -927,23 +867,6 @@
     filter_model=UserFilter,
     entity_name="user",
 )
-<<<<<<< HEAD
-=======
-role_crud_test_config = CrudTestConfig(
-    create_model=RoleRequest(
-        name=sample_name("sample_role"), permissions=set()
-    ),
-    update_model=RoleUpdate(name=sample_name("updated_sample_role")),
-    filter_model=RoleFilter,
-    entity_name="role",
-)
-team_crud_test_config = CrudTestConfig(
-    create_model=TeamRequest(name=sample_name("sample_team")),
-    update_model=TeamUpdate(name=sample_name("updated_sample_team")),
-    filter_model=TeamFilter,
-    entity_name="team",
-)
->>>>>>> e17f4d3a
 flavor_crud_test_config = CrudTestConfig(
     create_model=FlavorRequest(
         name=sample_name("sample_flavor"),
