--- conflicted
+++ resolved
@@ -1613,11 +1613,7 @@
                 # The AWS secrets store returns before the secret is actually
                 # updated in the backend, so we need to wait a bit before
                 # running `list_secrets`.
-<<<<<<< HEAD
-                time.sleep(5)
-=======
                 time.sleep(AWS_SECRET_REFRESH_SLEEP)
->>>>>>> 7125908c
 
             old_secrets = store.list_secrets(
                 SecretFilterModel(name=secret.name)
@@ -1640,11 +1636,7 @@
                 # The AWS secrets store returns before the secret is actually
                 # updated in the backend, so we need to wait a bit before
                 # running `list_secrets`.
-<<<<<<< HEAD
-                time.sleep(5)
-=======
                 time.sleep(AWS_SECRET_REFRESH_SLEEP)
->>>>>>> 7125908c
 
             old_secrets = store.list_secrets(
                 SecretFilterModel(name=user_secret.name)
