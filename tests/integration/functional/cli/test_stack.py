--- conflicted
+++ resolved
@@ -363,11 +363,7 @@
     rename_command = cli.commands["stack"].commands["rename"]
     result = runner.invoke(rename_command, ["default", "axls_new_stack"])
     assert result.exit_code == 1
-<<<<<<< HEAD
     assert len(clean_client.list_stacks(name="default")) == 1
-=======
-    assert clean_workspace.get_stack("default")
->>>>>>> 5f5dc532
 
 
 def test_rename_stack_active_stack_succeeds(clean_client: "Client") -> None:
@@ -428,179 +424,6 @@
     assert clean_client.get_stack(new_stack.id).name == "axls_stack"
 
 
-<<<<<<< HEAD
-def test_sharing_nonexistent_stack_fails(clean_client: "Client") -> None:
-    """Test stack rename of nonexistent stack fails."""
-    runner = CliRunner()
-    share_command = cli.commands["stack"].commands["share"]
-    result = runner.invoke(share_command, ["not_a_stack"])
-    assert result.exit_code == 1
-
-
-def test_sharing_default_stack_fails(clean_client: "Client") -> None:
-    runner = CliRunner()
-    share_command = cli.commands["stack"].commands["share"]
-    result = runner.invoke(share_command, ["default"])
-    assert result.exit_code == 1
-
-    default_stack = clean_client.get_stack("default")
-    assert default_stack.is_shared is False
-
-
-def test_share_stack_that_is_already_shared_fails(
-    clean_client: "Client",
-) -> None:
-    new_artifact_store = _create_local_artifact_store(clean_client)
-
-    new_artifact_store_model = clean_client.create_stack_component(
-        name=new_artifact_store.name,
-        flavor=new_artifact_store.flavor,
-        component_type=new_artifact_store.type,
-        configuration=new_artifact_store.config.dict(),
-        is_shared=True,
-    )
-
-    new_orchestrator = _create_local_orchestrator(clean_client)
-
-    new_orchestrator_model = clean_client.create_stack_component(
-        name=new_orchestrator.name,
-        flavor=new_orchestrator.flavor,
-        component_type=new_orchestrator.type,
-        configuration=new_orchestrator.config.dict(),
-        is_shared=True,
-    )
-
-    new_stack = clean_client.create_stack(
-        name="arias_new_stack",
-        components={
-            StackComponentType.ARTIFACT_STORE: new_artifact_store_model.name,
-            StackComponentType.ORCHESTRATOR: new_orchestrator_model.name,
-        },
-        is_shared=True,
-    )
-
-    runner = CliRunner()
-    share_command = cli.commands["stack"].commands["share"]
-    result = runner.invoke(share_command, ["arias_new_stack"])
-    assert result.exit_code == 1
-
-    arias_stack = clean_client.get_stack(new_stack.name)
-    assert arias_stack.is_shared is True
-
-
-def test_create_shared_stack_when_component_is_private_fails(
-    clean_client: "Client",
-) -> None:
-    """When creating a shared stack all the components should also be shared, so if a component is not shared this should fail."""
-    runner = CliRunner()
-    register_command = cli.commands["stack"].commands["register"]
-    result = runner.invoke(
-        register_command,
-        ["default2", "-o", "default", "-a", "default", "--share"],
-    )
-    assert result.exit_code == 1
-
-
-def test_share_stack_when_component_is_already_shared_by_other_user_fails(
-    clean_client: "Client",
-) -> None:
-    """When sharing a stack all the components are also shared, so if a component with the same name is already shared this should fail."""
-    if clean_client.zen_store.type != StoreType.REST:
-        pytest.skip("Only supported on ZenML server")
-
-    # Shared component
-    shared_artifact_store = _create_local_artifact_store(clean_client)
-
-    with create_sample_user_and_login(
-        prefix="Arias_Evil_Twin", initial_role="admin"
-    ) as (
-        other_user,
-        other_client,
-    ):
-        other_client.create_stack_component(
-            name=shared_artifact_store.name,
-            is_shared=True,
-            component_type=StackComponentType.ARTIFACT_STORE,
-            flavor="local",
-            configuration={},
-        )
-
-    # Non-shared components
-    new_artifact_store = _create_local_artifact_store(clean_client)
-
-    new_artifact_store_model = clean_client.create_stack_component(
-        name=new_artifact_store.name,
-        flavor=new_artifact_store.flavor,
-        component_type=new_artifact_store.type,
-        configuration=new_artifact_store.config.dict(),
-    )
-
-    new_orchestrator = _create_local_orchestrator(clean_client)
-
-    new_orchestrator_model = clean_client.create_stack_component(
-        name=new_orchestrator.name,
-        flavor=new_orchestrator.flavor,
-        component_type=new_orchestrator.type,
-        configuration=new_orchestrator.config.dict(),
-    )
-
-    # Register non-shared stack with non-shared components
-    new_stack = clean_client.create_stack(
-        name="arias_new_stack",
-        components={
-            StackComponentType.ARTIFACT_STORE: new_artifact_store_model.id,
-            StackComponentType.ORCHESTRATOR: new_orchestrator_model.id,
-        },
-    )
-
-    # Share stack where the shared versions of components already exists
-    runner = CliRunner()
-    share_command = cli.commands["stack"].commands["share"]
-    result = runner.invoke(share_command, [new_stack.name, "-r"])
-    assert result.exit_code == 1
-
-
-def test_share_stack_when_component_is_private_fails(
-    clean_client: "Client",
-) -> None:
-    """When sharing a stack all the components are also shared, so if a component with the same name is already shared this should fail."""
-    # Non-shared components
-    new_artifact_store = _create_local_artifact_store(clean_client)
-
-    new_artifact_store_model = clean_client.create_stack_component(
-        name=new_artifact_store.name,
-        flavor=new_artifact_store.flavor,
-        component_type=new_artifact_store.type,
-        configuration=new_artifact_store.config.dict(),
-    )
-
-    new_orchestrator = _create_local_orchestrator(clean_client)
-
-    new_orchestrator_model = clean_client.create_stack_component(
-        name=new_orchestrator.name,
-        flavor=new_orchestrator.flavor,
-        component_type=new_orchestrator.type,
-        configuration=new_orchestrator.config.dict(),
-    )
-
-    # Register non-shared stack with non-shared components
-    new_stack = clean_client.create_stack(
-        name="arias_new_stack",
-        components={
-            StackComponentType.ARTIFACT_STORE: new_artifact_store_model.name,
-            StackComponentType.ORCHESTRATOR: new_orchestrator_model.name,
-        },
-    )
-
-    # Share stack where the shared versions of components already exists
-    runner = CliRunner()
-    share_command = cli.commands["stack"].commands["share"]
-    result = runner.invoke(share_command, [new_stack.name])
-    assert result.exit_code == 1
-
-
-=======
->>>>>>> 5f5dc532
 def test_remove_component_from_nonexistent_stack_fails(
     clean_client: "Client",
 ) -> None:
