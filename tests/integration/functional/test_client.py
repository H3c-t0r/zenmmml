--- conflicted
+++ resolved
@@ -22,12 +22,8 @@
 import pytest
 
 from zenml.client import Client
-<<<<<<< HEAD
+from zenml.config.pipeline_configurations import PipelineSpec
 from zenml.enums import SecretScope, StackComponentType
-=======
-from zenml.config.pipeline_configurations import PipelineSpec
-from zenml.enums import StackComponentType
->>>>>>> eecbfc7e
 from zenml.exceptions import (
     EntityExistsError,
     IllegalOperationError,
@@ -730,7 +726,6 @@
         )
 
 
-<<<<<<< HEAD
 # .---------.
 # | SECRETS |
 # '---------'
@@ -835,7 +830,8 @@
 
         assert s1.id != s2.id
         assert s1.name == s2.name
-=======
+
+
 # ---------------
 # Pipeline Builds
 # ---------------
@@ -967,5 +963,4 @@
         clean_client.delete_deployment(str(response.id))
 
     with pytest.raises(KeyError):
-        clean_client.get_deployment(str(response.id))
->>>>>>> eecbfc7e
+        clean_client.get_deployment(str(response.id))