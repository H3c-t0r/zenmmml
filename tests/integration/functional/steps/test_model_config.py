#  Copyright (c) ZenML GmbH 2023. All Rights Reserved.
#
#  Licensed under the Apache License, Version 2.0 (the "License");
#  you may not use this file except in compliance with the License.
#  You may obtain a copy of the License at:
#
#       https://www.apache.org/licenses/LICENSE-2.0
#
#  Unless required by applicable law or agreed to in writing, software
#  distributed under the License is distributed on an "AS IS" BASIS,
#  WITHOUT WARRANTIES OR CONDITIONS OF ANY KIND, either express
#  or implied. See the License for the specific language governing
#  permissions and limitations under the License.

from typing import Tuple
from unittest import mock
from uuid import uuid4

import pytest
from tests.integration.functional.utils import model_killer
from typing_extensions import Annotated

from zenml import get_step_context, pipeline, step
from zenml.artifacts.external_artifact import ExternalArtifact
from zenml.client import Client
from zenml.constants import RUNNING_MODEL_VERSION
from zenml.enums import ExecutionStatus
from zenml.model import ArtifactConfig, ModelConfig, link_output_to_model
from zenml.models import (
    ModelRequestModel,
    ModelVersionRequestModel,
    PipelineRunUpdateModel,
)


@step
def _assert_that_model_config_set(name="foo", version=RUNNING_MODEL_VERSION):
    """Step asserting that passed model name and version is in model context."""
    assert get_step_context().model_config.name == name
    assert get_step_context().model_config.version == version


def test_model_config_passed_to_step_context_via_step():
    """Test that model config was passed to step context via step."""

    @pipeline(name="bar", enable_cache=False)
    def _simple_step_pipeline():
        _assert_that_model_config_set.with_options(
            model_config=ModelConfig(
                name="foo", create_new_model_version=True
            ),
        )()

    with model_killer():
        _simple_step_pipeline()


def test_model_config_passed_to_step_context_via_pipeline():
    """Test that model config was passed to step context via pipeline."""

    @pipeline(
        name="bar",
        model_config=ModelConfig(name="foo", create_new_model_version=True),
        enable_cache=False,
    )
    def _simple_step_pipeline():
        _assert_that_model_config_set()

    with model_killer():
        _simple_step_pipeline()


def test_model_config_passed_to_step_context_via_step_and_pipeline():
    """Test that model config was passed to step context via both, but step is dominating."""

    @pipeline(
        name="bar",
        model_config=ModelConfig(name="bar", create_new_model_version=True),
        enable_cache=False,
    )
    def _simple_step_pipeline():
        _assert_that_model_config_set.with_options(
            model_config=ModelConfig(
                name="foo", create_new_model_version=True
            ),
        )()

    with model_killer():
        _simple_step_pipeline()


def test_model_config_passed_to_step_context_and_switches():
    """Test that model config was passed to step context via both and switches possible."""

    @pipeline(
        name="bar",
        model_config=ModelConfig(name="bar", create_new_model_version=True),
        enable_cache=False,
    )
    def _simple_step_pipeline():
        # this step will use ModelConfig from itself
        _assert_that_model_config_set.with_options(
            model_config=ModelConfig(
                name="foo", create_new_model_version=True
            ),
        )()
        # this step will use ModelConfig from pipeline
        _assert_that_model_config_set(name="bar")
        # and another switch of context
        _assert_that_model_config_set.with_options(
            model_config=ModelConfig(
                name="foobar", create_new_model_version=True
            ),
        )(name="foobar")

    with model_killer():
        _simple_step_pipeline()


@step(model_config=ModelConfig(name="foo", create_new_model_version=True))
def _this_step_creates_a_version():
    return 1


@step
def _this_step_does_not_create_a_version():
    return 1


def test_create_new_versions_both_pipeline_and_step():
    """Test that model config on step and pipeline levels can create new model versions at the same time."""
    desc = "Should be the best version ever!"

    @pipeline(
        name="bar",
        model_config=ModelConfig(
            name="bar", create_new_model_version=True, version_description=desc
        ),
        enable_cache=False,
    )
    def _this_pipeline_creates_a_version():
        _this_step_creates_a_version()
        _this_step_does_not_create_a_version()

    with model_killer():
        client = Client()

        _this_pipeline_creates_a_version()

        foo = client.get_model("foo")
        assert foo.name == "foo"
        foo_version = client.get_model_version("foo")
        assert foo_version.name == "1"

        bar = client.get_model("bar")
        assert bar.name == "bar"
        bar_version = client.get_model_version("bar")
        assert bar_version.name == "1"
        assert bar_version.description == desc

        _this_pipeline_creates_a_version()

        foo_version = client.get_model_version("foo")
        assert foo_version.name == "2"

        bar_version = client.get_model_version("bar")
        assert bar_version.name == "2"
        assert bar_version.description == desc


def test_create_new_version_only_in_step():
    """Test that model config on step level only can create new model version."""

    @pipeline(name="bar", enable_cache=False)
    def _this_pipeline_does_not_create_a_version():
        _this_step_creates_a_version()
        _this_step_does_not_create_a_version()

    with model_killer():
        client = Client()

        _this_pipeline_does_not_create_a_version()

        bar = client.get_model("foo")
        assert bar.name == "foo"
        bar_version = client.get_model_version("foo")
        assert bar_version.name == "1"

        _this_pipeline_does_not_create_a_version()

        bar_version = client.get_model_version("foo")
        assert bar_version.name == "2"


def test_create_new_version_only_in_pipeline():
    """Test that model config on pipeline level only can create new model version."""

    @pipeline(
        name="bar",
        model_config=ModelConfig(name="bar", create_new_model_version=True),
        enable_cache=False,
    )
    def _this_pipeline_creates_a_version():
        _this_step_does_not_create_a_version()

    with model_killer():
        client = Client()

        _this_pipeline_creates_a_version()

        foo = client.get_model("bar")
        assert foo.name == "bar"
        foo_version = client.get_model_version("bar")
        assert foo_version.name == "1"

        _this_pipeline_creates_a_version()

        foo_version = client.get_model_version("bar")
        assert foo_version.name == "2"


@step
def _this_step_produces_output() -> (
    Annotated[int, "data", ArtifactConfig(overwrite=False)]
):
    return 1


@step
def _this_step_tries_to_recover(run_number: int):
    mv = get_step_context().model_config._get_model_version()
    assert (
        len(mv.artifact_object_ids["bar::_this_step_produces_output::data"])
        == run_number
    ), "expected AssertionError"

    raise Exception("make pipeline fail")


@pytest.mark.parametrize(
    "model_config",
    [
        ModelConfig(
            name="foo",
            create_new_model_version=True,
            delete_new_version_on_failure=False,
        ),
        ModelConfig(
            name="foo",
            version="test running version",
            create_new_model_version=True,
            delete_new_version_on_failure=False,
        ),
    ],
    ids=["default_running_name", "custom_running_name"],
)
def test_recovery_of_steps(model_config: ModelConfig):
    """Test that model config can recover states after previous fails."""

    @pipeline(
        name="bar",
        enable_cache=False,
        model_config=model_config,
    )
    def _this_pipeline_will_recover(run_number: int):
        _this_step_produces_output()
        _this_step_tries_to_recover(
            run_number, after=["_this_step_produces_output"]
        )

    with model_killer():
        client = Client()

        with pytest.raises(Exception, match="make pipeline fail"):
            _this_pipeline_will_recover(1)
        with pytest.raises(Exception, match="make pipeline fail"):
            _this_pipeline_will_recover(2)
        with pytest.raises(Exception, match="make pipeline fail"):
            _this_pipeline_will_recover(3)

        model = client.get_model("foo")
        mv = client.get_model_version(
            model_name_or_id=model.id,
            model_version_name_or_number_or_id=model_config.version
            or RUNNING_MODEL_VERSION,
        )
        assert mv.name == model_config.version or RUNNING_MODEL_VERSION
        assert len(mv.artifact_object_ids) == 1
        assert (
            len(
                mv.artifact_object_ids["bar::_this_step_produces_output::data"]
            )
            == 3
        )


@pytest.mark.parametrize(
    "model_config",
    [
        ModelConfig(
            name="foo",
            create_new_model_version=True,
            delete_new_version_on_failure=True,
        ),
        ModelConfig(
            name="foo",
            version="test running version",
            create_new_model_version=True,
            delete_new_version_on_failure=True,
        ),
    ],
    ids=["default_running_name", "custom_running_name"],
)
def test_clean_up_after_failure(model_config: ModelConfig):
    """Test that hanging `running` versions are cleaned-up after failure."""

    @pipeline(
        name="bar",
        enable_cache=False,
        model_config=model_config,
    )
    def _this_pipeline_will_not_recover(run_number: int):
        _this_step_produces_output()
        _this_step_tries_to_recover(
            run_number, after=["_this_step_produces_output"]
        )

    with model_killer():
        client = Client()

        with pytest.raises(Exception, match="make pipeline fail"):
            _this_pipeline_will_not_recover(1)
        with pytest.raises(AssertionError, match="expected AssertionError"):
            _this_pipeline_will_not_recover(2)

        model = client.get_model("foo")
        with pytest.raises(KeyError):
            client.get_model_version(
                model_name_or_id=model.id,
                model_version_name_or_number_or_id=model_config.version
                or RUNNING_MODEL_VERSION,
            )


@step(model_config=ModelConfig(name="foo", create_new_model_version=True))
def _new_version_step():
    return 1


@step
def _no_model_config_step():
    return 1


@pipeline(
    enable_cache=False,
    model_config=ModelConfig(name="foo", create_new_model_version=True),
)
def _new_version_pipeline_overridden_warns():
    _new_version_step()


@pipeline(
    enable_cache=False,
    model_config=ModelConfig(name="foo", create_new_model_version=True),
)
def _new_version_pipeline_not_warns():
    _no_model_config_step()


@pipeline(enable_cache=False)
def _no_new_version_pipeline_not_warns():
    _new_version_step()


@pipeline(enable_cache=False)
def _no_new_version_pipeline_warns_on_steps():
    _new_version_step()
    _new_version_step()


@pipeline(
    enable_cache=False,
    model_config=ModelConfig(name="foo", create_new_model_version=True),
)
def _new_version_pipeline_warns_on_steps():
    _new_version_step()
    _no_model_config_step()


@pytest.mark.parametrize(
    "pipeline, expected_warning",
    [
        (
            _new_version_pipeline_overridden_warns,
            "is overridden in all steps",
        ),
        (_new_version_pipeline_not_warns, ""),
        (_no_new_version_pipeline_not_warns, ""),
        (
            _no_new_version_pipeline_warns_on_steps,
            "`create_new_model_version` is configured only in one",
        ),
        (
            _new_version_pipeline_warns_on_steps,
            "`create_new_model_version` is configured only in one",
        ),
    ],
    ids=[
        "Pipeline with one step, which overrides model_config - warns that pipeline conf is useless.",
        "Configuration in pipeline only - not warns.",
        "Configuration in step only - not warns.",
        "Two steps ask to create new versions - warning to keep it in one place.",
        "Pipeline and one of the steps ask to create new versions - warning to keep it in one place.",
    ],
)
def test_multiple_definitions_create_new_version_warns(
    pipeline, expected_warning
):
    """Test that setting conflicting model configurations are raise warnings to user."""
    with model_killer():
        with mock.patch(
            "zenml.new.pipelines.pipeline.logger.warning"
        ) as logger:
            pipeline()
            if expected_warning:
                logger.assert_called_once()
                assert expected_warning in logger.call_args[0][0]
            else:
                logger.assert_not_called()


@pipeline(name="bar", enable_cache=False)
def _pipeline_run_link_attached_from_pipeline_context_single_step():
    _this_step_produces_output()


@pipeline(name="bar", enable_cache=False)
def _pipeline_run_link_attached_from_pipeline_context_multiple_steps():
    _this_step_produces_output()
    _this_step_produces_output()


@pytest.mark.parametrize(
    "pipeline",
    (
        _pipeline_run_link_attached_from_pipeline_context_single_step,
        _pipeline_run_link_attached_from_pipeline_context_multiple_steps,
    ),
    ids=["Single step pipeline", "Multiple steps pipeline"],
)
def test_pipeline_run_link_attached_from_pipeline_context(pipeline):
    """Tests that current pipeline run information is attached to model version by pipeline context."""
    with model_killer():
        client = Client()

        run_name_1 = f"bar_run_{uuid4()}"
        pipeline.with_options(
            run_name=run_name_1,
            model_config=ModelConfig(
                name="foo",
                create_new_model_version=True,
                delete_new_version_on_failure=True,
            ),
        )()
        run_name_2 = f"bar_run_{uuid4()}"
        pipeline.with_options(
            run_name=run_name_2,
            model_config=ModelConfig(
                name="foo",
            ),
        )()

        model = client.get_model("foo")
        mv = client.get_model_version(
            model_name_or_id=model.id,
        )

        assert len(mv.pipeline_run_ids) == 2
        assert {run_name for run_name in mv.pipeline_run_ids} == {
            run_name_1,
            run_name_2,
        }


@pipeline(name="bar", enable_cache=False)
def _pipeline_run_link_attached_from_step_context_single_step(mc: ModelConfig):
    _this_step_produces_output.with_options(model_config=mc)()


@pipeline(name="bar", enable_cache=False)
def _pipeline_run_link_attached_from_step_context_multiple_step(
    mc: ModelConfig,
):
    _this_step_produces_output.with_options(model_config=mc)()
    _this_step_produces_output.with_options(model_config=mc)()


@pytest.mark.parametrize(
    "pipeline",
    (
        _pipeline_run_link_attached_from_step_context_single_step,
        _pipeline_run_link_attached_from_step_context_multiple_step,
    ),
    ids=["Single step pipeline", "Multiple steps pipeline"],
)
def test_pipeline_run_link_attached_from_step_context(pipeline):
    """Tests that current pipeline run information is attached to model version by step context."""
    with model_killer():
        client = Client()

        run_name_1 = f"bar_run_{uuid4()}"
        pipeline.with_options(
            run_name=run_name_1,
        )(
            ModelConfig(
                name="foo",
                create_new_model_version=True,
                delete_new_version_on_failure=True,
            )
        )
        run_name_2 = f"bar_run_{uuid4()}"
        pipeline.with_options(
            run_name=run_name_2,
        )(
            ModelConfig(
                name="foo",
            )
        )

        model = client.get_model("foo")
        mv = client.get_model_version(
            model_name_or_id=model.id,
        )

        assert len(mv.pipeline_run_ids) == 2
        assert {run_name for run_name in mv.pipeline_run_ids} == {
            run_name_1,
            run_name_2,
        }


@step
def _this_step_has_model_config_on_artifact_level() -> (
    Tuple[
        Annotated[
            int, "declarative_link", ArtifactConfig(model_name="declarative")
        ],
        Annotated[int, "functional_link"],
    ]
):
    link_output_to_model(
        ArtifactConfig(model_name="functional"), output_name="functional_link"
    )
    return 1, 2


@pipeline(enable_cache=False)
def _pipeline_run_link_attached_from_artifact_context_single_step():
    _this_step_has_model_config_on_artifact_level()


@pipeline(enable_cache=False)
def _pipeline_run_link_attached_from_artifact_context_multiple_step():
    _this_step_has_model_config_on_artifact_level()
    _this_step_has_model_config_on_artifact_level()


@pipeline(enable_cache=False, model_config=ModelConfig(name="pipeline"))
def _pipeline_run_link_attached_from_mixed_context_single_step():
    _this_step_has_model_config_on_artifact_level()
    _this_step_produces_output()
    _this_step_produces_output.with_options(
        model_config=ModelConfig(name="step"),
    )()


@pipeline(enable_cache=False, model_config=ModelConfig(name="pipeline"))
def _pipeline_run_link_attached_from_mixed_context_multiple_step():
    _this_step_has_model_config_on_artifact_level()
    _this_step_produces_output()
    _this_step_produces_output.with_options(
        model_config=ModelConfig(name="step"),
    )()
    _this_step_has_model_config_on_artifact_level()
    _this_step_produces_output()
    _this_step_produces_output.with_options(
        model_config=ModelConfig(name="step"),
    )()


@pytest.mark.parametrize(
    "pipeline,model_names",
    (
        (
            _pipeline_run_link_attached_from_artifact_context_single_step,
            ["declarative", "functional"],
        ),
        (
            _pipeline_run_link_attached_from_artifact_context_multiple_step,
            ["declarative", "functional"],
        ),
        (
            _pipeline_run_link_attached_from_mixed_context_single_step,
            ["declarative", "functional", "step", "pipeline"],
        ),
        (
            _pipeline_run_link_attached_from_mixed_context_multiple_step,
            ["declarative", "functional", "step", "pipeline"],
        ),
    ),
    ids=[
        "Single step pipeline (declarative+functional)",
        "Multiple steps pipeline (declarative+functional)",
        "Single step pipeline (declarative+functional+step+pipeline)",
        "Multiple steps pipeline (declarative+functional+step+pipeline)",
    ],
)
def test_pipeline_run_link_attached_from_mixed_context(pipeline, model_names):
    """Tests that current pipeline run information is attached to model version by artifact context.

    Here we use 2 models and Artifacts has different configs to link there.
    """
    with model_killer():
        client = Client()

        models = []
        for model_name in model_names:
            models.append(
                client.create_model(
                    ModelRequestModel(
                        name=model_name,
                        user=Client().active_user.id,
                        workspace=Client().active_workspace.id,
                    )
                )
            )
            client.create_model_version(
                ModelVersionRequestModel(
                    model=models[-1].id,
                    name="good_one",
                    user=Client().active_user.id,
                    workspace=Client().active_workspace.id,
                )
            )

        run_name_1 = f"bar_run_{uuid4()}"
        pipeline.with_options(
            run_name=run_name_1,
        )()
        run_name_2 = f"bar_run_{uuid4()}"
        pipeline.with_options(
            run_name=run_name_2,
        )()

        for model in models:
            mv = client.get_model_version(
                model_name_or_id=model.id,
            )
            assert len(mv.pipeline_run_ids) == 2
            assert {run_name for run_name in mv.pipeline_run_ids} == {
                run_name_1,
                run_name_2,
            }


@step
def _consumer_step(a: int, b: int):
    assert a == b


@step(model_config=ModelConfig(name="step", create_new_model_version=True))
def _producer_step() -> Tuple[int, int, int]:
    return 1, 2, 3


@pipeline
def _consumer_pipeline_with_step_context():
    _consumer_step.with_options(model_config=ModelConfig(name="step"))(
        ExternalArtifact(model_artifact_name="output_0"), 1
    )


@pipeline
def _consumer_pipeline_with_artifact_context():
    _consumer_step(
        ExternalArtifact(model_artifact_name="output_1", model_name="step"), 2
    )


@pipeline(model_config=ModelConfig(name="step"))
def _consumer_pipeline_with_pipeline_context():
    _consumer_step(
        ExternalArtifact(model_artifact_name="output_2", model_name="step"), 3
    )


@pipeline
def _producer_pipeline():
    _producer_step()


def test_that_consumption_also_registers_run_in_model_version():
    """Test that consumption scenario also registers run in model version."""
    with model_killer():
        producer_run = f"producer_run_{uuid4()}"
        consumer_run_1 = f"consumer_run_1_{uuid4()}"
        consumer_run_2 = f"consumer_run_2_{uuid4()}"
        consumer_run_3 = f"consumer_run_3_{uuid4()}"
        _producer_pipeline.with_options(
            run_name=producer_run, enable_cache=False
        )()
        _consumer_pipeline_with_step_context.with_options(
            run_name=consumer_run_1
        )()
        _consumer_pipeline_with_artifact_context.with_options(
            run_name=consumer_run_2
        )()
        _consumer_pipeline_with_pipeline_context.with_options(
            run_name=consumer_run_3
        )()

        client = Client()
        model = client.get_model(model_name_or_id="step")
        mv = client.get_model_version(
            model_name_or_id=model.id,
        )
        assert len(mv.pipeline_run_ids) == 4
        assert {run_name for run_name in mv.pipeline_run_ids} == {
            producer_run,
            consumer_run_1,
            consumer_run_2,
            consumer_run_3,
        }


def test_that_if_some_steps_request_new_version_but_cached_new_version_is_still_created():
    """Test that if one of the steps requests a new version but was cached a new version is still created for other steps."""
    with model_killer():

        @pipeline(model_config=ModelConfig(name="step"))
        def _inner_pipeline():
            # this step requests a new version, but can be cached
            _this_step_produces_output.with_options(
                model_config=ModelConfig(
                    name="step", create_new_model_version=True
                )
            )()
            # this is an always run step
            _this_step_produces_output.with_options(enable_cache=False)()

        # this will run all steps, including one requesting new version
        run_1 = f"run_{uuid4()}"
        _inner_pipeline.with_options(run_name=run_1)()
        # here the step requesting new version is cached
        run_2 = f"run_{uuid4()}"
        _inner_pipeline.with_options(run_name=run_2)()

        client = Client()
        model = client.get_model(model_name_or_id="step")
        assert len(model.versions) == 2
        assert {
            run_name
            for mv in model.versions
            for run_name in mv.pipeline_run_ids
        } == {run_1, run_2}


def test_that_pipeline_run_is_removed_on_deletion_of_pipeline_run():
    """Test that if pipeline run gets deleted - it is removed from model version."""
    with model_killer():

        @pipeline(model_config=ModelConfig(name="step"), enable_cache=False)
        def _inner_pipeline():
            _this_step_produces_output.with_options(
                model_config=ModelConfig(
                    name="step", create_new_model_version=True
                )
            )()

        run_1 = f"run_{uuid4()}"
        _inner_pipeline.with_options(run_name=run_1)()

        client = Client()
        client.delete_pipeline_run(run_1)
        model = client.get_model(model_name_or_id="step")
        assert len(model.versions) == 1
        assert len(model.versions[0].pipeline_run_ids) == 0


def test_that_pipeline_run_is_removed_on_deletion_of_pipeline():
    """Test that if pipeline gets deleted - runs are removed from model version."""
    with model_killer():

        @pipeline(
            model_config=ModelConfig(name="step"),
            enable_cache=False,
            name="test_that_pipeline_run_is_removed_on_deletion_of_pipeline",
        )
        def _inner_pipeline():
            _this_step_produces_output.with_options(
                model_config=ModelConfig(
                    name="step", create_new_model_version=True
                )
            )()

        run_1 = f"run_{uuid4()}"
        _inner_pipeline.with_options(run_name=run_1)()

        client = Client()
        client.delete_pipeline(
            "test_that_pipeline_run_is_removed_on_deletion_of_pipeline"
        )
        model = client.get_model(model_name_or_id="step")
        assert len(model.versions) == 1
        assert len(model.versions[0].pipeline_run_ids) == 0


def test_that_artifact_is_removed_on_deletion():
    """Test that if artifact gets deleted - it is removed from model version."""
    with model_killer():

        @pipeline(
            model_config=ModelConfig(name="step"),
            enable_cache=False,
        )
        def _inner_pipeline():
            _this_step_produces_output.with_options(
                model_config=ModelConfig(
                    name="step", create_new_model_version=True
                )
            )()

        run_1 = f"run_{uuid4()}"
        _inner_pipeline.with_options(run_name=run_1)()

        client = Client()
        run = client.get_pipeline_run(run_1)
        client.delete_pipeline(run.pipeline.id)
        client.delete_artifact(
            run.steps["_this_step_produces_output"].outputs["data"].id
        )
        model = client.get_model(model_name_or_id="step")
        assert len(model.versions) == 1
        assert len(model.versions[0].artifact_object_ids) == 0


@step
def _this_step_fails():
    raise Exception("make pipeline fail")


@pytest.mark.parametrize(
    "version",
    ("test running version", None),
    ids=["custom_running_name", "default_running_name"],
)
def test_that_two_pipelines_cannot_run_at_the_same_time_requesting_new_version_and_with_recovery(
    version,
):
    """Test that if second pipeline for same new version is started in parallel - it will fail."""

    @pipeline(
        name="bar",
        enable_cache=False,
        model_config=ModelConfig(
            name="multi_run",
            version=version,
            create_new_model_version=True,
            delete_new_version_on_failure=False,
        ),
    )
    def _this_pipeline_will_fail():
        _this_step_fails()
<<<<<<< HEAD

    with model_killer():
        client = Client()

=======

    with model_killer():
        client = Client()
>>>>>>> d1e5fb68
        # this pipeline fails, but persists intermediate version
        with pytest.raises(Exception, match="make pipeline fail"):
            run_name_1 = f"multi_run_{uuid4()}"
            _this_pipeline_will_fail.with_options(run_name=run_name_1)()

        # here we fake that previous failed pipeline is still running
        run_id = client.get_pipeline_run(name_id_or_prefix=run_name_1).id
        client.zen_store.update_run(
            run_id=run_id,
            run_update=PipelineRunUpdateModel(status=ExecutionStatus.RUNNING),
        )
<<<<<<< HEAD

=======
>>>>>>> d1e5fb68
        with pytest.raises(
            RuntimeError,
            match="New model version was requested, but pipeline run",
        ):
            _this_pipeline_will_fail.with_options(
                run_name=f"multi_run_{uuid4()}"
            )()


def test_that_two_pipelines_cannot_create_same_specified_version():
    """Test that if second pipeline for same new version is started after completion of first one - it will fail."""

    @pipeline(
        model_config=ModelConfig(
            name="step",
            version="test running version",
            create_new_model_version=True,
        ),
        enable_cache=False,
    )
    def _inner_pipeline():
        _this_step_produces_output()

    with model_killer():
        _inner_pipeline()
        with pytest.raises(RuntimeError, match="Cannot create version"):
            _inner_pipeline()


def test_that_two_decorators_cannot_request_different_specific_new_version():
    """Test that if multiple decorators request different new versions - it will fail."""

    @pipeline(
        model_config=ModelConfig(
            name="step",
            version="test running version",
            create_new_model_version=True,
        ),
        enable_cache=False,
    )
    def _inner_pipeline():
        _this_step_produces_output()
        _this_step_produces_output.with_options(
            model_config=ModelConfig(
                name="step",
                version="test running version 2",
                create_new_model_version=True,
            ),
        )()

    with model_killer():
        with pytest.raises(
            ValueError,
            match="A mismatch of `version` name in model configurations provided",
        ):
            _inner_pipeline()<|MERGE_RESOLUTION|>--- conflicted
+++ resolved
@@ -872,16 +872,9 @@
     )
     def _this_pipeline_will_fail():
         _this_step_fails()
-<<<<<<< HEAD
-
-    with model_killer():
-        client = Client()
-
-=======
-
-    with model_killer():
-        client = Client()
->>>>>>> d1e5fb68
+
+    with model_killer():
+        client = Client()
         # this pipeline fails, but persists intermediate version
         with pytest.raises(Exception, match="make pipeline fail"):
             run_name_1 = f"multi_run_{uuid4()}"
@@ -893,10 +886,6 @@
             run_id=run_id,
             run_update=PipelineRunUpdateModel(status=ExecutionStatus.RUNNING),
         )
-<<<<<<< HEAD
-
-=======
->>>>>>> d1e5fb68
         with pytest.raises(
             RuntimeError,
             match="New model version was requested, but pipeline run",
