--- conflicted
+++ resolved
@@ -32,14 +32,6 @@
 )
 
 
-<<<<<<< HEAD
-# shutil.copytree on python 3.6/3.7 doesn't allow copying to an existing
-# directory
-def copytree(src: str, dst: str) -> None:
-    for item in os.listdir(src):
-        s = os.path.join(src, item)
-        d = os.path.join(dst, item)
-=======
 def copy_example_files(example_dir: str, dst_dir: str) -> None:
     for item in os.listdir(example_dir):
         if item == ".zen":
@@ -48,7 +40,6 @@
 
         s = os.path.join(example_dir, item)
         d = os.path.join(dst_dir, item)
->>>>>>> 838ab62c
         if os.path.isdir(s):
             shutil.copytree(s, d)
         else:
