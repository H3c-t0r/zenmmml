#  Copyright (c) ZenML GmbH 2021. All Rights Reserved.
#
#  Licensed under the Apache License, Version 2.0 (the "License");
#  you may not use this file except in compliance with the License.
#  You may obtain a copy of the License at:
#
#       http://www.apache.org/licenses/LICENSE-2.0
#
#  Unless required by applicable law or agreed to in writing, software
#  distributed under the License is distributed on an "AS IS" BASIS,
#  WITHOUT WARRANTIES OR CONDITIONS OF ANY KIND, either express
#  or implied. See the License for the specific language governing
#  permissions and limitations under the License.
import os
import shutil
from pathlib import Path

import pytest

from zenml.cli import EXAMPLES_RUN_SCRIPT, LocalExample
from zenml.core.repo import Repository
from zenml.enums import ExecutionStatus
from zenml.logger import get_logger

logger = get_logger(__name__)


QUICKSTART = "quickstart"
NOT_SO_QUICKSTART = "not_so_quickstart"
CACHING = "caching"


<<<<<<< HEAD
@pytest.fixture(scope="module")
def examples_dir(tmp_path_factory):
    prev_wd = os.getcwd()
    tmp_path = tmp_path_factory.mktemp("tmp")
    examples_path = tmp_path / "zenml_examples"
    source_path = Path("examples")
=======
@pytest.fixture
def examples_dir(clean_repo):
    examples_path = Path(clean_repo.path) / "zenml_examples"
    source_path = Path(clean_repo.original_cwd) / "examples"
>>>>>>> 2fba0a97
    shutil.copytree(source_path, examples_path)

    yield examples_path
<<<<<<< HEAD
    # Cleanup fixture and ensure that we return to previous working dir
    shutil.rmtree(str(examples_path))
    os.chdir(prev_wd)
=======
>>>>>>> 2fba0a97


def test_run_quickstart(examples_dir: Path):
    """Testing the functionality of the quickstart example

    Args:
        Temporary folder containing all examples including the run_examples
        bash script.
    """
    local_example = LocalExample(examples_dir / QUICKSTART, name=QUICKSTART)

    bash_script_location = examples_dir / EXAMPLES_RUN_SCRIPT
    local_example.run_example(bash_file=str(bash_script_location), force=True)

    # Verify the example run was successful
    repo = Repository(path=str(local_example.path))
    pipeline = repo.get_pipelines()[0]
    assert pipeline.name == "mnist_pipeline"

    pipeline_run = pipeline.runs[-1]

    assert pipeline_run.status == ExecutionStatus.COMPLETED

    for step in pipeline_run.steps:
        assert step.status == ExecutionStatus.COMPLETED


def test_run_not_so_quickstart(examples_dir: Path):
    """Testing the functionality of the not_so_quickstart example

    Args:
        Temporary folder containing all examples including the run_examples
        bash script.
    """
    local_example = LocalExample(
        examples_dir / NOT_SO_QUICKSTART, name=NOT_SO_QUICKSTART
    )

    bash_script_location = examples_dir / EXAMPLES_RUN_SCRIPT
    local_example.run_example(bash_file=str(bash_script_location), force=True)

    # Verify the example run was successful
    repo = Repository(path=str(local_example.path))
    pipeline = repo.get_pipelines()[0]
    assert pipeline.name == "mnist_pipeline"

    first_run = pipeline.runs[-3]
    second_run = pipeline.runs[-2]
    third_run = pipeline.runs[-1]

    assert first_run.status == ExecutionStatus.COMPLETED
    assert second_run.status == ExecutionStatus.COMPLETED
    assert third_run.status == ExecutionStatus.COMPLETED


def test_run_caching(examples_dir: Path):
    """Testing the functionality of the caching example

    Args:
        Temporary folder containing all examples including the run_examples
        bash script.
    """
    local_example = LocalExample(examples_dir / CACHING, name=CACHING)

    bash_script_location = examples_dir / EXAMPLES_RUN_SCRIPT
    local_example.run_example(bash_file=str(bash_script_location), force=True)

    # Verify the example run was successful
    repo = Repository(path=str(local_example.path))
    pipeline = repo.get_pipelines()[0]
    assert pipeline.name == "mnist_pipeline"

    first_run = pipeline.runs[-2]
    second_run = pipeline.runs[-1]

    # Both runs should be completed
    assert first_run.status == ExecutionStatus.COMPLETED
    assert second_run.status == ExecutionStatus.COMPLETED

    # The first run should not have any cached steps
    for step in first_run.steps:
        assert not step.is_cached

    # The second run should have two cached steps (chronologically first 2)
    assert second_run.steps[0].is_cached
    assert second_run.steps[1].is_cached
    assert not second_run.steps[2].is_cached
    assert not second_run.steps[3].is_cached<|MERGE_RESOLUTION|>--- conflicted
+++ resolved
@@ -11,7 +11,6 @@
 #  WITHOUT WARRANTIES OR CONDITIONS OF ANY KIND, either express
 #  or implied. See the License for the specific language governing
 #  permissions and limitations under the License.
-import os
 import shutil
 from pathlib import Path
 
@@ -20,38 +19,18 @@
 from zenml.cli import EXAMPLES_RUN_SCRIPT, LocalExample
 from zenml.core.repo import Repository
 from zenml.enums import ExecutionStatus
-from zenml.logger import get_logger
-
-logger = get_logger(__name__)
-
 
 QUICKSTART = "quickstart"
 NOT_SO_QUICKSTART = "not_so_quickstart"
 CACHING = "caching"
 
 
-<<<<<<< HEAD
-@pytest.fixture(scope="module")
-def examples_dir(tmp_path_factory):
-    prev_wd = os.getcwd()
-    tmp_path = tmp_path_factory.mktemp("tmp")
-    examples_path = tmp_path / "zenml_examples"
-    source_path = Path("examples")
-=======
 @pytest.fixture
 def examples_dir(clean_repo):
     examples_path = Path(clean_repo.path) / "zenml_examples"
     source_path = Path(clean_repo.original_cwd) / "examples"
->>>>>>> 2fba0a97
     shutil.copytree(source_path, examples_path)
-
     yield examples_path
-<<<<<<< HEAD
-    # Cleanup fixture and ensure that we return to previous working dir
-    shutil.rmtree(str(examples_path))
-    os.chdir(prev_wd)
-=======
->>>>>>> 2fba0a97
 
 
 def test_run_quickstart(examples_dir: Path):
