--- conflicted
+++ resolved
@@ -130,8 +130,6 @@
             orchestrator=orchestrator,
             artifact_store=local_artifact_store,
             container_registry=local_container_registry,
-<<<<<<< HEAD
-=======
         ).validate()
 
     # Test local stack with local orchestrator
@@ -143,5 +141,4 @@
             orchestrator=orchestrator,
             artifact_store=local_artifact_store,
             container_registry=local_container_registry,
->>>>>>> 5abbb698
         ).validate()