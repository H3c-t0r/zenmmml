#  Copyright (c) ZenML GmbH 2021. All Rights Reserved.
#
#  Licensed under the Apache License, Version 2.0 (the "License");
#  you may not use this file except in compliance with the License.
#  You may obtain a copy of the License at:
#
#       https://www.apache.org/licenses/LICENSE-2.0
#
#  Unless required by applicable law or agreed to in writing, software
#  distributed under the License is distributed on an "AS IS" BASIS,
#  WITHOUT WARRANTIES OR CONDITIONS OF ANY KIND, either express
#  or implied. See the License for the specific language governing
#  permissions and limitations under the License.
import os
from contextlib import ExitStack as does_not_raise

import pytest

from zenml.config.docker_configuration import DockerConfiguration
from zenml.exceptions import (
    PipelineConfigurationError,
    PipelineInterfaceError,
    StackValidationError,
)
from zenml.pipelines import pipeline
from zenml.repository import Repository
from zenml.steps import BaseStepConfig, step
from zenml.utils.yaml_utils import write_yaml


def create_pipeline_with_config_value(config_value: int):
    """Creates pipeline instance with a step named 'step' which has a
    parameter named 'value'."""

    class Config(BaseStepConfig):
        value: int

    @step
    def step_with_config(config: Config) -> None:
        pass

    @pipeline
    def some_pipeline(step_):
        step_()

    pipeline_instance = some_pipeline(
        step_=step_with_config(config=Config(value=config_value))
    )
    return pipeline_instance


def test_initialize_pipeline_with_args(
    unconnected_two_step_pipeline, generate_empty_steps
):
    """Test that a pipeline can be initialized with args."""
    with does_not_raise():
        empty_step_1, empty_step_2 = generate_empty_steps(2)
        unconnected_two_step_pipeline(empty_step_1(), empty_step_2())


def test_initialize_pipeline_with_kwargs(
    unconnected_two_step_pipeline, generate_empty_steps
):
    """Test that a pipeline can be initialized with kwargs."""
    with does_not_raise():
        empty_step_1, empty_step_2 = generate_empty_steps(2)
        unconnected_two_step_pipeline(
            step_1=empty_step_1(), step_2=empty_step_2()
        )


def test_initialize_pipeline_with_args_and_kwargs(
    unconnected_two_step_pipeline, generate_empty_steps
):
    """Test that a pipeline can be initialized with a mix of args and kwargs."""
    with does_not_raise():
        empty_step_1, empty_step_2 = generate_empty_steps(2)
        unconnected_two_step_pipeline(empty_step_1(), step_2=empty_step_2())


def test_initialize_pipeline_with_too_many_args(
    unconnected_two_step_pipeline, generate_empty_steps
):
    """Test that pipeline initialization fails when too many args
    are passed."""
    with pytest.raises(PipelineInterfaceError):
        empty_step_1, empty_step_2, empty_step_3 = generate_empty_steps(3)
        unconnected_two_step_pipeline(
            empty_step_1(), empty_step_2(), empty_step_3()
        )


def test_initialize_pipeline_with_too_many_args_and_kwargs(
    unconnected_two_step_pipeline, generate_empty_steps
):
    """Test that pipeline initialization fails when too many args
    and kwargs are passed."""
    with pytest.raises(PipelineInterfaceError):
        empty_step_1, empty_step_2, empty_step_3 = generate_empty_steps(3)
        unconnected_two_step_pipeline(
            empty_step_3(), step_1=empty_step_1(), step_2=empty_step_2()
        )


def test_initialize_pipeline_with_missing_key(
    unconnected_two_step_pipeline, empty_step
):
    """Test that pipeline initialization fails when an argument
    is missing."""
    with pytest.raises(PipelineInterfaceError):
        unconnected_two_step_pipeline(step_1=empty_step())


def test_initialize_pipeline_with_unexpected_key(
    unconnected_two_step_pipeline, generate_empty_steps
):
    """Test that pipeline initialization fails when an argument
    has an unexpected key."""
    with pytest.raises(PipelineInterfaceError):
        empty_step_1, empty_step_2, empty_step_3 = generate_empty_steps(3)
        unconnected_two_step_pipeline(
            step_1=empty_step_1(), step_2=empty_step_2(), step_3=empty_step_3()
        )


def test_initialize_pipeline_with_repeated_args(
    unconnected_two_step_pipeline, empty_step
):
    """Test that pipeline initialization fails when same step
    object is used"""
    with pytest.raises(PipelineInterfaceError):
        unconnected_two_step_pipeline(empty_step(), empty_step())


def test_initialize_pipeline_with_repeated_kwargs(
    unconnected_two_step_pipeline, empty_step
):
    """Test that pipeline initialization fails when same step
    object is used"""
    with pytest.raises(PipelineInterfaceError):
        unconnected_two_step_pipeline(step_1=empty_step(), step_2=empty_step())


def test_initialize_pipeline_with_repeated_args_and_kwargs(
    unconnected_two_step_pipeline, empty_step
):
    """Test that pipeline initialization fails when same step
    object is used"""
    with pytest.raises(PipelineInterfaceError):
        unconnected_two_step_pipeline(empty_step(), step_2=empty_step())


def test_initialize_pipeline_with_wrong_arg_type(
    unconnected_two_step_pipeline, empty_step
):
    """Test that pipeline initialization fails when an arg has a wrong type."""
    with pytest.raises(PipelineInterfaceError):
        unconnected_two_step_pipeline(1, empty_step())


def test_initialize_pipeline_with_wrong_kwarg_type(
    unconnected_two_step_pipeline, empty_step
):
    """Test that pipeline initialization fails when a kwarg has a wrong type."""
    with pytest.raises(PipelineInterfaceError):
        unconnected_two_step_pipeline(step_1=1, step_2=empty_step())


def test_initialize_pipeline_with_missing_arg_step_brackets(
    unconnected_two_step_pipeline, generate_empty_steps
):
    """Test that pipeline initialization fails with missing arg brackets."""
    with pytest.raises(PipelineInterfaceError):
        empty_step_1, empty_step_2 = generate_empty_steps(2)
        unconnected_two_step_pipeline(empty_step_1, empty_step_2)


def test_initialize_pipeline_with_missing_kwarg_step_brackets(
    unconnected_two_step_pipeline, generate_empty_steps
):
    """Test that pipeline initialization fails with missing kwarg brackets."""
    with pytest.raises(PipelineInterfaceError):
        empty_step_1, empty_step_2 = generate_empty_steps(2)
        unconnected_two_step_pipeline(step_1=empty_step_1, step_2=empty_step_2)


def test_setting_step_parameter_with_config_object():
    """Test whether step parameters can be set using a config object."""
    config_value = 0
    pipeline_instance = create_pipeline_with_config_value(config_value)
    step_instance = pipeline_instance.steps["step_"]

    assert step_instance.PARAM_SPEC["value"] == config_value


def test_overwrite_step_parameter_with_config_yaml(tmp_path):
    """Test whether step parameters can be overwritten using a config yaml."""
    config_value = 0
    pipeline_instance = create_pipeline_with_config_value(config_value)

    yaml_path = os.path.join(tmp_path, "config.yaml")
    yaml_config_value = 1
    write_yaml(
        yaml_path,
        {"steps": {"step_": {"parameters": {"value": yaml_config_value}}}},
    )
    pipeline_instance = pipeline_instance.with_config(
        yaml_path, overwrite_step_parameters=True
    )
    step_instance = pipeline_instance.steps["step_"]
    assert step_instance.PARAM_SPEC["value"] == yaml_config_value


def test_dont_overwrite_step_parameter_with_config_yaml(tmp_path):
    """Test that step parameters don't get overwritten by yaml file
    if not forced."""
    config_value = 0
    pipeline_instance = create_pipeline_with_config_value(config_value)

    yaml_path = os.path.join(tmp_path, "config.yaml")
    yaml_config_value = 1
    write_yaml(
        yaml_path,
        {"steps": {"step_": {"parameters": {"value": yaml_config_value}}}},
    )
    pipeline_instance = pipeline_instance.with_config(yaml_path)
    step_instance = pipeline_instance.steps["step_"]
    assert step_instance.PARAM_SPEC["value"] == config_value


def test_yaml_configuration_with_invalid_step_name(tmp_path):
    """Test that a config yaml with an invalid step name raises an exception"""
    pipeline_instance = create_pipeline_with_config_value(0)

    yaml_path = os.path.join(tmp_path, "config.yaml")
    write_yaml(
        yaml_path,
        {"steps": {"WRONG_STEP_NAME": {"parameters": {"value": 0}}}},
    )
    with pytest.raises(PipelineConfigurationError):
        _ = pipeline_instance.with_config(yaml_path)


def test_yaml_configuration_with_invalid_parameter_name(tmp_path):
    """Test that a config yaml with an invalid parameter
    name raises an exception"""
    pipeline_instance = create_pipeline_with_config_value(0)

    yaml_path = os.path.join(tmp_path, "config.yaml")
    write_yaml(
        yaml_path,
        {"steps": {"step_": {"parameters": {"WRONG_PARAMETER_NAME": 0}}}},
    )
    with pytest.raises(PipelineConfigurationError):
        _ = pipeline_instance.with_config(yaml_path)


def test_yaml_configuration_allows_enabling_cache(tmp_path):
    """Test that a config yaml allows you to disable the cache for a step."""
    pipeline_instance = create_pipeline_with_config_value(13)

    yaml_path = os.path.join(tmp_path, "config.yaml")
    cache_value = False
    write_yaml(
        yaml_path,
        {"steps": {"step_": {"parameters": {"enable_cache": cache_value}}}},
    )
    pipeline_instance = pipeline_instance.with_config(yaml_path)
    step_instance = pipeline_instance.steps["step_"]
    assert step_instance.enable_cache == cache_value


def test_setting_pipeline_parameter_name_when_initializing_pipeline(
    one_step_pipeline, empty_step
):
    """Tests that initializing a pipeline with a step sets the attribute
    `pipeline_parameter_name` of the step."""
    step_instance = empty_step()
    assert step_instance.pipeline_parameter_name is None
    one_step_pipeline(step_instance)
    assert step_instance.pipeline_parameter_name == "step_"


def test_calling_a_pipeline_twice_raises_no_exception(
    one_step_pipeline, empty_step
):
    """Tests that calling one pipeline instance twice does not raise
    any exception."""

    pipeline_instance = one_step_pipeline(empty_step())

    with does_not_raise():
        pipeline_instance.run()
        pipeline_instance.run()


def test_pipeline_stores_docker_config():
    """Tests that the pipeline stores the docker configuration."""
    docker_config = DockerConfiguration(
        parent_image="parent_image", environment={"FAVORITE_CAT": "aria"}
    )

    @pipeline(docker_configuration=docker_config)
    def my_pipeline():
        pass

    assert my_pipeline().docker_configuration == docker_config


def test_pipeline_migrates_old_docker_attributes_to_docker_config():
    """Tests that the pipeline migrates old docker attributes to the docker
    configuration."""
<<<<<<< HEAD

    legacy_requirements = ["aria==12.0"]
    legacy_required_integrations = ["TENSORFLOW"]
    legacy_dockerignore_file = "/old/.dockerignore"

    new_requirements = ["aria==13.0"]
    new_required_integrations = ["PYTORCH"]
    new_dockerignore_file = "/new/.dockerignore"

=======

    legacy_requirements = ["aria==12.0"]
    legacy_required_integrations = ["TENSORFLOW"]
    legacy_dockerignore_file = "/old/.dockerignore"

    new_requirements = ["aria==13.0"]
    new_required_integrations = ["PYTORCH"]
    new_dockerignore_file = "/new/.dockerignore"

>>>>>>> 11f5c89b
    # empty docker config, use legacy attributes
    @pipeline(
        requirements=legacy_requirements,
        required_integrations=legacy_required_integrations,
        dockerignore_file=legacy_dockerignore_file,
    )
    def my_pipeline():
        pass

    pipeline_config = my_pipeline().docker_configuration
<<<<<<< HEAD

    assert pipeline_config.requirements == legacy_requirements
    assert pipeline_config.required_integrations == legacy_required_integrations
    assert pipeline_config.dockerignore == legacy_dockerignore_file

=======

    assert pipeline_config.requirements == legacy_requirements
    assert pipeline_config.required_integrations == legacy_required_integrations
    assert pipeline_config.dockerignore == legacy_dockerignore_file

>>>>>>> 11f5c89b
    # docker config defines all values, legacy attributes ignored
    docker_config = DockerConfiguration(
        requirements=new_requirements,
        required_integrations=new_required_integrations,
        dockerignore=new_dockerignore_file,
    )

    @pipeline(
        docker_configuration=docker_config,
        requirements=legacy_requirements,
        required_integrations=legacy_required_integrations,
        dockerignore_file=legacy_dockerignore_file,
    )
    def my_pipeline():
        pass

    pipeline_config = my_pipeline().docker_configuration

    assert pipeline_config.requirements == new_requirements
    assert pipeline_config.required_integrations == new_required_integrations
    assert pipeline_config.dockerignore == new_dockerignore_file

    # migrate dockerignore only
    docker_config = DockerConfiguration(
        requirements=new_requirements,
        required_integrations=new_required_integrations,
    )

    @pipeline(
        docker_configuration=docker_config,
        required_integrations=legacy_required_integrations,
        dockerignore_file=legacy_dockerignore_file,
    )
    def my_pipeline():
        pass

    pipeline_config = my_pipeline().docker_configuration

    assert pipeline_config.requirements == new_requirements
    assert pipeline_config.required_integrations == new_required_integrations
    assert pipeline_config.dockerignore == legacy_dockerignore_file


def test_pipeline_run_fails_when_required_step_operator_is_missing(
    one_step_pipeline,
):
    """Tests that running a pipeline with a step that requires a custom step
    operator fails if the active stack does not contain this step operator."""

    @step(custom_step_operator="azureml")
    def step_that_requires_step_operator() -> None:
        pass

    assert not Repository().active_stack.step_operator
    with pytest.raises(StackValidationError):
        one_step_pipeline(step_that_requires_step_operator()).run()<|MERGE_RESOLUTION|>--- conflicted
+++ resolved
@@ -310,7 +310,6 @@
 def test_pipeline_migrates_old_docker_attributes_to_docker_config():
     """Tests that the pipeline migrates old docker attributes to the docker
     configuration."""
-<<<<<<< HEAD
 
     legacy_requirements = ["aria==12.0"]
     legacy_required_integrations = ["TENSORFLOW"]
@@ -320,17 +319,6 @@
     new_required_integrations = ["PYTORCH"]
     new_dockerignore_file = "/new/.dockerignore"
 
-=======
-
-    legacy_requirements = ["aria==12.0"]
-    legacy_required_integrations = ["TENSORFLOW"]
-    legacy_dockerignore_file = "/old/.dockerignore"
-
-    new_requirements = ["aria==13.0"]
-    new_required_integrations = ["PYTORCH"]
-    new_dockerignore_file = "/new/.dockerignore"
-
->>>>>>> 11f5c89b
     # empty docker config, use legacy attributes
     @pipeline(
         requirements=legacy_requirements,
@@ -341,19 +329,11 @@
         pass
 
     pipeline_config = my_pipeline().docker_configuration
-<<<<<<< HEAD
 
     assert pipeline_config.requirements == legacy_requirements
     assert pipeline_config.required_integrations == legacy_required_integrations
     assert pipeline_config.dockerignore == legacy_dockerignore_file
 
-=======
-
-    assert pipeline_config.requirements == legacy_requirements
-    assert pipeline_config.required_integrations == legacy_required_integrations
-    assert pipeline_config.dockerignore == legacy_dockerignore_file
-
->>>>>>> 11f5c89b
     # docker config defines all values, legacy attributes ignored
     docker_config = DockerConfiguration(
         requirements=new_requirements,
