--- conflicted
+++ resolved
@@ -56,8 +56,9 @@
     def step_with_docstring() -> None:
         """docstring."""
 
-<<<<<<< HEAD
-    assert _compile_step(step_with_docstring()).config.docstring == "docstring"
+    assert (
+        _compile_step(step_with_docstring()).config.docstring == "docstring."
+    )
 
 
 def test_compiling_pipeline_with_duplicate_step_names_fails(
@@ -348,8 +349,4 @@
     assert (
         "orchestrator.not_a_flavor"
         not in deployment.steps["step_"].config.settings
-=======
-    assert (
-        _compile_step(step_with_docstring()).config.docstring == "docstring."
->>>>>>> 19516bb8
     )