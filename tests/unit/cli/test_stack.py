#  Copyright (c) ZenML GmbH 2021. All Rights Reserved.
#
#  Licensed under the Apache License, Version 2.0 (the "License");
#  you may not use this file except in compliance with the License.
#  You may obtain a copy of the License at:
#
#       https://www.apache.org/licenses/LICENSE-2.0
#
#  Unless required by applicable law or agreed to in writing, software
#  distributed under the License is distributed on an "AS IS" BASIS,
#  WITHOUT WARRANTIES OR CONDITIONS OF ANY KIND, either express
#  or implied. See the License for the specific language governing
#  permissions and limitations under the License.

import os

import pytest
from click.testing import CliRunner

from zenml.artifact_stores import LocalArtifactStore
from zenml.cli.stack import (
    delete_stack,
    describe_stack,
    export_stack,
    import_stack,
    remove_stack_component,
    rename_stack,
    update_stack,
)
from zenml.enums import StackComponentType
from zenml.orchestrators import LocalOrchestrator
from zenml.secrets_managers.local.local_secrets_manager import (
    LocalSecretsManager,
)
from zenml.stack import Stack

NOT_STACKS = ["abc", "my_other_cat_is_called_blupus", "stack123"]

# TODO [ENG-828]: Add tests for these commands using REST, SQL and local options


def test_stack_describe_contains_local_stack() -> None:
    """Test that the stack describe command contains the default local stack"""
    runner = CliRunner()
    result = runner.invoke(describe_stack)
    assert result.exit_code == 0
    assert "default" in result.output


@pytest.mark.parametrize("not_a_stack", NOT_STACKS)
def test_stack_describe_fails_for_bad_input(
    not_a_stack: str,
) -> None:
    """Test that the stack describe command fails when passing in bad parameters"""
    runner = CliRunner()
    result = runner.invoke(describe_stack, [not_a_stack])
    assert result.exit_code == 1


def test_updating_active_stack_succeeds(clean_repo) -> None:
    """Test stack update of active stack succeeds."""
    new_artifact_store = LocalArtifactStore(name="arias_store", path="/meow")
    clean_repo.register_stack_component(new_artifact_store)

    runner = CliRunner()
    result = runner.invoke(update_stack, ["default", "-a", "arias_store"])
    assert result.exit_code == 0
    assert clean_repo.active_stack.artifact_store == new_artifact_store


def test_updating_non_active_stack_succeeds(clean_repo) -> None:
    """Test stack update of pre-existing component of non-active stack succeeds."""
    new_orchestrator = LocalOrchestrator(name="arias_orchestrator")
    clean_repo.register_stack_component(new_orchestrator)

    registered_stack = clean_repo.active_stack
    new_stack = Stack(
        name="arias_new_stack",
        orchestrator=registered_stack.orchestrator,
        artifact_store=registered_stack.artifact_store,
    )
    clean_repo.register_stack(new_stack)

    runner = CliRunner()
    result = runner.invoke(
        update_stack, ["arias_new_stack", "-o", "arias_orchestrator"]
    )
    assert result.exit_code == 0
    assert (
        clean_repo.get_stack("arias_new_stack").orchestrator == new_orchestrator
    )


def test_adding_to_stack_succeeds(clean_repo) -> None:
    """Test stack update by adding a new component to a stack
    succeeds."""
    local_secrets_manager = LocalSecretsManager(name="arias_secrets_manager")
    clean_repo.register_stack_component(local_secrets_manager)

    runner = CliRunner()
    result = runner.invoke(
        update_stack, ["default", "-x", "arias_secrets_manager"]
    )

    assert result.exit_code == 0
    assert clean_repo.get_stack("default").secrets_manager is not None
    assert (
        clean_repo.get_stack("default").secrets_manager == local_secrets_manager
    )


def test_updating_nonexistent_stack_fails(clean_repo) -> None:
    """Test stack update of nonexistent stack fails."""
    local_secrets_manager = LocalSecretsManager(name="arias_secrets_manager")
    clean_repo.register_stack_component(local_secrets_manager)

    runner = CliRunner()
    result = runner.invoke(
        update_stack, ["not_a_stack", "-x", "arias_secrets_manager"]
    )

    assert result.exit_code == 1
    assert clean_repo.get_stack("default").secrets_manager is None


def test_renaming_nonexistent_stack_fails(clean_repo) -> None:
    """Test stack rename of nonexistent stack fails."""
    runner = CliRunner()
    result = runner.invoke(rename_stack, ["not_a_stack", "a_new_stack"])
    assert result.exit_code == 1
    with pytest.raises(KeyError):
        clean_repo.get_stack("not_a_stack")


def test_renaming_stack_to_same_name_as_existing_stack_fails(
    clean_repo,
) -> None:
    runner = CliRunner()
    result = runner.invoke(rename_stack, ["not_a_stack", "default"])
    assert result.exit_code == 1
    with pytest.raises(KeyError):
        clean_repo.get_stack("not_a_stack")


def test_renaming_active_stack_succeeds(clean_repo) -> None:
    """Test stack rename of active stack fails."""
    runner = CliRunner()
    result = runner.invoke(rename_stack, ["default", "arias_default"])
    assert result.exit_code == 0
    assert clean_repo.get_stack("arias_default") is not None
    assert clean_repo.get_stack("arias_default").name == "arias_default"


def test_renaming_non_active_stack_succeeds(clean_repo) -> None:
    """Test stack rename of non-active stack succeeds."""
    registered_stack = clean_repo.active_stack
    new_stack = Stack(
        name="arias_stack",
        orchestrator=registered_stack.orchestrator,
        artifact_store=registered_stack.artifact_store,
    )
    clean_repo.register_stack(new_stack)

    runner = CliRunner()
    result = runner.invoke(rename_stack, ["arias_stack", "arias_renamed_stack"])
    assert result.exit_code == 0
    assert clean_repo.get_stack("arias_renamed_stack") is not None
    assert (
        clean_repo.get_stack("arias_renamed_stack").name
        == "arias_renamed_stack"
    )


def test_remove_component_from_nonexistent_stack_fails(clean_repo) -> None:
    """Test stack remove-component of nonexistent stack fails."""
    runner = CliRunner()
    result = runner.invoke(remove_stack_component, ["not_a_stack", "-x"])
    assert result.exit_code == 1


def test_remove_core_component_from_stack_fails(clean_repo) -> None:
    """Test stack remove-component of core component fails."""
    runner = CliRunner()
    result = runner.invoke(
        remove_stack_component, [clean_repo.active_stack.name, "-o"]
    )
    assert result.exit_code != 0
    assert clean_repo.active_stack.orchestrator is not None


def test_remove_non_core_component_from_stack_succeeds(clean_repo) -> None:
    """Test stack remove-component of non-core component succeeds."""
    local_secrets_manager = LocalSecretsManager(name="arias_secrets_manager")
    clean_repo.register_stack_component(local_secrets_manager)
    runner = CliRunner()
    runner.invoke(
        update_stack,
        [clean_repo.active_stack.name, "-x", "arias_secrets_manager"],
    )
    assert clean_repo.active_stack.secrets_manager is not None
    assert (
        clean_repo.get_stack(clean_repo.active_stack.name).secrets_manager
        == local_secrets_manager
    )
    result = runner.invoke(
        remove_stack_component, [clean_repo.active_stack.name, "-x"]
    )
    assert result.exit_code == 0
    assert clean_repo.active_stack.secrets_manager is None


def test_deleting_stack_with_flag_succeeds(clean_repo) -> None:
    """Test stack delete with flag succeeds."""
    new_stack = Stack(
        name="arias_new_stack",
        orchestrator=clean_repo.active_stack.orchestrator,
        artifact_store=clean_repo.active_stack.artifact_store,
    )
    clean_repo.register_stack(new_stack)
    runner = CliRunner()
    result = runner.invoke(delete_stack, ["arias_new_stack", "-y"])
    assert result.exit_code == 0
    with pytest.raises(KeyError):
        clean_repo.get_stack("arias_new_stack")


def test_stack_export(clean_repo) -> None:
    """Test exporting default stack succeeds."""
    runner = CliRunner()
    result = runner.invoke(export_stack, ["default", "default.yaml"])
    assert result.exit_code == 0
    assert os.path.exists("default.yaml")


def test_stack_export_delete_import(clean_repo) -> None:
    """Test exporting, deleting, then importing a stack succeeds."""
    # create new stack
    artifact_store_name = "arias_artifact_store"
    artifact_store = LocalArtifactStore(name=artifact_store_name, path="path/")
    clean_repo.register_stack_component(artifact_store)
    orchestrator_name = "arias_orchestrator"
    orchestrator = LocalOrchestrator(name=orchestrator_name)
    clean_repo.register_stack_component(orchestrator)
    stack_name = "arias_new_stack"
    stack = Stack(
        name=stack_name,
        orchestrator=orchestrator,
        artifact_store=artifact_store,
    )
    clean_repo.register_stack(stack)

    # export stack
    runner = CliRunner()
    export_import_args = ["arias_new_stack", "arias_new_stack.yaml"]
    result = runner.invoke(export_stack, export_import_args)
    assert result.exit_code == 0
    assert os.path.exists("arias_new_stack.yaml")

    # delete stack and corresponding components
    clean_repo.deregister_stack(stack_name)
    clean_repo.deregister_stack_component(
        StackComponentType.ARTIFACT_STORE, artifact_store_name
    )
    clean_repo.deregister_stack_component(
        StackComponentType.ORCHESTRATOR, orchestrator_name
    )
    with pytest.raises(KeyError):
        clean_repo.get_stack("arias_new_stack")

    # import stack
    result = runner.invoke(import_stack, export_import_args)
    assert result.exit_code == 0
<<<<<<< HEAD
    assert clean_repo.get_stack("arias_new_stack") is not None
=======
    assert clean_repo.get_stack("arias_new_stack") is not None


def test_stack_update_and_register_couples_stores(monkeypatch, clean_repo):
    """Tests if the artifact- and metadata store coupling works as intended."""
    # First, check if default association exists.
    monkeypatch.setattr("zenml.stack.stack.ZENML_IGNORE_STORE_COUPLINGS", False)
    default_stack = clean_repo.active_stack

    existing_association = clean_repo.zen_store.get_store_associations_for_artifact_and_metadata_store(
        artifact_store_uuid=default_stack.artifact_store.uuid,
        metadata_store_uuid=default_stack.metadata_store.uuid,
    )

    assert len(existing_association) == 1

    # Second, create another stack with the same association successfully.
    new_orchestrator_name = "new_orchestrator"
    new_orchestrator = LocalOrchestrator(name=new_orchestrator_name)
    clean_repo.register_stack_component(new_orchestrator)

    stack = Stack(
        name="new_stack_with_existing_association",
        orchestrator=new_orchestrator,
        metadata_store=default_stack.metadata_store,
        artifact_store=default_stack.artifact_store,
    )
    clean_repo.register_stack(stack)
    assert len(existing_association) == 1

    # Third, create a stack with the wrong association which should fail.
    new_artifact_store_name = "new_artifact_store"
    new_artifact_store = LocalArtifactStore(
        name=new_artifact_store_name, path="path/"
    )
    clean_repo.register_stack_component(new_artifact_store)

    from zenml.exceptions import StackValidationError

    with pytest.raises(StackValidationError):
        stack = Stack(
            name="new_stack_with_wrong_association",
            orchestrator=default_stack.orchestrator,
            metadata_store=default_stack.metadata_store,
            artifact_store=new_artifact_store,
        )
        clean_repo.register_stack(stack)

    # Fourth, successfully create the faulty stack by resetting the coupling.
    stack = Stack(
        name="new_stack_with_wrong_association",
        orchestrator=default_stack.orchestrator,
        metadata_store=default_stack.metadata_store,
        artifact_store=new_artifact_store,
    )
    clean_repo.register_stack(stack, decouple_stores=True)

    # Finally, due to the fourth step resetting the coupling, default stack
    # should fail.
    with pytest.raises(StackValidationError):
        default_stack.validate()
>>>>>>> 2fafb561
<|MERGE_RESOLUTION|>--- conflicted
+++ resolved
@@ -270,68 +270,5 @@
     # import stack
     result = runner.invoke(import_stack, export_import_args)
     assert result.exit_code == 0
-<<<<<<< HEAD
     assert clean_repo.get_stack("arias_new_stack") is not None
-=======
-    assert clean_repo.get_stack("arias_new_stack") is not None
-
-
-def test_stack_update_and_register_couples_stores(monkeypatch, clean_repo):
-    """Tests if the artifact- and metadata store coupling works as intended."""
-    # First, check if default association exists.
-    monkeypatch.setattr("zenml.stack.stack.ZENML_IGNORE_STORE_COUPLINGS", False)
-    default_stack = clean_repo.active_stack
-
-    existing_association = clean_repo.zen_store.get_store_associations_for_artifact_and_metadata_store(
-        artifact_store_uuid=default_stack.artifact_store.uuid,
-        metadata_store_uuid=default_stack.metadata_store.uuid,
-    )
-
-    assert len(existing_association) == 1
-
-    # Second, create another stack with the same association successfully.
-    new_orchestrator_name = "new_orchestrator"
-    new_orchestrator = LocalOrchestrator(name=new_orchestrator_name)
-    clean_repo.register_stack_component(new_orchestrator)
-
-    stack = Stack(
-        name="new_stack_with_existing_association",
-        orchestrator=new_orchestrator,
-        metadata_store=default_stack.metadata_store,
-        artifact_store=default_stack.artifact_store,
-    )
-    clean_repo.register_stack(stack)
-    assert len(existing_association) == 1
-
-    # Third, create a stack with the wrong association which should fail.
-    new_artifact_store_name = "new_artifact_store"
-    new_artifact_store = LocalArtifactStore(
-        name=new_artifact_store_name, path="path/"
-    )
-    clean_repo.register_stack_component(new_artifact_store)
-
-    from zenml.exceptions import StackValidationError
-
-    with pytest.raises(StackValidationError):
-        stack = Stack(
-            name="new_stack_with_wrong_association",
-            orchestrator=default_stack.orchestrator,
-            metadata_store=default_stack.metadata_store,
-            artifact_store=new_artifact_store,
-        )
-        clean_repo.register_stack(stack)
-
-    # Fourth, successfully create the faulty stack by resetting the coupling.
-    stack = Stack(
-        name="new_stack_with_wrong_association",
-        orchestrator=default_stack.orchestrator,
-        metadata_store=default_stack.metadata_store,
-        artifact_store=new_artifact_store,
-    )
-    clean_repo.register_stack(stack, decouple_stores=True)
-
-    # Finally, due to the fourth step resetting the coupling, default stack
-    # should fail.
-    with pytest.raises(StackValidationError):
-        default_stack.validate()
->>>>>>> 2fafb561
+
