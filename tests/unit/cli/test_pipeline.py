#  Copyright (c) ZenML GmbH 2022. All Rights Reserved.
#
#  Licensed under the Apache License, Version 2.0 (the "License");
#  you may not use this file except in compliance with the License.
#  You may obtain a copy of the License at:
#
#       https://www.apache.org/licenses/LICENSE-2.0
#
#  Unless required by applicable law or agreed to in writing, software
#  distributed under the License is distributed on an "AS IS" BASIS,
#  WITHOUT WARRANTIES OR CONDITIONS OF ANY KIND, either express
#  or implied. See the License for the specific language governing
#  permissions and limitations under the License.
import os
import subprocess
import sys

import click

from zenml.client import Client
from zenml.enums import ExecutionStatus
from zenml.post_execution.pipeline import get_pipeline

PIPELINE_NAME = "some_pipe"
STEP_NAME = "some_step"
MATERIALIZER_NAME = "SomeMaterializer"
CUSTOM_OBJ_NAME = "SomeObj"


def test_pipeline_run_single_file(clean_client, files_dir: str) -> None:
    """Test that zenml pipeline run works as expected when the pipeline, its
    steps and materializers are all in the same file."""
    clean_sys_modules = sys.modules

    os.chdir(files_dir)
    clean_client.activate_root()
    Client.initialize(root=files_dir)

    assert os.path.isfile(os.path.join(files_dir, "run.py"))
    assert os.path.isfile(os.path.join(files_dir, "config.yaml"))

    # Run Pipeline using subprocess as runner.invoke seems to have issues with
    #  pytest https://github.com/pallets/click/issues/824,
    #  https://github.com/pytest-dev/pytest/issues/3344
    subprocess.check_call(
        ["zenml", "pipeline", "run", "run.py", "-c", "config.yaml"],
        cwd=files_dir,
        shell=click._compat.WIN,
        env=os.environ.copy(),
    )

    # Assert that the pipeline ran successfully
    historic_pipeline = get_pipeline(pipeline_name=PIPELINE_NAME)

    assert len(historic_pipeline.runs) == 1

    assert historic_pipeline.runs[-1].status == ExecutionStatus.COMPLETED

    # Clean up sys modules that were imported in the course of this test
    for mod in sys.modules:
        if mod not in clean_sys_modules:
            del sys.modules[mod]


def test_pipeline_run_multifile(clean_client, files_dir: str) -> None:
    """Test that zenml pipeline run works as expected when the pipeline, its
    steps and materializers are all in the different files.

    This test creates a project with the following structure.
    |custom_obj_file
    |   |--custom_obj_file.py
    |materializer_file
    |   |--materializer_file.py
    |step_file
    |   |--step_file.py
    |config.yaml
    |run.py
    """
    clean_sys_modules = sys.modules

    os.chdir(files_dir)
    clean_client.activate_root()
    Client.initialize(root=files_dir)

    assert os.path.isfile(os.path.join(files_dir, "pipeline_file/pipeline.py"))
    assert os.path.isfile(os.path.join(files_dir, "config.yaml"))

    # Run Pipeline using subprocess as runner.invoke seems to have issues with
    #  pytest https://github.com/pallets/click/issues/824,
    #  https://github.com/pytest-dev/pytest/issues/3344
    subprocess.check_output(
        [
            "zenml",
            "pipeline",
            "run",
            "pipeline_file/pipeline.py",
            "-c",
            "config.yaml",
        ],
        cwd=files_dir,
        shell=click._compat.WIN,
        env=os.environ.copy(),
    )

    # Assert that pipeline completed successfully
    historic_pipeline = get_pipeline(pipeline_name=PIPELINE_NAME)

    assert len(historic_pipeline.runs) == 1

    assert historic_pipeline.runs[-1].status == ExecutionStatus.COMPLETED

    # Clean up sys modules that were imported in the course of this test
    for mod in sys.modules:
        if mod not in clean_sys_modules:
            del sys.modules[mod]


<<<<<<< HEAD
# TODO: Fix this test for windows once we have public run delete methods
@pytest.mark.skipif(
    platform.system() == "Windows",
    reason="ZenML clean not supported on Windows.",
)
def test_pipeline_export_delete_import(
    clean_client,
    sample_pipeline_run_model,
    sample_step_model,
    sample_artifact_model,
) -> None:
    """Tests exporting, deleting and importing a pipeline run."""
    sample_pipeline_run_model.workspace = clean_client.active_project.id
    sample_pipeline_run_model.user = clean_client.active_user.id
    sample_step_model.pipeline_run_id = sample_pipeline_run_model.id
    sample_artifact_model.parent_step_id = sample_step_model.id
    sample_artifact_model.producer_step_id = sample_step_model.id
    clean_client.zen_store.create_run(sample_pipeline_run_model)
    clean_client.zen_store.create_run_step(sample_step_model)
    clean_client.zen_store.create_artifact(sample_artifact_model)
    assert len(clean_client.zen_store.list_runs()) > 0
    assert len(clean_client.zen_store.list_run_steps()) > 0
    assert len(clean_client.zen_store.list_artifacts()) > 0

    # Export pipeline run
    runner = CliRunner()
    file_name = "aria_runs_fast.yaml"
    result = runner.invoke(export_pipeline_runs, [file_name])
    assert result.exit_code == 0
    assert os.path.exists(file_name)

    # Delete everything
    runner.invoke(clean, ["--yes"])
    assert len(clean_client.zen_store.list_runs()) == 0
    assert len(clean_client.zen_store.list_run_steps()) == 0
    assert len(clean_client.zen_store.list_artifacts()) == 0

    # Import pipeline run
    result = runner.invoke(import_pipeline_runs, [file_name])
    assert result.exit_code == 0
    assert len(clean_client.zen_store.list_runs()) > 0
    assert len(clean_client.zen_store.list_run_steps()) > 0
    assert len(clean_client.zen_store.list_artifacts()) > 0
=======
# TODO: Reenable this test once we have public run delete methods
# def test_pipeline_export_delete_import(
#     clean_client,
#     sample_pipeline_run_request_model,
#     sample_step_request_model,
#     sample_artifact_request_model,
# ) -> None:
#     """Tests exporting, deleting and importing a pipeline run."""
#     sample_pipeline_run_request_model.project = clean_client.active_project.id
#     sample_pipeline_run_request_model.user = clean_client.active_user.id
#     sample_pipeline_run_model = clean_client.zen_store.create_run(
#         sample_pipeline_run_request_model
#     )
#     assert len(clean_client.zen_store.list_runs()) > 0
#     sample_step_request_model.pipeline_run_id = sample_pipeline_run_model.id
#     sample_step_model = clean_client.zen_store.create_run_step(
#         sample_step_request_model
#     )
#     assert len(clean_client.zen_store.list_run_steps()) > 0
#     sample_artifact_request_model.parent_step_id = sample_step_model.id
#     sample_artifact_request_model.producer_step_id = sample_step_model.id
#     clean_client.zen_store.create_artifact(sample_artifact_request_model)
#     assert len(clean_client.zen_store.list_artifacts()) > 0

#     # Export pipeline run
#     runner = CliRunner()
#     file_name = "aria_runs_fast.yaml"
#     result = runner.invoke(export_pipeline_runs, [file_name])
#     assert result.exit_code == 0
#     assert os.path.exists(file_name)

#     # Delete everything
#     runner.invoke(clean, ["--yes"])
#     assert len(clean_client.zen_store.list_runs()) == 0
#     assert len(clean_client.zen_store.list_run_steps()) == 0
#     assert len(clean_client.zen_store.list_artifacts()) == 0

#     # Import pipeline run
#     result = runner.invoke(import_pipeline_runs, [file_name])
#     clean_client.zen_store.list_runs()
#     assert result.exit_code == 0
#     assert len(clean_client.zen_store.list_runs()) > 0
#     assert len(clean_client.zen_store.list_run_steps()) > 0
#     assert len(clean_client.zen_store.list_artifacts()) > 0
>>>>>>> fbbec9b1
<|MERGE_RESOLUTION|>--- conflicted
+++ resolved
@@ -66,7 +66,7 @@
     """Test that zenml pipeline run works as expected when the pipeline, its
     steps and materializers are all in the different files.
 
-    This test creates a project with the following structure.
+    This test creates a workspace with the following structure.
     |custom_obj_file
     |   |--custom_obj_file.py
     |materializer_file
@@ -115,51 +115,6 @@
             del sys.modules[mod]
 
 
-<<<<<<< HEAD
-# TODO: Fix this test for windows once we have public run delete methods
-@pytest.mark.skipif(
-    platform.system() == "Windows",
-    reason="ZenML clean not supported on Windows.",
-)
-def test_pipeline_export_delete_import(
-    clean_client,
-    sample_pipeline_run_model,
-    sample_step_model,
-    sample_artifact_model,
-) -> None:
-    """Tests exporting, deleting and importing a pipeline run."""
-    sample_pipeline_run_model.workspace = clean_client.active_project.id
-    sample_pipeline_run_model.user = clean_client.active_user.id
-    sample_step_model.pipeline_run_id = sample_pipeline_run_model.id
-    sample_artifact_model.parent_step_id = sample_step_model.id
-    sample_artifact_model.producer_step_id = sample_step_model.id
-    clean_client.zen_store.create_run(sample_pipeline_run_model)
-    clean_client.zen_store.create_run_step(sample_step_model)
-    clean_client.zen_store.create_artifact(sample_artifact_model)
-    assert len(clean_client.zen_store.list_runs()) > 0
-    assert len(clean_client.zen_store.list_run_steps()) > 0
-    assert len(clean_client.zen_store.list_artifacts()) > 0
-
-    # Export pipeline run
-    runner = CliRunner()
-    file_name = "aria_runs_fast.yaml"
-    result = runner.invoke(export_pipeline_runs, [file_name])
-    assert result.exit_code == 0
-    assert os.path.exists(file_name)
-
-    # Delete everything
-    runner.invoke(clean, ["--yes"])
-    assert len(clean_client.zen_store.list_runs()) == 0
-    assert len(clean_client.zen_store.list_run_steps()) == 0
-    assert len(clean_client.zen_store.list_artifacts()) == 0
-
-    # Import pipeline run
-    result = runner.invoke(import_pipeline_runs, [file_name])
-    assert result.exit_code == 0
-    assert len(clean_client.zen_store.list_runs()) > 0
-    assert len(clean_client.zen_store.list_run_steps()) > 0
-    assert len(clean_client.zen_store.list_artifacts()) > 0
-=======
 # TODO: Reenable this test once we have public run delete methods
 # def test_pipeline_export_delete_import(
 #     clean_client,
@@ -168,7 +123,7 @@
 #     sample_artifact_request_model,
 # ) -> None:
 #     """Tests exporting, deleting and importing a pipeline run."""
-#     sample_pipeline_run_request_model.project = clean_client.active_project.id
+#     sample_pipeline_run_request_model.workspace = clean_client.active_workspace.id
 #     sample_pipeline_run_request_model.user = clean_client.active_user.id
 #     sample_pipeline_run_model = clean_client.zen_store.create_run(
 #         sample_pipeline_run_request_model
@@ -203,5 +158,4 @@
 #     assert result.exit_code == 0
 #     assert len(clean_client.zen_store.list_runs()) > 0
 #     assert len(clean_client.zen_store.list_run_steps()) > 0
-#     assert len(clean_client.zen_store.list_artifacts()) > 0
->>>>>>> fbbec9b1
+#     assert len(clean_client.zen_store.list_artifacts()) > 0