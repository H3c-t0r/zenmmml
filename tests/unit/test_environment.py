#  Copyright (c) ZenML GmbH 2021. All Rights Reserved.
#
#  Licensed under the Apache License, Version 2.0 (the "License");
#  you may not use this file except in compliance with the License.
#  You may obtain a copy of the License at:
#
#       https://www.apache.org/licenses/LICENSE-2.0
#
#  Unless required by applicable law or agreed to in writing, software
#  distributed under the License is distributed on an "AS IS" BASIS,
#  WITHOUT WARRANTIES OR CONDITIONS OF ANY KIND, either express
#  or implied. See the License for the specific language governing
#  permissions and limitations under the License.

import platform

import pytest

from zenml.constants import VALID_OPERATING_SYSTEMS
from zenml.environment import BaseEnvironmentComponent, Environment
from zenml.steps import StepEnvironment


def test_environment_platform_info_correctness():
    """Checks that `Environment.get_system_info()` returns the correct
    platform"""
    system_id = platform.system()

    if system_id == "Darwin":
        system_id = "mac"
    elif system_id not in VALID_OPERATING_SYSTEMS:
        system_id = "unknown"

    assert system_id.lower() == Environment.get_system_info()["os"]


def test_environment_is_singleton():
    """Tests that environment is a singleton."""
    assert Environment() is Environment()


def test_step_is_running():
    """Tests that the environment correctly reports when a step is running."""

    assert Environment().step_is_running is False

    with StepEnvironment(
        pipeline_name="pipeline",
        pipeline_run_id="run_id",
        step_name="step",
        cache_enabled=True,
<<<<<<< HEAD
        pipeline_requirements=["zenml"],
=======
        pipeline_requirements=[""],
>>>>>>> 30cb12c7
    ):
        assert Environment().step_is_running is True

    assert Environment().step_is_running is False


def test_environment_component_activation():
    """Tests that environment components can be activated and deactivated."""

    class Foo(BaseEnvironmentComponent):
        NAME = "foo"

    assert Environment().get_component("foo") is None
    assert not Environment().has_component("foo")
    with pytest.raises(KeyError):
        Environment()["foo"]

    f = Foo()
    assert f.active is False

    with f:
        assert f.active is True
        assert Environment().get_component("foo") is f
        assert Environment().has_component("foo")
        assert Environment()["foo"] is f

    assert f.active is False
    assert Environment().get_component("foo") is None
    assert not Environment().has_component("foo")
    with pytest.raises(KeyError):
        Environment()["foo"]


def test_ipython_terminal_detection_when_not_installed():
    """Tests that we detect if the Python process is running in an IPython
    terminal when not installed."""
    try:
        import IPython  # noqa
    except ImportError:
        assert Environment.in_notebook() is False<|MERGE_RESOLUTION|>--- conflicted
+++ resolved
@@ -49,11 +49,7 @@
         pipeline_run_id="run_id",
         step_name="step",
         cache_enabled=True,
-<<<<<<< HEAD
-        pipeline_requirements=["zenml"],
-=======
         pipeline_requirements=[""],
->>>>>>> 30cb12c7
     ):
         assert Environment().step_is_running is True
 
