--- conflicted
+++ resolved
@@ -16,21 +16,11 @@
 
 import pytest
 
-<<<<<<< HEAD
+from zenml.config.compiler import Compiler
+from zenml.config.pipeline_configurations import PipelineRunConfiguration
 from zenml.enums import StackComponentType
 from zenml.exceptions import ProvisioningError, StackValidationError
 from zenml.runtime_configuration import RuntimeConfiguration
-=======
-from zenml.artifact_stores import LocalArtifactStore
-from zenml.config.compiler import Compiler
-from zenml.config.global_config import GlobalConfiguration
-from zenml.config.pipeline_configurations import PipelineRunConfiguration
-from zenml.container_registries import DefaultContainerRegistry
-from zenml.enums import StackComponentType
-from zenml.exceptions import ProvisioningError, StackValidationError
-from zenml.metadata_stores import SQLiteMetadataStore
-from zenml.orchestrators import LocalOrchestrator
->>>>>>> 5b681c4d
 from zenml.stack import Stack
 
 
@@ -110,33 +100,6 @@
     assert stack.components == expected_components
 
 
-<<<<<<< HEAD
-def test_stack_runtime_options_combines_runtime_options_of_components(
-    stack_with_mock_components,
-):
-    """Tests that the stack gets the available runtime options of all its
-    components and combines them."""
-    stack_with_mock_components.orchestrator.runtime_options = {
-        "key_1": None,
-        "key_2": "Aria",
-    }
-    stack_with_mock_components.artifact_store.runtime_options = {
-        "key_1": None,
-        "key_3": "Not Aria",
-    }
-
-    expected_runtime_options = {
-        "key_1": None,
-        "key_2": "Aria",
-        "key_3": "Not Aria",
-    }
-    assert (
-        stack_with_mock_components.runtime_options == expected_runtime_options
-    )
-
-
-=======
->>>>>>> 5b681c4d
 def test_stack_requirements(stack_with_mock_components):
     """Tests that the stack returns the requirements of all its components."""
     stack_with_mock_components.orchestrator.requirements = {"one_requirement"}
@@ -193,23 +156,13 @@
 def test_stack_deployment(
     stack_with_mock_components, one_step_pipeline, empty_step
 ):
-<<<<<<< HEAD
     """Tests that when a pipeline is deployed on a stack, the stack calls the
     orchestrator to run the pipeline and calls cleanup methods on all of its
     components.
     """
     # Mock the pipeline run registering which tries (and fails) to serialize
     # our mock objects
-=======
-    """Tests that when a pipeline is deployed on a stack, the stack calls
-    preparation/cleanup methods on all of its components and calls the
-    orchestrator to run the pipeline."""
-    # Mock the pipeline deployment registering which tries (and fails) to
-    # serialize our mock objects
-    mocker.patch.object(
-        stack_with_mock_components, "_register_pipeline_deployment"
-    )
->>>>>>> 5b681c4d
+
     pipeline_run_return_value = object()
     stack_with_mock_components.orchestrator.run.return_value = (
         pipeline_run_return_value
@@ -226,11 +179,7 @@
     )
 
     for component in stack_with_mock_components.components.values():
-<<<<<<< HEAD
-        component.cleanup_pipeline_run.assert_called_once()
-=======
         component.prepare_pipeline_deployment.assert_called_once()
->>>>>>> 5b681c4d
 
     stack_with_mock_components.orchestrator.run.assert_called_once_with(
         deployment=deployment,
