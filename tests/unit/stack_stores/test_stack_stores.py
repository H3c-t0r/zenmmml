--- conflicted
+++ resolved
@@ -17,13 +17,8 @@
 
 import pytest
 
-<<<<<<< HEAD
-from zenml.constants import LOCAL_CONFIG_DIRECTORY_NAME
-from zenml.enums import StackComponentType, StorageType
-=======
 from zenml.constants import REPOSITORY_DIRECTORY_NAME
-from zenml.enums import OrchestratorFlavor, StackComponentType, StoreType
->>>>>>> f900bda5
+from zenml.enums import StackComponentType, StoreType
 from zenml.exceptions import StackComponentExistsError, StackExistsError
 from zenml.orchestrators import LocalOrchestrator
 from zenml.stack import Stack
@@ -48,14 +43,6 @@
     tmp_path = tmp_path_factory.mktemp(f"{store_type.value}_stack_store")
     os.mkdir(tmp_path / REPOSITORY_DIRECTORY_NAME)
 
-<<<<<<< HEAD
-    # stack store starts off empty
-    stack_store = _stack_store_for_type(store_type, tmp_path)
-    assert len(stack_store.stacks) == 0
-
-    # add the default stack
-=======
->>>>>>> f900bda5
     stack = Stack.default_local_stack()
 
     # stack store is pre-initialized with the default stack
@@ -100,20 +87,7 @@
 ):
     """Test adding and removing stack components."""
     tmp_path = tmp_path_factory.mktemp(f"{store_type.value}_stack_store")
-<<<<<<< HEAD
-    os.mkdir(tmp_path / LOCAL_CONFIG_DIRECTORY_NAME)
-
-    # stack store starts off empty
-    stack_store = _stack_store_for_type(store_type, tmp_path)
-    for component_type in StackComponentType:
-        assert len(stack_store.get_stack_components(component_type)) == 0
-
-    # add the default stack
-    stack = Stack.default_local_stack()
-    stack_store.register_stack(StackWrapper.from_stack(stack))
-=======
     os.mkdir(tmp_path / REPOSITORY_DIRECTORY_NAME)
->>>>>>> f900bda5
 
     required_components = {
         StackComponentType.ARTIFACT_STORE,
@@ -134,13 +108,9 @@
     orchestrator = stack_store.get_stack_component(
         StackComponentType.ORCHESTRATOR, "default"
     )
-<<<<<<< HEAD
+
     assert orchestrator.flavor == "local"
-    assert orchestrator.name == "local_orchestrator"
-=======
-    assert orchestrator.flavor == OrchestratorFlavor.LOCAL
     assert orchestrator.name == "default"
->>>>>>> f900bda5
 
     # can't add another orchestrator of same name
     with pytest.raises(StackComponentExistsError):
