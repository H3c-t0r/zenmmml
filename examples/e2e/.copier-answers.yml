# Changes here will be overwritten by Copier
<<<<<<< HEAD
_commit: 2023.12.06
=======
_commit: 2023.12.12
>>>>>>> 9777487e
_src_path: gh:zenml-io/template-e2e-batch
data_quality_checks: true
email: ''
full_name: ZenML GmbH
hyperparameters_tuning: true
metric_compare_promotion: true
notify_on_failures: true
notify_on_successes: false
open_source_license: apache
product_name: e2e_use_case
project_name: ZenML E2E project
target_environment: staging
version: 0.0.1
zenml_server_url: ''<|MERGE_RESOLUTION|>--- conflicted
+++ resolved
@@ -1,9 +1,5 @@
 # Changes here will be overwritten by Copier
-<<<<<<< HEAD
-_commit: 2023.12.06
-=======
 _commit: 2023.12.12
->>>>>>> 9777487e
 _src_path: gh:zenml-io/template-e2e-batch
 data_quality_checks: true
 email: ''
