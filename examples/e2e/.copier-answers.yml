# Changes here will be overwritten by Copier
<<<<<<< HEAD
_commit: 2024.01.17
=======
_commit: 2024.01.18
>>>>>>> cdd14528
_src_path: gh:zenml-io/template-e2e-batch
data_quality_checks: true
email: ''
full_name: ZenML GmbH
hyperparameters_tuning: true
metric_compare_promotion: true
notify_on_failures: true
notify_on_successes: false
open_source_license: apache
product_name: e2e_use_case
project_name: ZenML E2E project
target_environment: staging
version: 0.0.1
zenml_server_url: ''<|MERGE_RESOLUTION|>--- conflicted
+++ resolved
@@ -1,9 +1,5 @@
 # Changes here will be overwritten by Copier
-<<<<<<< HEAD
-_commit: 2024.01.17
-=======
 _commit: 2024.01.18
->>>>>>> cdd14528
 _src_path: gh:zenml-io/template-e2e-batch
 data_quality_checks: true
 email: ''
