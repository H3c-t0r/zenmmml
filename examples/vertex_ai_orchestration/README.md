# 🏃 Run pipelines in production using Vertex AI

[Vertex Ai Pipelines](https://cloud.google.com/vertex-ai/docs/pipelines/introduction)
is a serverless ML Workflow tool running on the Google Cloud Platform. It is
an easy way to quickly run your code in a production ready, repeatable 
cloud orchestrator that requires minimal setup without provisioning and paying 
for standby compute. 

## 📄 Pre-requisites

In order to run on Vertex AI you will need to do quite a bit of configuration
within GCP to create all the required resources. In sum you will need to have a
[GCP container registry](https://cloud.google.com/container-registry/docs), a
[GCP bucket](https://cloud.google.com/storage/docs/creating-buckets),
[CloudSQL database](https://cloud.google.com/sql/docs/mysql/create-instance) and
a [GCP Secret Manager](https://cloud.google.com/secret-manager). Additionally,
the [Vertex AI API](https://cloud.google.com/vertex-ai/?hl=en_GB&_ga=2.241201409.-205697788.1651483076)
needs to be enabled.

On top of having these resources you will also need to do some permission
tuning.

First, you will need to authenticate yourself using the
[gcloud cli](https://cloud.google.com/sdk/gcloud/reference/auth/login):

```shell
gcloud auth login
```

Then you will need to
[authorize](https://cloud.google.com/container-registry/docs/advanced-authentication)
your local docker client to have access the GCP container registry.

```shell
gcloud auth configure-docker
```

You will also need to 
[create a service account](https://cloud.google.com/iam/docs/creating-managing-service-accounts).

This Service account will need permissions to run vertex ai jobs, and access 
secrets as Admin. Additionally, your user account will need to have permissions to use the service 
account.

![Grant user access to Service Account](assets/serviceacc3.png)

For your CloudSQL Database it is also recommended to enable SSL authentication. 
You will need to create a client certificate and download all 3 certificates. 
Save these, you will need them at a later point.

## 🥞 Create a GCP Kubeflow Pipelines stack

Once everything is done on the GCP side, we will need to configure a
stack with all of these components.

* The **artifact store** to store step outputs in a GCP Bucket.
* The **metadata store** to track metadata inside a MySQL database.
* The docker images that are created to run your pipeline are stored in GCP
  **container registry**.
* The **Vertex orchestrator** is responsible for running your ZenML pipeline
  in Vertex AI.
* The **secrets manager** contains the secrets to allow access to the metadata
  store.

When running the upcoming commands, make sure to
replace all the <PLACEHOLDERS> with the correct values from your GCP project.

```bash
<<<<<<< HEAD
# install CLI
pip install zenml

# install ZenML integrations
zenml integration install gcp

# pull example
zenml example pull huggingface
cd zenml_examples/huggingface
# Create a zenml root
=======
# Create a zenml repository
>>>>>>> 2206243e
zenml init
 
# In order to create the GCP stack components, we'll need to install one 
# additional ZenML integration:
zenml integration install gcp

# The CONTAINER_REGISTRY_URI will have a format like this: eu.gcr.io/xxx/xxx
zenml container-registry register gcp_registry --flavor=gcp --uri=<CONTAINER_REGISTRY_URI>

# The DB_HOST_IP is the public IP Address of your Database: xx.xx.xxx.xxx
#  The DB_PORT is 3306 by default - set this in case this default does not apply
#  The DB_NAME is the name of the database that you have created in GCP as the
#  metadata store. The `mysql_secret` will be created once the secret manager
#  is created and the stack is active.
zenml metadata-store register gcp_metadata_store --flavor=mysql --host=<DB_HOST_IP> --port=<DB_PORT> --database=<DB_NAME> --secret=mysql_secret
  
# The PATH_TO_YOUR_GCP_BUCKET is the path to your GCP bucket: gs://xxx
zenml artifact-store register gcp_artifact_store --flavor=gcp --path=<PATH_TO_YOUR_GCP_BUCKET>

# The orchestrator needs the PROJECT_ID and the GCP_LOCATION in which to
#  run the vertex ai pipeline. Additionally you might need to set the 
#  WORKLOAD_SERVICE_ACCOUNT to the service account you created with secret
#  manager access, it will be in the format: xxx@xxx.iam.gserviceaccount.com
zenml orchestrator register vertex_orch --flavor=vertex --project=<PROJECT_ID> --location=<GCP_LOCATION>

<<<<<<< HEAD
# For the secret manager, all we'll need it the gcp PROJECT_ID
zenml secrets-manager register gcp_vertex_secrets_manager --flavor=gcp --project_id=<PROJECT_ID>
=======
# For the secret manager, all we'll need it the GCP PROJECT_ID
zenml secrets-manager register gcp_vertex_secrets_manager --flavor=gcp --project_id=`<PROJECT_ID>`
>>>>>>> 2206243e

# Now we're ready to assemble our stack
zenml stack register gcp_vertex_stack -m gcp_metadata_store -a gcp_artifact_store -o vertex_orch -c gcp_registry -x gcp_vertex_secrets_manager --set

# With the stack up and running, we can now supply the credentials for the 
#  mysql metadata store. The SSL certificates have to be generated and downloaded
#  from within the CloudSQL UI
zenml secret register mysql_secret --schema=mysql --user=<DB_USER> --password=<PWD> \
  --ssl_ca=@</PATH/TO/DOWNLOADED/SERVER-CERT> \
  --ssl_cert=@</PATH/TO/DOWNLOADED/CLIENT-CERT> \
  --ssl_key=@</PATH/TO/DOWNLOADED/CLIENT-KEY>
```

Your stack should look something like this when you're done:

![Vertex Stack](assets/vertex_stack.png)

### ▶️ Run the pipeline

Once your stack is fully set up, you should be good to go. 

```bash
python run.py
```

That's it! If everything went as planned this pipeline should now be running in
the cloud! You should be able to access the Vertex AI Pipelines UI with the link
returned to the run logs. It will look something like this:

![Vertex AI UI](assets/vertex_ai_ui.png)

### 🧽 Clean up

Once you're done experimenting, you can stop the port forwarding and delete the
example files by calling:

```bash
zenml stack down --force
rm -rf zenml_examples
```

Additionally, you might have to clean up your cloud resources to avoid running 
costs for storage of artifacts, containers, metadata or secrets.

# 📜 Learn more

Our docs regarding the Vertex orchestrator integration can be
found in our docs.

If you want to learn more about orchestrators in general or about how to build
your own orchestrators in ZenML
check out our [docs](https://docs.zenml.io/extending-zenml/orchestrator).<|MERGE_RESOLUTION|>--- conflicted
+++ resolved
@@ -66,7 +66,6 @@
 replace all the <PLACEHOLDERS> with the correct values from your GCP project.
 
 ```bash
-<<<<<<< HEAD
 # install CLI
 pip install zenml
 
@@ -76,10 +75,8 @@
 # pull example
 zenml example pull huggingface
 cd zenml_examples/huggingface
-# Create a zenml root
-=======
+
 # Create a zenml repository
->>>>>>> 2206243e
 zenml init
  
 # In order to create the GCP stack components, we'll need to install one 
@@ -105,13 +102,8 @@
 #  manager access, it will be in the format: xxx@xxx.iam.gserviceaccount.com
 zenml orchestrator register vertex_orch --flavor=vertex --project=<PROJECT_ID> --location=<GCP_LOCATION>
 
-<<<<<<< HEAD
 # For the secret manager, all we'll need it the gcp PROJECT_ID
 zenml secrets-manager register gcp_vertex_secrets_manager --flavor=gcp --project_id=<PROJECT_ID>
-=======
-# For the secret manager, all we'll need it the GCP PROJECT_ID
-zenml secrets-manager register gcp_vertex_secrets_manager --flavor=gcp --project_id=`<PROJECT_ID>`
->>>>>>> 2206243e
 
 # Now we're ready to assemble our stack
 zenml stack register gcp_vertex_stack -m gcp_metadata_store -a gcp_artifact_store -o vertex_orch -c gcp_registry -x gcp_vertex_secrets_manager --set
