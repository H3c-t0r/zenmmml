--- conflicted
+++ resolved
@@ -37,10 +37,7 @@
 from sklearn.model_selection import train_test_split
 
 from zenml import step
-<<<<<<< HEAD
-=======
 from zenml.steps import Output
->>>>>>> effeaf63
 
 @step
 def training_data_loader() -> Output(
