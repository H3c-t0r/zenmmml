--- conflicted
+++ resolved
@@ -34,11 +34,6 @@
 from zenml.integrations.facets.visualizers.facet_statistics_visualizer import (
     FacetStatisticsVisualizer,
 )
-<<<<<<< HEAD
-from zenml.integrations.mlflow.steps import mlflow_model_deployer_step
-=======
-from zenml.repository import Repository
->>>>>>> eb244735
 
 
 def main():
@@ -50,14 +45,8 @@
         trainer=svc_trainer_mlflow(),
         evaluator=evaluator(),
         deployment_trigger=deployment_trigger(),
-<<<<<<< HEAD
-        model_deployer=mlflow_model_deployer_step(),
-    )
-    training_p.run()
-=======
         model_deployer=model_deployer,
     ).run()
->>>>>>> eb244735
 
     # initialize and run inference pipeline
     inference_p = inference_pipeline(
