--- conflicted
+++ resolved
@@ -23,12 +23,7 @@
 from zenml.integrations.pillow.materializers.pillow_image_materializer import (
     DEFAULT_IMAGE_FILENAME,
 )
-<<<<<<< HEAD
-from zenml.steps import Output
-from zenml.steps.step_context import StepContext
-=======
-from zenml.steps import BaseParameters, Output, StepContext, step
->>>>>>> 4a295762
+from zenml.steps import Output, StepContext
 
 
 @step(enable_cache=False)
