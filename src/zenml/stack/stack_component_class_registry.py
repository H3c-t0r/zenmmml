--- conflicted
+++ resolved
@@ -16,19 +16,7 @@
 
 from zenml.artifact_stores import LocalArtifactStore
 from zenml.container_registries import BaseContainerRegistry
-<<<<<<< HEAD
 from zenml.enums import StackComponentType
-=======
-from zenml.enums import (
-    ArtifactStoreFlavor,
-    ContainerRegistryFlavor,
-    MetadataStoreFlavor,
-    OrchestratorFlavor,
-    SecretsManagerFlavor,
-    StackComponentFlavor,
-    StackComponentType,
-)
->>>>>>> eaef3c01
 from zenml.logger import get_logger
 from zenml.metadata_stores import MySQLMetadataStore, SQLiteMetadataStore
 from zenml.orchestrators import LocalOrchestrator
@@ -125,58 +113,9 @@
     return cls
 
 
-<<<<<<< HEAD
 StackComponentClassRegistry.register_class(LocalOrchestrator)
 StackComponentClassRegistry.register_class(SQLiteMetadataStore)
 StackComponentClassRegistry.register_class(MySQLMetadataStore)
 StackComponentClassRegistry.register_class(LocalArtifactStore)
 StackComponentClassRegistry.register_class(BaseContainerRegistry)
-=======
-    Returns:
-        A decorator function that registers and returns the decorated stack
-        component class.
-    """
-
-    def decorator_function(cls: Type[C]) -> Type[C]:
-        """Registers the stack component class and returns it unmodified."""
-        StackComponentClassRegistry.register_class(
-            component_type=component_type,
-            component_flavor=component_flavor,
-            component_class=cls,
-        )
-        return cls
-
-    return decorator_function
-
-
-StackComponentClassRegistry.register_class(
-    StackComponentType.ORCHESTRATOR,
-    OrchestratorFlavor.LOCAL,
-    LocalOrchestrator,
-)
-StackComponentClassRegistry.register_class(
-    StackComponentType.METADATA_STORE,
-    MetadataStoreFlavor.SQLITE,
-    SQLiteMetadataStore,
-)
-StackComponentClassRegistry.register_class(
-    StackComponentType.METADATA_STORE,
-    MetadataStoreFlavor.MYSQL,
-    MySQLMetadataStore,
-)
-StackComponentClassRegistry.register_class(
-    StackComponentType.ARTIFACT_STORE,
-    ArtifactStoreFlavor.LOCAL,
-    LocalArtifactStore,
-)
-StackComponentClassRegistry.register_class(
-    StackComponentType.CONTAINER_REGISTRY,
-    ContainerRegistryFlavor.DEFAULT,
-    BaseContainerRegistry,
-)
-StackComponentClassRegistry.register_class(
-    StackComponentType.SECRETS_MANAGER,
-    SecretsManagerFlavor.LOCAL,
-    LocalSecretsManager,
-)
->>>>>>> eaef3c01
+StackComponentClassRegistry.register_class(LocalSecretsManager)