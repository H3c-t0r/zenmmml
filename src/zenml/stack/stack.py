#  Copyright (c) ZenML GmbH 2022. All Rights Reserved.
#
#  Licensed under the Apache License, Version 2.0 (the "License");
#  you may not use this file except in compliance with the License.
#  You may obtain a copy of the License at:
#
#       https://www.apache.org/licenses/LICENSE-2.0
#
#  Unless required by applicable law or agreed to in writing, software
#  distributed under the License is distributed on an "AS IS" BASIS,
#  WITHOUT WARRANTIES OR CONDITIONS OF ANY KIND, either express
#  or implied. See the License for the specific language governing
#  permissions and limitations under the License.
import os
import time
import uuid
from datetime import datetime
from typing import (
    TYPE_CHECKING,
    AbstractSet,
    Any,
    Dict,
    NoReturn,
    Optional,
    Set,
    Type,
)

from zenml.config.global_config import GlobalConfiguration
from zenml.enums import StackComponentType
from zenml.exceptions import ProvisioningError
from zenml.io import fileio
from zenml.logger import get_logger
from zenml.runtime_configuration import (
    RUN_NAME_OPTION_KEY,
    RuntimeConfiguration,
)
from zenml.utils import string_utils

if TYPE_CHECKING:
    from zenml.artifact_stores import BaseArtifactStore
    from zenml.container_registries import BaseContainerRegistry
    from zenml.feature_stores import BaseFeatureStore
    from zenml.metadata_stores import BaseMetadataStore
    from zenml.orchestrators import BaseOrchestrator
    from zenml.pipelines import BasePipeline
    from zenml.secrets_managers import BaseSecretsManager
    from zenml.stack import StackComponent
    from zenml.step_operators import BaseStepOperator


logger = get_logger(__name__)


class Stack:
    """ZenML stack class.

    A ZenML stack is a collection of multiple stack components that are
    required to run ZenML pipelines. Some of these components (orchestrator,
    metadata store and artifact store) are required to run any kind of
    pipeline, other components like the container registry are only required
    if other stack components depend on them.
    """

    def __init__(
        self,
        name: str,
        *,
        orchestrator: "BaseOrchestrator",
        metadata_store: "BaseMetadataStore",
        artifact_store: "BaseArtifactStore",
        container_registry: Optional["BaseContainerRegistry"] = None,
        secrets_manager: Optional["BaseSecretsManager"] = None,
        step_operator: Optional["BaseStepOperator"] = None,
        feature_store: Optional["BaseFeatureStore"] = None,
    ):
        """Initializes and validates a stack instance.

        Raises:
             StackValidationError: If the stack configuration is not valid.
        """
        self._name = name
        self._orchestrator = orchestrator
        self._metadata_store = metadata_store
        self._artifact_store = artifact_store
        self._container_registry = container_registry
        self._step_operator = step_operator
<<<<<<< HEAD
        self._feature_store = feature_store
=======
        self._secrets_manager = secrets_manager
>>>>>>> eaef3c01

        self.validate()

    @classmethod
    def from_components(
        cls, name: str, components: Dict[StackComponentType, "StackComponent"]
    ) -> "Stack":
        """Creates a stack instance from a dict of stack components.

        Args:
            name: The name of the stack.
            components: The components of the stack.

        Returns:
            A stack instance consisting of the given components.

        Raises:
            TypeError: If a required component is missing or a component
                doesn't inherit from the expected base class.
        """
        from zenml.artifact_stores import BaseArtifactStore
        from zenml.container_registries import BaseContainerRegistry
        from zenml.feature_stores import BaseFeatureStore
        from zenml.metadata_stores import BaseMetadataStore
        from zenml.orchestrators import BaseOrchestrator
        from zenml.secrets_managers import BaseSecretsManager
        from zenml.step_operators import BaseStepOperator

        def _raise_type_error(
            component: Optional["StackComponent"], expected_class: Type[Any]
        ) -> NoReturn:
            """Raises a TypeError that the component has an unexpected type."""
            raise TypeError(
                f"Unable to create stack: Wrong stack component type "
                f"`{component.__class__.__name__}` (expected: subclass "
                f"of `{expected_class.__name__}`)"
            )

        orchestrator = components.get(StackComponentType.ORCHESTRATOR)
        if not isinstance(orchestrator, BaseOrchestrator):
            _raise_type_error(orchestrator, BaseOrchestrator)

        metadata_store = components.get(StackComponentType.METADATA_STORE)
        if not isinstance(metadata_store, BaseMetadataStore):
            _raise_type_error(metadata_store, BaseMetadataStore)

        artifact_store = components.get(StackComponentType.ARTIFACT_STORE)
        if not isinstance(artifact_store, BaseArtifactStore):
            _raise_type_error(artifact_store, BaseArtifactStore)

        container_registry = components.get(
            StackComponentType.CONTAINER_REGISTRY
        )
        if container_registry is not None and not isinstance(
            container_registry, BaseContainerRegistry
        ):
            _raise_type_error(container_registry, BaseContainerRegistry)

        secrets_manager = components.get(StackComponentType.SECRETS_MANAGER)
        if secrets_manager is not None and not isinstance(
            secrets_manager, BaseSecretsManager
        ):
            _raise_type_error(secrets_manager, BaseSecretsManager)

        step_operator = components.get(StackComponentType.STEP_OPERATOR)
        if step_operator is not None and not isinstance(
            step_operator, BaseStepOperator
        ):
            _raise_type_error(step_operator, BaseStepOperator)

        feature_store = components.get(StackComponentType.FEATURE_STORE)
        if feature_store is not None and not isinstance(
            feature_store, BaseFeatureStore
        ):
            _raise_type_error(feature_store, BaseFeatureStore)

        return Stack(
            name=name,
            orchestrator=orchestrator,
            metadata_store=metadata_store,
            artifact_store=artifact_store,
            container_registry=container_registry,
            secrets_manager=secrets_manager,
            step_operator=step_operator,
            feature_store=feature_store,
        )

    @classmethod
    def default_local_stack(cls) -> "Stack":
        """Creates a stack instance which is configured to run locally."""
        from zenml.artifact_stores import LocalArtifactStore
        from zenml.metadata_stores import SQLiteMetadataStore
        from zenml.orchestrators import LocalOrchestrator

        orchestrator = LocalOrchestrator(name="default")

        artifact_store_uuid = uuid.uuid4()
        artifact_store_path = os.path.join(
            GlobalConfiguration().config_directory,
            "local_stores",
            str(artifact_store_uuid),
        )
        fileio.create_dir_recursive_if_not_exists(artifact_store_path)
        artifact_store = LocalArtifactStore(
            name="default",
            uuid=artifact_store_uuid,
            path=artifact_store_path,
        )

        metadata_store_path = os.path.join(artifact_store_path, "metadata.db")
        metadata_store = SQLiteMetadataStore(
            name="default", uri=metadata_store_path
        )

        return cls(
            name="default",
            orchestrator=orchestrator,
            metadata_store=metadata_store,
            artifact_store=artifact_store,
        )

    @property
    def components(self) -> Dict[StackComponentType, "StackComponent"]:
        """All components of the stack."""
        return {
            component.type: component
            for component in [
                self.orchestrator,
                self.metadata_store,
                self.artifact_store,
                self.container_registry,
                self.secrets_manager,
                self.step_operator,
                self.feature_store,
            ]
            if component is not None
        }

    @property
    def name(self) -> str:
        """The name of the stack."""
        return self._name

    @property
    def orchestrator(self) -> "BaseOrchestrator":
        """The orchestrator of the stack."""
        return self._orchestrator

    @property
    def metadata_store(self) -> "BaseMetadataStore":
        """The metadata store of the stack."""
        return self._metadata_store

    @property
    def artifact_store(self) -> "BaseArtifactStore":
        """The artifact store of the stack."""
        return self._artifact_store

    @property
    def container_registry(self) -> Optional["BaseContainerRegistry"]:
        """The container registry of the stack."""
        return self._container_registry

    @property
    def secrets_manager(self) -> Optional["BaseSecretsManager"]:
        """The secrets manager of the stack."""
        return self._secrets_manager

    @property
    def step_operator(self) -> Optional["BaseStepOperator"]:
        """The step operator of the stack."""
        return self._step_operator

    @property
    def feature_store(self) -> Optional["BaseFeatureStore"]:
        """The feature store of the stack."""
        return self._feature_store

    @property
    def runtime_options(self) -> Dict[str, Any]:
        """Runtime options that are available to configure this stack.

        This method combines the available runtime options for all components
        of this stack. See `StackComponent.runtime_options()` for
        more information.
        """
        runtime_options: Dict[str, Any] = {}
        for component in self.components.values():
            duplicate_runtime_options = (
                runtime_options.keys() & component.runtime_options.keys()
            )
            if duplicate_runtime_options:
                logger.warning(
                    "Found duplicate runtime options %s.",
                    duplicate_runtime_options,
                )

            runtime_options.update(component.runtime_options)

        return runtime_options

    def dict(self) -> Dict[str, str]:
        """Converts the stack into a dictionary."""
        component_dict = {
            component_type.value: component.json(sort_keys=True)
            for component_type, component in self.components.items()
        }
        component_dict.update({"name": self.name})
        return component_dict

    def requirements(
        self,
        exclude_components: Optional[AbstractSet[StackComponentType]] = None,
    ) -> Set[str]:
        """Set of PyPI requirements for the stack.

        This method combines the requirements of all stack components (except
        the ones specified in `exclude_components`).

        Args:
            exclude_components: Set of component types for which the
                requirements should not be included in the output.
        """
        exclude_components = exclude_components or set()
        requirements = [
            component.requirements
            for component in self.components.values()
            if component.type not in exclude_components
        ]
        return set.union(*requirements) if requirements else set()

    def validate(self) -> None:
        """Checks whether the stack configuration is valid.

        To check if a stack configuration is valid, the following criteria must
        be met:
        - all components must support the execution mode (either local or
         remote execution) specified by the orchestrator of the stack
        - the `StackValidator` of each stack component has to validate the
         stack to make sure all the components are compatible with each other

        Raises:
             StackValidationError: If the stack configuration is not valid.
        """

        for component in self.components.values():
            if component.validator:
                component.validator.validate(stack=self)

    def deploy_pipeline(
        self,
        pipeline: "BasePipeline",
        runtime_configuration: RuntimeConfiguration,
    ) -> Any:
        """Deploys a pipeline on this stack.

        Args:
            pipeline: The pipeline to deploy.
            runtime_configuration: Contains all the runtime configuration
                options specified for the pipeline run.

        Returns:
            The return value of the call to `orchestrator.run_pipeline(...)`.
        """
        for component in self.components.values():
            component.prepare_pipeline_deployment(
                pipeline=pipeline,
                stack=self,
                runtime_configuration=runtime_configuration,
            )

        for component in self.components.values():
            component.prepare_pipeline_run()

        runtime_configuration[
            RUN_NAME_OPTION_KEY
        ] = runtime_configuration.run_name or (
            f"{pipeline.name}-"
            f'{datetime.now().strftime("%d_%h_%y-%H_%M_%S_%f")}'
        )

        logger.info(
            "Using stack `%s` to run pipeline `%s`...",
            self.name,
            pipeline.name,
        )
        start_time = time.time()

        return_value = self.orchestrator.run_pipeline(
            pipeline, stack=self, runtime_configuration=runtime_configuration
        )

        run_duration = time.time() - start_time
        logger.info(
            "Pipeline run `%s` has finished in %s.",
            runtime_configuration.run_name,
            string_utils.get_human_readable_time(run_duration),
        )

        for component in self.components.values():
            component.cleanup_pipeline_run()

        return return_value

    @property
    def is_provisioned(self) -> bool:
        """If the stack provisioned resources to run locally."""
        return all(
            component.is_provisioned for component in self.components.values()
        )

    @property
    def is_running(self) -> bool:
        """If the stack is running locally."""
        return all(
            component.is_running for component in self.components.values()
        )

    def provision(self) -> None:
        """Provisions resources to run the stack locally.

        Raises:
            NotImplementedError: If any unprovisioned component does not
                implement provisioning.
        """
        logger.info("Provisioning resources for stack '%s'.", self.name)
        for component in self.components.values():
            if not component.is_provisioned:
                component.provision()
                logger.info("Provisioned resources for %s.", component)

    def deprovision(self) -> None:
        """Deprovisions all local resources of the stack.

        Raises:
            NotImplementedError: If any provisioned component does not
                implement deprovisioning.
        """
        logger.info("Deprovisioning resources for stack '%s'.", self.name)
        for component in self.components.values():
            if component.is_provisioned:
                try:
                    component.deprovision()
                    logger.info("Deprovisioned resources for %s.", component)
                except NotImplementedError as e:
                    logger.warning(e)

    def resume(self) -> None:
        """Resumes the provisioned local resources of the stack.

        Raises:
            ProvisioningError: If any stack component is missing provisioned
                resources.
        """
        logger.info("Resuming provisioned resources for stack %s.", self.name)
        for component in self.components.values():
            if component.is_running:
                # the component is already running, no need to resume anything
                pass
            elif component.is_provisioned:
                component.resume()
                logger.info("Resumed resources for %s.", component)
            else:
                raise ProvisioningError(
                    f"Unable to resume resources for {component}: No "
                    f"resources have been provisioned for this component."
                )

    def suspend(self) -> None:
        """Suspends the provisioned local resources of the stack."""
        logger.info(
            "Suspending provisioned resources for stack '%s'.", self.name
        )
        for component in self.components.values():
            if component.is_running:
                try:
                    component.suspend()
                    logger.info("Suspended resources for %s.", component)
                except NotImplementedError:
                    logger.warning(
                        "Suspending provisioned resources not implemented "
                        "for %s. Continuing without suspending resources...",
                        component,
                    )<|MERGE_RESOLUTION|>--- conflicted
+++ resolved
@@ -85,11 +85,8 @@
         self._artifact_store = artifact_store
         self._container_registry = container_registry
         self._step_operator = step_operator
-<<<<<<< HEAD
+        self._secrets_manager = secrets_manager
         self._feature_store = feature_store
-=======
-        self._secrets_manager = secrets_manager
->>>>>>> eaef3c01
 
         self.validate()
 
