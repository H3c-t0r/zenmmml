#  Copyright (c) ZenML GmbH 2022. All Rights Reserved.
#
#  Licensed under the Apache License, Version 2.0 (the "License");
#  you may not use this file except in compliance with the License.
#  You may obtain a copy of the License at:
#
#       https://www.apache.org/licenses/LICENSE-2.0
#
#  Unless required by applicable law or agreed to in writing, software
#  distributed under the License is distributed on an "AS IS" BASIS,
#  WITHOUT WARRANTIES OR CONDITIONS OF ANY KIND, either express
#  or implied. See the License for the specific language governing
#  permissions and limitations under the License.
import os
import random
from abc import ABCMeta
from collections import defaultdict
from pathlib import Path
<<<<<<< HEAD
from typing import Any, Dict, List, Optional, Type, cast
from uuid import UUID
=======
from typing import TYPE_CHECKING, Any, Dict, List, Optional, Type, cast
>>>>>>> 13f649be

from pydantic import BaseModel, ValidationError

from zenml.config.base_config import BaseConfiguration
from zenml.config.global_config import GlobalConfiguration
from zenml.constants import ENV_ZENML_REPOSITORY_PATH, REPOSITORY_DIRECTORY_NAME
from zenml.enums import StackComponentType, StoreType
from zenml.environment import Environment
from zenml.exceptions import (
    ForbiddenRepositoryAccessError,
    InitializationException,
)
from zenml.io import fileio, utils
from zenml.logger import get_logger
from zenml.stack import Stack, StackComponent
from zenml.utils import yaml_utils
from zenml.utils.analytics_utils import AnalyticsEvent, track, track_event
<<<<<<< HEAD
from zenml.zen_stores import (
    BaseZenStore,
    LocalZenStore,
    RestZenStore,
    SqlZenStore,
)
from zenml.zen_stores.models import (
    ComponentWrapper,
    Project,
    StackWrapper,
    User,
    ZenStoreModel,
)
=======
from zenml.utils.filesync_model import FileSyncModel

if TYPE_CHECKING:
    from zenml.config.profile_config import ProfileConfiguration
    from zenml.post_execution import PipelineView
    from zenml.zen_stores import BaseZenStore
    from zenml.zen_stores.models import User, ZenStoreModel
>>>>>>> 13f649be

logger = get_logger(__name__)


class RepositoryConfiguration(FileSyncModel):
    """Pydantic object used for serializing repository configuration options.

    Attributes:
        active_profile_name: The name of the active profile.
        active_stack_name: Optional name of the active stack.
    """

    active_profile_name: Optional[str]
    active_stack_name: Optional[str]
    project_name: Optional[str] = None
    project_id: Optional[UUID] = None

    class Config:
        """Pydantic configuration class."""

        # Validate attributes when assigning them. We need to set this in order
        # to have a mix of mutable and immutable attributes
        validate_assignment = True
        # Ignore extra attributes from configs of previous ZenML versions
        extra = "ignore"
        # all attributes with leading underscore are private and therefore
        # are mutable and not included in serialization
        underscore_attrs_are_private = True


class LegacyRepositoryConfig(BaseModel):
    version: str
    active_stack_name: Optional[str]
    stacks: Dict[str, Dict[StackComponentType, Optional[str]]]
    stack_components: Dict[StackComponentType, Dict[str, str]]

    def get_stack_data(self, config_file: str) -> "ZenStoreModel":
        """Extract stack data from Legacy Repository file."""
        from zenml.zen_stores.models import ZenStoreModel

        return ZenStoreModel(
            config_file=config_file,
            stacks={
                name: {
                    component_type: value
                    for component_type, value in stack.items()
                    if value is not None  # filter out null components
                }
                for name, stack in self.stacks.items()
            },
            stack_components=defaultdict(dict, self.stack_components),
            **self.dict(exclude={"stacks", "stack_components"}),
        )


class RepositoryMetaClass(ABCMeta):
    """Repository singleton metaclass.

    This metaclass is used to enforce a singleton instance of the Repository
    class with the following additional properties:

    * the singleton Repository instance is created on first access to reflect
    the currently active global configuration profile.
    * the Repository mustn't be accessed from within pipeline steps

    """

    def __init__(cls, *args: Any, **kwargs: Any) -> None:
        """Initialize the Repository class."""
        super().__init__(*args, **kwargs)
        cls._global_repository: Optional["Repository"] = None

    def __call__(cls, *args: Any, **kwargs: Any) -> "Repository":
        """Create or return the global Repository instance.

        If the Repository constructor is called with custom arguments,
        the singleton functionality of the metaclass is bypassed: a new
        Repository instance is created and returned immediately and without
        saving it as the global Repository singleton.

        Raises:
            ForbiddenRepositoryAccessError: If trying to create a `Repository`
                instance while a ZenML step is being executed.
        """

        # `skip_repository_check` is a special kwarg that can be passed to
        # the Repository constructor to bypass the check that prevents the
        # Repository instance from being accessed from within pipeline steps.
        if not kwargs.pop("skip_repository_check", False):
            if Environment().step_is_running:
                raise ForbiddenRepositoryAccessError(
                    "Unable to access repository during step execution. If you "
                    "require access to the artifact or metadata store, please "
                    "use a `StepContext` inside your step instead.",
                    url="https://docs.zenml.io/features/step-fixtures#using-the-stepcontext",
                )

        if args or kwargs:
            return cast("Repository", super().__call__(*args, **kwargs))

        if not cls._global_repository:
            cls._global_repository = cast(
                "Repository", super().__call__(*args, **kwargs)
            )

        return cls._global_repository


class Repository(BaseConfiguration, metaclass=RepositoryMetaClass):
    """ZenML repository class.

    The ZenML repository manages configuration options for ZenML stacks as well
    as their components.
    """

    def __init__(
        self,
        root: Optional[Path] = None,
        profile: Optional["ProfileConfiguration"] = None,
    ) -> None:
        """Initializes the global repository instance.

        Repository is a singleton class: only one instance can exist. Calling
        this constructor multiple times will always yield the same instance (see
        the exception below).

        The `root` and `profile` arguments are only meant for internal use
        and testing purposes. User code must never pass them to the constructor.
        When a custom `root` or `profile` value is passed, an anonymous
        Repository instance is created and returned independently of the
        Repository singleton and that will have no effect as far as the rest of
        the ZenML core code is concerned.

        Instead of creating a new Repository instance to reflect a different
        profile or repository root:

          * to change the active profile in the global Repository,
          call `Repository().activate_profile(<new-profile>)`.
          * to change the active root in the global Repository,
          call `Repository().activate_root(<new-root>)`.

        Args:
            root: (internal use) custom root directory for the repository. If
                no path is given, the repository root is determined using the
                environment variable `ZENML_REPOSITORY_PATH` (if set) and by
                recursively searching in the parent directories of the
                current working directory. Only used to initialize new
                repositories internally.
            profile: (internal use) custom configuration profile to use for the
                repository. If not provided, the active profile is determined
                from the loaded repository configuration. If no repository
                configuration is found (i.e. repository root is not
                initialized), the default global profile is used. Only used to
                initialize new profiles internally.
        """

        self._root: Optional[Path] = None
        self._profile: Optional["ProfileConfiguration"] = None
        self.__config: Optional[RepositoryConfiguration] = None

        # The repository constructor is called with a custom profile only when
        # the profile needs to be initialized, in which case all matters related
        # to repository initialization, like the repository active root and the
        # repository configuration stored there are ignored
        if profile:
            # calling this will initialize the store and create the default
            # stack configuration, if missing
            self._set_active_profile(profile, new_profile=True)
            return

        self._set_active_root(root)

    @classmethod
    def get_instance(cls) -> Optional["Repository"]:
        """Return the Repository singleton instance.

        Returns:
            The Repository singleton instance or None, if the Repository hasn't
            been initialized yet.
        """
        return cls._global_repository

    @classmethod
    def _reset_instance(cls, repo: Optional["Repository"] = None) -> None:
        """Reset the Repository singleton instance.

        This method is only meant for internal use and testing purposes.

        Args:
            repo: The Repository instance to set as the global singleton.
                If None, the global Repository singleton is reset to an empty
                value.
        """
        cls._global_repository = repo

    def _set_active_root(self, root: Optional[Path] = None) -> None:
        """Set the supplied path as the repository root.

        If a repository configuration is found at the given path or the
        path, it is loaded and used to initialize the repository and its
        active profile. If no repository configuration is found, the
        global configuration is used instead (e.g. to manage the active
        profile and active stack).

        Args:
            root: The path to set as the active repository root. If not set,
                the repository root is determined using the environment
                variable `ZENML_REPOSITORY_PATH` (if set) and by recursively
                searching in the parent directories of the current working
                directory.
        """

        self._root = self.find_repository(root, enable_warnings=True)

        global_cfg = GlobalConfiguration()
        new_profile = self._profile

        if not self._root:
            logger.info("Running without an active repository root.")
        else:
            logger.debug("Using repository root %s.", self._root)
            self.__config = self._load_config()

            if self.__config and self.__config.active_profile_name:
                new_profile = global_cfg.get_profile(
                    self.__config.active_profile_name
                )

        # fall back to the global active profile if one cannot be determined
        # from the repository configuration
        new_profile = new_profile or global_cfg.active_profile

        if not new_profile:
            # this should theoretically never happen, because there is always
            # a globally active profile, but we need to be prepared for it
            raise RuntimeError(
                "No active configuration profile found. Please set the active "
                "profile in the global configuration by running `zenml profile "
                "set <profile-name>`."
            )

        if new_profile != self._profile:
            logger.debug(
                "Activating configuration profile %s.", new_profile.name
            )
            self._set_active_profile(new_profile)

        # Sanitize the repository configuration to reflect the new active
        # profile
        self._sanitize_config()

    def _set_active_profile(
        self, profile: "ProfileConfiguration", new_profile: bool = False
    ) -> None:
        """Set the supplied configuration profile as the active profile for
        this repository.

        This method initializes the repository store associated with the
        supplied profile and also initializes it with the default stack
        configuration, if no other stacks are configured.

        Args:
            profile: configuration profile to set as active.
            new_profile: a boolean which indicates if the given profile
                configuration belongs to a brand-new profile
        """
        self._profile = profile
        self.zen_store: "BaseZenStore" = self.create_store(
            profile, skip_default_registrations=not new_profile
        )

        # Sanitize the repository configuration to reflect the active
        # profile and its store contents
        self._sanitize_config()

    def _config_path(self) -> Optional[str]:
        """Path to the repository configuration file.

        Returns:
            Path to the repository configuration file or None if the repository
            root has not been initialized yet.
        """
        if not self.config_directory:
            return None
        return str(self.config_directory / "config.yaml")

    def _sanitize_config(self) -> None:
        """Sanitize and save the repository configuration.

        This method is called to ensure that the repository configuration
        doesn't contain outdated information, such as an active profile or an
        active stack that no longer exists.

        Raises:
            RuntimeError: If the repository configuration doesn't contain a
            valid active stack and a new active stack cannot be automatically
            determined based on the active profile and available stacks.
        """
        if not self.__config:
            return

        global_cfg = GlobalConfiguration()

        # Sanitize the repository active profile
        if self.__config.active_profile_name != self.active_profile_name:
            if (
                self.__config.active_profile_name
                and not global_cfg.has_profile(
                    self.__config.active_profile_name
                )
            ):
                logger.warning(
                    "Profile `%s` not found. Switching repository to the "
                    "global active profile `%s`",
                    self.__config.active_profile_name,
                    self.active_profile_name,
                )
            # reset the active stack when switching to a different profile
            self.__config.active_stack_name = None
            self.__config.active_profile_name = self.active_profile_name

        # As a backup for the active stack, use the profile's default stack
        # or to the first stack in the repository
        backup_stack_name = self.active_profile.active_stack
        if not backup_stack_name:
            stacks = self.zen_store.stacks
            if stacks:
                backup_stack_name = stacks[0].name

        # Sanitize the repository active stack
        if not self.__config.active_stack_name:
            self.__config.active_stack_name = backup_stack_name

        if not self.__config.active_stack_name:
            raise RuntimeError(
                "Could not determine active stack. Please set the active stack "
                "by running `zenml stack set <stack-name>`."
            )

        # Ensure that the repository active stack is still valid
        try:
            self.zen_store.get_stack(self.__config.active_stack_name)
        except KeyError:
            logger.warning(
                "Stack `%s` not found. Switching the repository active stack "
                "to `%s`",
                self.__config.active_stack_name,
                backup_stack_name,
            )
            self.__config.active_stack_name = backup_stack_name

    @staticmethod
    def _migrate_legacy_repository(
        config_file: str,
    ) -> Optional["ProfileConfiguration"]:
        """Migrate a legacy repository configuration to the new format and
        create a new Profile out of it.

        Args:
            config_file: Path to the legacy repository configuration file.

        Returns:
            The new Profile instance created for the legacy repository or None
            if a legacy repository configuration was not found at the supplied
            path.
        """
        from zenml.console import console

        if not fileio.exists(config_file):
            return None

        config_dict = yaml_utils.read_yaml(config_file)

        try:
            legacy_config = LegacyRepositoryConfig.parse_obj(config_dict)
        except ValidationError:
            # legacy configuration not detected
            return None

        config_path = str(Path(config_file).parent)
        profile_name = f"legacy-repository-{random.getrandbits(32):08x}"

        # a legacy repository configuration was detected
        console.print(
            f"A legacy ZenML repository with locally configured stacks was "
            f"found at '{config_path}'.\n"
            f"Beginning with ZenML 0.7.0, stacks are no longer stored inside "
            f"the ZenML repository root, they are stored globally using the "
            f"newly introduced concept of Profiles.\n\n"
            f"The stacks configured in this repository will be automatically "
            f"migrated to a newly created profile: '{profile_name}'.\n\n"
            f"If you no longer need to use the stacks configured in this "
            f"repository, please delete the profile using the following "
            f"command:\n\n"
            f"'zenml profile delete {profile_name}'\n\n"
            f"More information about Profiles can be found at "
            f"https://docs.zenml.io.\n"
            f"This warning will not be shown again for this Repository."
        )

        stack_data = legacy_config.get_stack_data(config_file=config_file)

        from zenml.config.profile_config import ProfileConfiguration
        from zenml.zen_stores import LocalZenStore

        store = LocalZenStore()
        store.initialize(url=config_path, store_data=stack_data)
        profile = ProfileConfiguration(
            name=profile_name,
            store_url=store.url,
            active_stack=legacy_config.active_stack_name,
        )

        # Calling this will dump the new configuration to disk
        RepositoryConfiguration(
            config_file=config_file,
            active_profile_name=profile.name,
            active_stack_name=legacy_config.active_stack_name,
        )
        GlobalConfiguration().add_or_update_profile(profile)

        return profile

    def _load_config(self) -> Optional[RepositoryConfiguration]:
        """Loads the repository configuration from disk, if the repository has
        an active root and the configuration file exists. If the configuration
        file doesn't exist, an empty configuration is returned.

        If a legacy repository configuration is found in the repository root,
        it is migrated to the new configuration format and a new profile is
        automatically created out of it and activated for the repository root.

        If the repository doesn't have an active root, no repository
        configuration is used and the active profile configuration takes
        precedence.

        Returns:
            Loaded repository configuration or None if the repository does not
            have an active root.
        """

        config_path = self._config_path()
        if not config_path:
            return None

        # load the repository configuration file if it exists, otherwise use
        # an empty configuration as default
        if fileio.exists(config_path):
            logger.debug(
                f"Loading repository configuration from {config_path}."
            )

            # detect an old style repository configuration and migrate it to
            # the new format and create a profile out of it if necessary
            self._migrate_legacy_repository(config_path)
        else:
            logger.debug(
                "No repository configuration file found, creating default "
                "configuration."
            )

        return RepositoryConfiguration(config_path)

    @staticmethod
    def get_store_class(type: StoreType) -> Optional[Type["BaseZenStore"]]:
        """Returns the class of the given store type."""
        from zenml.zen_stores import LocalZenStore, RestZenStore, SqlZenStore

        return {
            StoreType.LOCAL: LocalZenStore,
            StoreType.SQL: SqlZenStore,
            StoreType.REST: RestZenStore,
        }.get(type)

    @staticmethod
    def create_store(
        profile: "ProfileConfiguration",
        skip_default_registrations: bool = False,
    ) -> "BaseZenStore":
        """Create the repository persistence back-end store from a configuration
        profile.

        If the configuration profile doesn't specify all necessary configuration
        options (e.g. the type or URL), a default configuration will be used.

        Args:
            profile: The configuration profile to use for persisting the
                repository information.
            skip_default_registrations: If `True`, the creation of the default
                stack and user in the store will be skipped.

        Returns:
            The initialized repository store.
        """
        if not profile.store_type:
            raise RuntimeError(
                f"Store type not configured in profile {profile.name}"
            )

        store_class = Repository.get_store_class(profile.store_type)
        if not store_class:
            raise RuntimeError(
                f"No store implementation found for store type "
                f"`{profile.store_type}`."
            )

        if not profile.store_url:
            profile.store_url = store_class.get_local_url(
                profile.config_directory
            )

        if profile.store_type == StoreType.REST:
            skip_default_registrations = True

        if store_class.is_valid_url(profile.store_url):
            store = store_class()
            store.initialize(
                url=profile.store_url,
                skip_default_registrations=skip_default_registrations,
            )
            return store

        raise ValueError(
            f"Invalid URL for store type `{profile.store_type.value}`: "
            f"{profile.store_url}"
        )

    @staticmethod
    @track(event=AnalyticsEvent.INITIALIZE_REPO)
    def initialize(
        root: Optional[Path] = None,
    ) -> None:
        """Initializes a new ZenML repository at the given path.

        Args:
            root: The root directory where the repository should be created.
                If None, the current working directory is used.
        Raises:
            InitializationException: If the root directory already contains a
                ZenML repository.
        """
        root = root or Path.cwd()
        logger.debug("Initializing new repository at path %s.", root)
        if Repository.is_repository_directory(root):
            raise InitializationException(
                f"Found existing ZenML repository at path '{root}'."
            )

        config_directory = str(root / REPOSITORY_DIRECTORY_NAME)
        utils.create_dir_recursive_if_not_exists(config_directory)
        # Initialize the repository configuration at the custom path
        Repository(root=root)

    @property
    def root(self) -> Optional[Path]:
        """The root directory of this repository.

        Returns:
            The root directory of this repository, or None, if the repository
            has not been initialized.
        """
        return self._root

    @property
    def config_directory(self) -> Optional[Path]:
        """The configuration directory of this repository.

        Returns:
            The configuration directory of this repository, or None, if the
            repository doesn't have an active root.
        """
        if not self.root:
            return None
        return self.root / REPOSITORY_DIRECTORY_NAME

    def activate_root(self, root: Optional[Path] = None) -> None:
        """Set the active repository root directory.

        Args:
            root: The path to set as the active repository root. If not set,
                the repository root is determined using the environment
                variable `ZENML_REPOSITORY_PATH` (if set) and by recursively
                searching in the parent directories of the current working
                directory.
        """
        self._set_active_root(root)

    def activate_profile(self, profile_name: str) -> None:
        """Set a profile as the active profile for the repository.

        Args:
            profile_name: name of the profile to add

        Raises:
            KeyError: If the profile with the given name does not exist.
        """
        global_cfg = GlobalConfiguration()
        profile = global_cfg.get_profile(profile_name)
        if not profile:
            raise KeyError(f"Profile '{profile_name}' not found.")
        if profile is self._profile:
            # profile is already active
            return

        self._set_active_profile(profile)

        # set the active profile in the global configuration if the repository
        # doesn't have a root configured (i.e. if a repository root has not been
        # initialized)
        if not self.root:
            global_cfg.activate_profile(profile_name)

    @property
    def active_profile(self) -> "ProfileConfiguration":
        """Return the profile set as active for the repository.

        Returns:
            The active profile.

        Raises:
            RuntimeError: If no profile is set as active.
        """
        if not self._profile:
            # this should theoretically never happen, because there is always
            # a globally active profile, but we need to be prepared for it
            raise RuntimeError(
                "No active configuration profile found. Please set the active "
                "profile in the global configuration by running `zenml profile "
                "set <profile-name>`."
            )

        return self._profile

    @property
    def active_profile_name(self) -> str:
        """Return the name of the profile set as active for the repository.

        Returns:
            The active profile name.

        Raises:
            RuntimeError: If no profile is set as active.
        """
        return self.active_profile.name

    @property
    def active_user(self) -> "User":
        """The active user.

        Raises:
            KeyError: If no user exists for the active username.
        """
        return self.zen_store.get_user(self.active_user_name)

    @property
    def active_user_name(self) -> str:
        """Get the active user name set in the profile.

        Returns:
            The name of the active user.

        Raises:
            RuntimeError: If no profile is set as active, or no user configured.
        """
        return self.active_profile.active_user

    @property
    def stacks(self) -> List[Stack]:
        """All stacks registered in this repository."""
        return [s.to_stack() for s in self.zen_store.stacks]

    @property
    def stack_configurations(self) -> Dict[str, Dict[StackComponentType, str]]:
        """Configuration dicts for all stacks registered in this repository.

        This property is intended as a quick way to get information about the
        components of the registered stacks without loading all installed
        integrations. The contained stack configurations might be invalid if
        they were modified by hand, to ensure you get valid stacks use
        `repo.stacks()` instead.

        Modifying the contents of the returned dictionary does not actually
        register/deregister stacks, use `repo.register_stack(...)` or
        `repo.deregister_stack(...)` instead.
        """
        return self.zen_store.stack_configurations

    @property
    def active_stack(self) -> Stack:
        """The active stack for this repository.

        Raises:
            RuntimeError: If no active stack name is configured.
            KeyError: If no stack was found for the configured name or one
                of the stack components is not registered.
        """
        return self.get_stack(name=self.active_stack_name)

    @property
    def active_stack_name(self) -> str:
        """The name of the active stack for this repository.

        If no active stack is configured for the repository, or if the
        repository does not have an active root, the active stack from the
        associated or global profile is used instead.

        Raises:
            RuntimeError: If no active stack name is set neither in the
            repository configuration nor in the associated profile.
        """
        stack_name = None
        if self.__config:
            stack_name = self.__config.active_stack_name

        if not stack_name:
            stack_name = self.active_profile.active_stack

        if not stack_name:
            raise RuntimeError(
                "No active stack is configured for the repository. Run "
                "`zenml stack set STACK_NAME` to update the active stack."
            )

        return stack_name

    @track(event=AnalyticsEvent.SET_STACK)
    def activate_stack(self, name: str) -> None:
        """Activates the stack for the given name.

        Args:
            name: Name of the stack to activate.

        Raises:
            KeyError: If no stack exists for the given name.
        """
        self.zen_store.get_stack(name)  # raises KeyError
        if self.__config:
            self.__config.active_stack_name = name

        # set the active stack globally in the active profile only if the
        # repository doesn't have a root configured (i.e. repository root hasn't
        # been initialized) or if no active stack has been set for it yet
        if not self.root or not self.active_profile.active_stack:
            self.active_profile.activate_stack(name)

    def get_stack(self, name: str) -> Stack:
        """Fetches a stack.

        Args:
            name: The name of the stack to fetch.

        Raises:
            KeyError: If no stack exists for the given name or one of the
                stacks components is not registered.
        """
        return self.zen_store.get_stack(name).to_stack()

    def register_stack(self, stack: Stack) -> None:
        """Registers a stack and its components.

        If any of the stack's components aren't registered in the repository
        yet, this method will try to register them as well.

        Args:
            stack: The stack to register.

        Raises:
            StackExistsError: If a stack with the same name already exists.
            StackComponentExistsError: If a component of the stack wasn't
                registered and a different component with the same name
                already exists.
        """
        from zenml.zen_stores.models import StackWrapper

        stack.validate()
        metadata = self.zen_store.register_stack(StackWrapper.from_stack(stack))
        metadata["store_type"] = self.active_profile.store_type.value
        track_event(AnalyticsEvent.REGISTERED_STACK, metadata=metadata)

    def update_stack(self, name: str, stack: Stack) -> None:
        """Updates a stack and its components.

        Args:
            name: The original name of the stack.
            stack: The new stack to use as the updated version.

        Raises:
            KeyError: If no stack exists for the given name."""
        from zenml.zen_stores.models import StackWrapper

        stack.validate()
        metadata = self.zen_store.update_stack(
            name, StackWrapper.from_stack(stack)
        )
        if self.active_stack_name == name:
            self.activate_stack(stack.name)
        metadata["store_type"] = self.active_profile.store_type.value
        track_event(AnalyticsEvent.UPDATED_STACK, metadata=metadata)

    def deregister_stack(self, name: str) -> None:
        """Deregisters a stack.

        Args:
            name: The name of the stack to deregister.

        Raises:
            ValueError: If the stack is the currently active stack for this
                repository.
        """
        if name == self.active_stack_name:
            raise ValueError(f"Unable to deregister active stack '{name}'.")

        try:
            self.zen_store.deregister_stack(name)
            logger.info("Deregistered stack with name '%s'.", name)
        except KeyError:
            logger.warning(
                "Unable to deregister stack with name '%s': No stack  "
                "with this name could be found.",
                name,
            )

    def update_stack_component(
        self,
        name: str,
        component_type: StackComponentType,
        component: StackComponent,
    ) -> None:
        """Updates a stack component.

        Args:
            name: The original name of the stack component.
            component_type: The type of the component to update.
            component: The new component to update with.

        Raises:
            KeyError: If no such stack component exists."""
        from zenml.zen_stores.models import ComponentWrapper

        self.zen_store.update_stack_component(
            name,
            component_type,
            ComponentWrapper.from_component(component),
        )
        analytics_metadata = {
            "type": component.TYPE.value,
            "flavor": component.FLAVOR,
        }
        track_event(
            AnalyticsEvent.UPDATED_STACK_COMPONENT,
            metadata=analytics_metadata,
        )

    def get_stack_components(
        self, component_type: StackComponentType
    ) -> List[StackComponent]:
        """Fetches all registered stack components of the given type."""
        return [
            c.to_component()
            for c in self.zen_store.get_stack_components(component_type)
        ]

    def get_stack_component(
        self, component_type: StackComponentType, name: str
    ) -> StackComponent:
        """Fetches a registered stack component.

        Args:
            component_type: The type of the component to fetch.
            name: The name of the component to fetch.

        Raises:
            KeyError: If no stack component exists for the given type and name.
        """
        logger.debug(
            "Fetching stack component of type '%s' with name '%s'.",
            component_type.value,
            name,
        )
        return self.zen_store.get_stack_component(
            name=name,
            component_type=component_type,
        ).to_component()

    def register_stack_component(
        self,
        component: StackComponent,
    ) -> None:
        """Registers a stack component.

        Args:
            component: The component to register.

        Raises:
            StackComponentExistsError: If a stack component with the same type
                and name already exists.
        """
        from zenml.zen_stores.models import ComponentWrapper

        self.zen_store.register_stack_component(
            ComponentWrapper.from_component(component)
        )
        if component.post_registration_message:
            logger.info(component.post_registration_message)

        analytics_metadata = {
            "type": component.TYPE.value,
            "flavor": component.FLAVOR,
        }
        track_event(
            AnalyticsEvent.REGISTERED_STACK_COMPONENT,
            metadata=analytics_metadata,
        )

    def deregister_stack_component(
        self, component_type: StackComponentType, name: str
    ) -> None:
        """Deregisters a stack component.

        Args:
            component_type: The type of the component to deregister.
            name: The name of the component to deregister.
        """
        try:
            self.zen_store.deregister_stack_component(component_type, name=name)
            logger.info(
                "Deregistered stack component (type: %s) with name '%s'.",
                component_type.value,
                name,
            )
        except KeyError:
            logger.warning(
                "Unable to deregister stack component (type: %s) with name "
                "'%s': No stack component with this name could be found.",
                component_type.value,
                name,
            )

    def set_active_project(self, project: Optional[Project] = None) -> None:
        """Set the project for the local repository.

        If no object is passed, this will unset the active project for this
        repository.

        Args:
            project: The project to set as active.

        Raises:
            RuntimeError: if not in an initialized repository directory.
        """
        if not self.__config:
            raise RuntimeError(
                "Must be in a local ZenML repository to set an active project. "
                "Make sure you are in the right directory, or first run "
                "`zenml init` to initialize a ZenML repository."
            )

        if project:
            self.__config.project_name = project.name
            self.__config.project_id = project.id
        else:
            self.__config.project_name = None
            self.__config.project_id = None

        self._write_config()

    @property
    def active_project(self) -> Optional[Project]:
        """Get the currently active project of the local repository.

        Returns:
             Project, if one is set that matches the id in the store.
        """
        if not self.__config:
            return None

        project_name = self.__config.project_name
        if not project_name:
            return None

        project = self.zen_store.get_project(project_name)
        if self.__config.project_id != project.id:
            logger.warning(
                "Local project id and store project id do not match. Treating "
                "project as unset. Make sure this project was registered with "
                f"this store under the name `{project_name}`."
            )
            return None
        return project

    @track(event=AnalyticsEvent.GET_PIPELINES)
    def get_pipelines(
        self, stack_name: Optional[str] = None
    ) -> List["PipelineView"]:
        """Fetches post-execution pipeline views.

        Args:
            stack_name: If specified, pipelines in the metadata store of the
                given stack are returned. Otherwise, pipelines in the metadata
                store of the currently active stack are returned.

        Returns:
            A list of post-execution pipeline views.

        Raises:
            RuntimeError: If no stack name is specified and no active stack name
                is configured.
            KeyError: If no stack with the given name exists.
        """
        stack_name = stack_name or self.active_stack_name
        if not stack_name:
            raise RuntimeError(
                "No active stack is configured for the repository. Run "
                "`zenml stack set STACK_NAME` to update the active stack."
            )
        metadata_store = self.get_stack(stack_name).metadata_store
        return metadata_store.get_pipelines()

    @track(event=AnalyticsEvent.GET_PIPELINE)
    def get_pipeline(
        self, pipeline_name: str, stack_name: Optional[str] = None
    ) -> Optional["PipelineView"]:
        """Fetches a post-execution pipeline view.

        Args:
            pipeline_name: Name of the pipeline.
            stack_name: If specified, pipelines in the metadata store of the
                given stack are returned. Otherwise, pipelines in the metadata
                store of the currently active stack are returned.

        Returns:
            A post-execution pipeline view for the given name or `None` if
            it doesn't exist.

        Raises:
            RuntimeError: If no stack name is specified and no active stack name
                is configured.
            KeyError: If no stack with the given name exists.
        """
        stack_name = stack_name or self.active_stack_name
        if not stack_name:
            raise RuntimeError(
                "No active stack is configured for the repository. Run "
                "`zenml stack set STACK_NAME` to update the active stack."
            )
        metadata_store = self.get_stack(stack_name).metadata_store
        return metadata_store.get_pipeline(pipeline_name)

        #
        #
        # from zenml.post_execution.pipeline_run import PipelineRunView
        # runs = [PipelineRunView(pipeline_run_wrapper=run) for run in ]
        # return PipelineView(name=pipeline_name, runs=runs)

    @staticmethod
    def is_repository_directory(path: Path) -> bool:
        """Checks whether a ZenML repository exists at the given path."""
        config_dir = path / REPOSITORY_DIRECTORY_NAME
        return fileio.isdir(str(config_dir))

    @staticmethod
    def find_repository(
        path: Optional[Path] = None, enable_warnings: bool = False
    ) -> Optional[Path]:
        """Search for a ZenML repository directory.

        Args:
            path: Optional path to look for the repository. If no path is
                given, this function tries to find the repository using the
                environment variable `ZENML_REPOSITORY_PATH` (if set) and
                recursively searching in the parent directories of the current
                working directory.
            enable_warnings: If `True`, warnings are printed if the repository
                root cannot be found.

        Returns:
            Absolute path to a ZenML repository directory or None if no
            repository directory was found.
        """
        if not path:
            # try to get path from the environment variable
            env_var_path = os.getenv(ENV_ZENML_REPOSITORY_PATH)
            if env_var_path:
                path = Path(env_var_path)

        if path:
            # explicit path via parameter or environment variable, don't search
            # parent directories
            search_parent_directories = False
            warning_message = (
                f"Unable to find ZenML repository at path '{path}'. Make sure "
                f"to create a ZenML repository by calling `zenml init` when "
                f"specifying an explicit repository path in code or via the "
                f"environment variable '{ENV_ZENML_REPOSITORY_PATH}'."
            )
        else:
            # try to find the repo in the parent directories of the current
            # working directory
            path = Path.cwd()
            search_parent_directories = True
            warning_message = (
                f"Unable to find ZenML repository in your current working "
                f"directory ({path}) or any parent directories. If you "
                f"want to use an existing repository which is in a different "
                f"location, set the environment variable "
                f"'{ENV_ZENML_REPOSITORY_PATH}'. If you want to create a new "
                f"repository, run `zenml init`."
            )

        def _find_repo_helper(path_: Path) -> Optional[Path]:
            """Helper function to recursively search parent directories for a
            ZenML repository."""
            if Repository.is_repository_directory(path_):
                return path_

            if not search_parent_directories or utils.is_root(str(path_)):
                return None

            return _find_repo_helper(path_.parent)

        repo_path = _find_repo_helper(path)

        if repo_path:
            return repo_path.resolve()
        if enable_warnings:
            logger.warning(warning_message)
        return None

    def get_flavor(
        self, name: str, component_type: StackComponentType
    ) -> Type[StackComponent]:
        """Fetches a registered flavor.

        Args:
            component_type: The type of the component to fetch.
            name: The name of the flavor to fetch.

        Raises:
            KeyError: If no flavor exists for the given type and name.
        """
        logger.debug(
            "Fetching the flavor of type '%s' with name '%s'.",
            component_type.value,
            name,
        )

        from zenml.stack.flavor_registry import flavor_registry

        zenml_flavors = flavor_registry.get_flavors_by_type(
            component_type=component_type
        )

        try:
            # Try to find if there are any custom flavor implementations
            flavor_wrapper = self.zen_store.get_flavor_by_name_and_type(
                flavor_name=name,
                component_type=component_type,
            )

            # If there is one, check whether the same flavor exists as a default
            # flavor to give out a warning
            if name in zenml_flavors:
                logger.warning(
                    f"There is a custom implementation for the flavor "
                    f"'{name}' of a {component_type}, which is currently "
                    f"overwriting the same flavor provided by ZenML."
                )

        except KeyError:
            if name in zenml_flavors:
                flavor_wrapper = zenml_flavors[name]
            else:
                raise KeyError(
                    f"There is no flavor '{name}' for the type "
                    f"{component_type}"
                )

        return flavor_wrapper.to_flavor()<|MERGE_RESOLUTION|>--- conflicted
+++ resolved
@@ -16,12 +16,8 @@
 from abc import ABCMeta
 from collections import defaultdict
 from pathlib import Path
-<<<<<<< HEAD
-from typing import Any, Dict, List, Optional, Type, cast
 from uuid import UUID
-=======
 from typing import TYPE_CHECKING, Any, Dict, List, Optional, Type, cast
->>>>>>> 13f649be
 
 from pydantic import BaseModel, ValidationError
 
@@ -39,29 +35,13 @@
 from zenml.stack import Stack, StackComponent
 from zenml.utils import yaml_utils
 from zenml.utils.analytics_utils import AnalyticsEvent, track, track_event
-<<<<<<< HEAD
-from zenml.zen_stores import (
-    BaseZenStore,
-    LocalZenStore,
-    RestZenStore,
-    SqlZenStore,
-)
-from zenml.zen_stores.models import (
-    ComponentWrapper,
-    Project,
-    StackWrapper,
-    User,
-    ZenStoreModel,
-)
-=======
 from zenml.utils.filesync_model import FileSyncModel
 
 if TYPE_CHECKING:
     from zenml.config.profile_config import ProfileConfiguration
     from zenml.post_execution import PipelineView
     from zenml.zen_stores import BaseZenStore
-    from zenml.zen_stores.models import User, ZenStoreModel
->>>>>>> 13f649be
+    from zenml.zen_stores.models import User, ZenStoreModel, Project
 
 logger = get_logger(__name__)
 
@@ -1000,7 +980,7 @@
                 name,
             )
 
-    def set_active_project(self, project: Optional[Project] = None) -> None:
+    def set_active_project(self, project: Optional["Project"] = None) -> None:
         """Set the project for the local repository.
 
         If no object is passed, this will unset the active project for this
@@ -1026,10 +1006,8 @@
             self.__config.project_name = None
             self.__config.project_id = None
 
-        self._write_config()
-
     @property
-    def active_project(self) -> Optional[Project]:
+    def active_project(self) -> Optional["Project"]:
         """Get the currently active project of the local repository.
 
         Returns:
@@ -1109,12 +1087,6 @@
             )
         metadata_store = self.get_stack(stack_name).metadata_store
         return metadata_store.get_pipeline(pipeline_name)
-
-        #
-        #
-        # from zenml.post_execution.pipeline_run import PipelineRunView
-        # runs = [PipelineRunView(pipeline_run_wrapper=run) for run in ]
-        # return PipelineView(name=pipeline_name, runs=runs)
 
     @staticmethod
     def is_repository_directory(path: Path) -> bool:
