#  Copyright (c) ZenML GmbH 2022. All Rights Reserved.
#
#  Licensed under the Apache License, Version 2.0 (the "License");
#  you may not use this file except in compliance with the License.
#  You may obtain a copy of the License at:
#
#       https://www.apache.org/licenses/LICENSE-2.0
#
#  Unless required by applicable law or agreed to in writing, software
#  distributed under the License is distributed on an "AS IS" BASIS,
#  WITHOUT WARRANTIES OR CONDITIONS OF ANY KIND, either express
#  or implied. See the License for the specific language governing
#  permissions and limitations under the License.
import json
import os
import random
from abc import ABCMeta
from collections import defaultdict
from pathlib import Path
from typing import Any, Dict, List, Optional, Type, cast
from uuid import UUID

from pydantic import BaseModel, ValidationError

from zenml.config.base_config import BaseConfiguration
from zenml.config.global_config import GlobalConfiguration
from zenml.config.profile_config import ProfileConfiguration
from zenml.constants import ENV_ZENML_REPOSITORY_PATH, REPOSITORY_DIRECTORY_NAME
from zenml.enums import StackComponentType, StoreType
from zenml.environment import Environment
from zenml.exceptions import (
    ForbiddenRepositoryAccessError,
    InitializationException,
)
from zenml.io import fileio, utils
from zenml.logger import get_logger
from zenml.post_execution import PipelineView
from zenml.stack import Stack, StackComponent
from zenml.utils import yaml_utils
from zenml.utils.analytics_utils import AnalyticsEvent, track, track_event
from zenml.zen_stores import (
    BaseZenStore,
    LocalZenStore,
    RestZenStore,
    SqlZenStore,
)
from zenml.zen_stores.models import (
<<<<<<< HEAD
    Project,
    StackComponentWrapper,
=======
    ComponentWrapper,
>>>>>>> c381501d
    StackWrapper,
    User,
    ZenStoreModel,
)

logger = get_logger(__name__)


class RepositoryConfiguration(BaseModel):
    """Pydantic object used for serializing repository configuration options.

    Attributes:
        active_profile_name: The name of the active profile.
        active_stack_name: Optional name of the active stack.
    """

    active_profile_name: Optional[str]
    active_stack_name: Optional[str]
    project_name: Optional[str] = None
    project_id: Optional[UUID] = None

    class Config:
        """Pydantic configuration class."""

        # Validate attributes when assigning them. We need to set this in order
        # to have a mix of mutable and immutable attributes
        validate_assignment = True
        # Ignore extra attributes from configs of previous ZenML versions
        extra = "ignore"
        # all attributes with leading underscore are private and therefore
        # are mutable and not included in serialization
        underscore_attrs_are_private = True


class LegacyRepositoryConfig(BaseModel):
    version: str
    active_stack_name: Optional[str]
    stacks: Dict[str, Dict[StackComponentType, Optional[str]]]
    stack_components: Dict[StackComponentType, Dict[str, str]]

    def get_stack_data(self) -> ZenStoreModel:
        """Extract stack data from Legacy Repository file."""
        return ZenStoreModel(
            stacks={
                name: {
                    component_type: value
                    for component_type, value in stack.items()
                    if value is not None  # filter out null components
                }
                for name, stack in self.stacks.items()
            },
            stack_components=defaultdict(dict, self.stack_components),
            **self.dict(exclude={"stacks", "stack_components"}),
        )


class RepositoryMetaClass(ABCMeta):
    """Repository singleton metaclass.

    This metaclass is used to enforce a singleton instance of the Repository
    class with the following additional properties:

    * the singleton Repository instance is created on first access to reflect
    the currently active global configuration profile.
    * the Repository mustn't be accessed from within pipeline steps

    """

    def __init__(cls, *args: Any, **kwargs: Any) -> None:
        """Initialize the Repository class."""
        super().__init__(*args, **kwargs)
        cls._global_repository: Optional["Repository"] = None

    def __call__(cls, *args: Any, **kwargs: Any) -> "Repository":
        """Create or return the global Repository instance.

        If the Repository constructor is called with custom arguments,
        the singleton functionality of the metaclass is bypassed: a new
        Repository instance is created and returned immediately and without
        saving it as the global Repository singleton.

        Raises:
            ForbiddenRepositoryAccessError: If trying to create a `Repository`
                instance while a ZenML step is being executed.
        """

        # `skip_repository_check` is a special kwarg that can be passed to
        # the Repository constructor to bypass the check that prevents the
        # Repository instance from being accessed from within pipeline steps.
        if not kwargs.pop("skip_repository_check", False):
            if Environment().step_is_running:
                raise ForbiddenRepositoryAccessError(
                    "Unable to access repository during step execution. If you "
                    "require access to the artifact or metadata store, please "
                    "use a `StepContext` inside your step instead.",
                    url="https://docs.zenml.io/features/step-fixtures#using-the-stepcontext",
                )

        if args or kwargs:
            return cast("Repository", super().__call__(*args, **kwargs))

        if not cls._global_repository:
            cls._global_repository = cast(
                "Repository", super().__call__(*args, **kwargs)
            )

        return cls._global_repository


class Repository(BaseConfiguration, metaclass=RepositoryMetaClass):
    """ZenML repository class.

    The ZenML repository manages configuration options for ZenML stacks as well
    as their components.
    """

    def __init__(
        self,
        root: Optional[Path] = None,
        profile: Optional[ProfileConfiguration] = None,
    ) -> None:
        """Initializes the global repository instance.

        Repository is a singleton class: only one instance can exist. Calling
        this constructor multiple times will always yield the same instance (see
        the exception below).

        The `root` and `profile` arguments are only meant for internal use
        and testing purposes. User code must never pass them to the constructor.
        When a custom `root` or `profile` value is passed, an anonymous
        Repository instance is created and returned independently of the
        Repository singleton and that will have no effect as far as the rest of
        the ZenML core code is concerned.

        Instead of creating a new Repository instance to reflect a different
        profile or repository root:

          * to change the active profile in the global Repository,
          call `Repository().activate_profile(<new-profile>)`.
          * to change the active root in the global Repository,
          call `Repository().activate_root(<new-root>)`.

        Args:
            root: (internal use) custom root directory for the repository. If
                no path is given, the repository root is determined using the
                environment variable `ZENML_REPOSITORY_PATH` (if set) and by
                recursively searching in the parent directories of the
                current working directory. Only used to initialize new
                repositories internally.
            profile: (internal use) custom configuration profile to use for the
                repository. If not provided, the active profile is determined
                from the loaded repository configuration. If no repository
                configuration is found (i.e. repository root is not
                initialized), the default global profile is used. Only used to
                initialize new profiles internally.
        """

        self._root: Optional[Path] = None
        self._profile: Optional[ProfileConfiguration] = None
        self.__config: Optional[RepositoryConfiguration] = None

        # The repository constructor is called with a custom profile only when
        # the profile needs to be initialized, in which case all matters related
        # to repository initialization, like the repository active root and the
        # repository configuration stored there are ignored
        if profile:
            # calling this will initialize the store and create the default
            # stack configuration, if missing
            self._set_active_profile(profile, new_profile=True)
            return

        self._set_active_root(root)

    @classmethod
    def get_instance(cls) -> Optional["Repository"]:
        """Return the Repository singleton instance.

        Returns:
            The Repository singleton instance or None, if the Repository hasn't
            been initialized yet.
        """
        return cls._global_repository

    @classmethod
    def _reset_instance(cls, repo: Optional["Repository"] = None) -> None:
        """Reset the Repository singleton instance.

        This method is only meant for internal use and testing purposes.

        Args:
            repo: The Repository instance to set as the global singleton.
                If None, the global Repository singleton is reset to an empty
                value.
        """
        cls._global_repository = repo

    def _set_active_root(self, root: Optional[Path] = None) -> None:
        """Set the supplied path as the repository root.

        If a repository configuration is found at the given path or the
        path, it is loaded and used to initialize the repository and its
        active profile. If no repository configuration is found, the
        global configuration is used instead (e.g. to manage the active
        profile and active stack).

        Args:
            root: The path to set as the active repository root. If not set,
                the repository root is determined using the environment
                variable `ZENML_REPOSITORY_PATH` (if set) and by recursively
                searching in the parent directories of the current working
                directory.
        """

        self._root = self.find_repository(root, enable_warnings=True)

        global_cfg = GlobalConfiguration()
        new_profile = self._profile

        if not self._root:
            logger.info("Running without an active repository root.")
        else:
            logger.debug("Using repository root %s.", self._root)
            self.__config = self._load_config()

            if self.__config and self.__config.active_profile_name:
                new_profile = global_cfg.get_profile(
                    self.__config.active_profile_name
                )

        # fall back to the global active profile if one cannot be determined
        # from the repository configuration
        new_profile = new_profile or global_cfg.active_profile

        if not new_profile:
            # this should theoretically never happen, because there is always
            # a globally active profile, but we need to be prepared for it
            raise RuntimeError(
                "No active configuration profile found. Please set the active "
                "profile in the global configuration by running `zenml profile "
                "set <profile-name>`."
            )

        if new_profile != self._profile:
            logger.debug(
                "Activating configuration profile %s.", new_profile.name
            )
            self._set_active_profile(new_profile)

        # Sanitize the repository configuration to reflect the new active
        # profile
        self._sanitize_config()

    def _set_active_profile(
        self, profile: ProfileConfiguration, new_profile: bool = False
    ) -> None:
        """Set the supplied configuration profile as the active profile for
        this repository.

        This method initializes the repository store associated with the
        supplied profile and also initializes it with the default stack
        configuration, if no other stacks are configured.

        Args:
            profile: configuration profile to set as active.
            new_profile: a boolean which indicates if the given profile
                configuration belongs to a brand-new profile
        """
        self._profile = profile
        self.zen_store: BaseZenStore = self.create_store(
            profile, skip_default_registrations=not new_profile
        )

        # Sanitize the repository configuration to reflect the active
        # profile and its store contents
        self._sanitize_config()

    def _config_path(self) -> Optional[str]:
        """Path to the repository configuration file.

        Returns:
            Path to the repository configuration file or None if the repository
            root has not been initialized yet.
        """
        if not self.config_directory:
            return None
        return str(self.config_directory / "config.yaml")

    def _sanitize_config(self) -> None:
        """Sanitize and save the repository configuration.

        This method is called to ensure that the repository configuration
        doesn't contain outdated information, such as an active profile or an
        active stack that no longer exists.

        Raises:
            RuntimeError: If the repository configuration doesn't contain a
            valid active stack and a new active stack cannot be automatically
            determined based on the active profile and available stacks.
        """
        if not self.__config:
            return

        global_cfg = GlobalConfiguration()

        # Sanitize the repository active profile
        if self.__config.active_profile_name != self.active_profile_name:
            if (
                self.__config.active_profile_name
                and not global_cfg.has_profile(
                    self.__config.active_profile_name
                )
            ):
                logger.warning(
                    "Profile `%s` not found. Switching repository to the "
                    "global active profile `%s`",
                    self.__config.active_profile_name,
                    self.active_profile_name,
                )
            # reset the active stack when switching to a different profile
            self.__config.active_stack_name = None
            self.__config.active_profile_name = self.active_profile_name

        # As a backup for the active stack, use the profile's default stack
        # or to the first stack in the repository
        backup_stack_name = self.active_profile.active_stack
        if not backup_stack_name:
            stacks = self.zen_store.stacks
            if stacks:
                backup_stack_name = stacks[0].name

        # Sanitize the repository active stack
        if not self.__config.active_stack_name:
            self.__config.active_stack_name = backup_stack_name

        if not self.__config.active_stack_name:
            raise RuntimeError(
                "Could not determine active stack. Please set the active stack "
                "by running `zenml stack set <stack-name>`."
            )

        # Ensure that the repository active stack is still valid
        try:
            self.zen_store.get_stack(self.__config.active_stack_name)
        except KeyError:
            logger.warning(
                "Stack `%s` not found. Switching the repository active stack "
                "to `%s`",
                self.__config.active_stack_name,
                backup_stack_name,
            )
            self.__config.active_stack_name = backup_stack_name

        self._write_config()

    @staticmethod
    def _migrate_legacy_repository(
        config_file: str,
    ) -> Optional[ProfileConfiguration]:
        """Migrate a legacy repository configuration to the new format and
        create a new Profile out of it.

        Args:
            config_file: Path to the legacy repository configuration file.

        Returns:
            The new Profile instance created for the legacy repository or None
            if a legacy repository configuration was not found at the supplied
            path.
        """
        from zenml.console import console

        if not fileio.exists(config_file):
            return None

        config_dict = yaml_utils.read_yaml(config_file)

        try:
            legacy_config = LegacyRepositoryConfig.parse_obj(config_dict)
        except ValidationError:
            # legacy configuration not detected
            return None

        config_path = str(Path(config_file).parent)
        profile_name = f"legacy-repository-{random.getrandbits(32):08x}"

        # a legacy repository configuration was detected
        console.print(
            f"A legacy ZenML repository with locally configured stacks was "
            f"found at '{config_path}'.\n"
            f"Beginning with ZenML 0.7.0, stacks are no longer stored inside "
            f"the ZenML repository root, they are stored globally using the "
            f"newly introduced concept of Profiles.\n\n"
            f"The stacks configured in this repository will be automatically "
            f"migrated to a newly created profile: '{profile_name}'.\n\n"
            f"If you no longer need to use the stacks configured in this "
            f"repository, please delete the profile using the following "
            f"command:\n\n"
            f"'zenml profile delete {profile_name}'\n\n"
            f"More information about Profiles can be found at "
            f"https://docs.zenml.io.\n"
            f"This warning will not be shown again for this Repository."
        )

        stack_data = legacy_config.get_stack_data()
        store = LocalZenStore()
        store.initialize(url=config_path, store_data=stack_data)
        store._write_store()
        profile = ProfileConfiguration(
            name=profile_name,
            store_url=store.url,
            active_stack=legacy_config.active_stack_name,
        )

        new_config = RepositoryConfiguration(
            active_profile_name=profile.name,
            active_stack_name=legacy_config.active_stack_name,
        )
        new_config_dict = json.loads(new_config.json())
        yaml_utils.write_yaml(config_file, new_config_dict)
        GlobalConfiguration().add_or_update_profile(profile)

        return profile

    def _load_config(self) -> Optional[RepositoryConfiguration]:
        """Loads the repository configuration from disk, if the repository has
        an active root and the configuration file exists. If the configuration
        file doesn't exist, an empty configuration is returned.

        If a legacy repository configuration is found in the repository root,
        it is migrated to the new configuration format and a new profile is
        automatically created out of it and activated for the repository root.

        If the repository doesn't have an active root, no repository
        configuration is used and the active profile configuration takes
        precedence.

        Returns:
            Loaded repository configuration or None if the repository does not
            have an active root.
        """

        config_path = self._config_path()
        if not config_path:
            return None

        # load the repository configuration file if it exists, otherwise use
        # an empty configuration as default
        if fileio.exists(config_path):
            logger.debug(
                f"Loading repository configuration from {config_path}."
            )

            # detect an old style repository configuration and migrate it to
            # the new format and create a profile out of it if necessary
            self._migrate_legacy_repository(config_path)

            config_dict = yaml_utils.read_yaml(config_path)
            config = RepositoryConfiguration.parse_obj(config_dict)

            return config

        logger.debug(
            "No repository configuration file found, creating default "
            "configuration."
        )
        return RepositoryConfiguration()

    def _write_config(self) -> None:
        """Writes the repository configuration to disk, if the repository has
        been initialized."""
        config_path = self._config_path()
        if not config_path or not self.__config:
            return
        config_dict = json.loads(self.__config.json())
        yaml_utils.write_yaml(config_path, config_dict)

    @staticmethod
    def get_store_class(type: StoreType) -> Optional[Type[BaseZenStore]]:
        """Returns the class of the given store type."""
        return {
            StoreType.LOCAL: LocalZenStore,
            StoreType.SQL: SqlZenStore,
            StoreType.REST: RestZenStore,
        }.get(type)

    @staticmethod
    def create_store(
        profile: ProfileConfiguration, skip_default_registrations: bool = False
    ) -> BaseZenStore:
        """Create the repository persistence back-end store from a configuration
        profile.

        If the configuration profile doesn't specify all necessary configuration
        options (e.g. the type or URL), a default configuration will be used.

        Args:
            profile: The configuration profile to use for persisting the
                repository information.
            skip_default_registrations: If `True`, the creation of the default
                stack and user in the store will be skipped.

        Returns:
            The initialized repository store.
        """
        if not profile.store_type:
            raise RuntimeError(
                f"Store type not configured in profile {profile.name}"
            )

        store_class = Repository.get_store_class(profile.store_type)
        if not store_class:
            raise RuntimeError(
                f"No store implementation found for store type "
                f"`{profile.store_type}`."
            )

        if not profile.store_url:
            profile.store_url = store_class.get_local_url(
                profile.config_directory
            )

        if profile.store_type == StoreType.REST:
            skip_default_registrations = True

        if store_class.is_valid_url(profile.store_url):
            store = store_class()
            store.initialize(
                url=profile.store_url,
                skip_default_registrations=skip_default_registrations,
            )
            return store

        raise ValueError(
            f"Invalid URL for store type `{profile.store_type.value}`: "
            f"{profile.store_url}"
        )

    @staticmethod
    @track(event=AnalyticsEvent.INITIALIZE_REPO)
    def initialize(
        root: Optional[Path] = None,
    ) -> None:
        """Initializes a new ZenML repository at the given path.

        Args:
            root: The root directory where the repository should be created.
                If None, the current working directory is used.
        Raises:
            InitializationException: If the root directory already contains a
                ZenML repository.
        """
        root = root or Path.cwd()
        logger.debug("Initializing new repository at path %s.", root)
        if Repository.is_repository_directory(root):
            raise InitializationException(
                f"Found existing ZenML repository at path '{root}'."
            )

        config_directory = str(root / REPOSITORY_DIRECTORY_NAME)
        utils.create_dir_recursive_if_not_exists(config_directory)
        # Initialize the repository configuration at the custom path
        Repository(root=root)

    @property
    def root(self) -> Optional[Path]:
        """The root directory of this repository.

        Returns:
            The root directory of this repository, or None, if the repository
            has not been initialized.
        """
        return self._root

    @property
    def config_directory(self) -> Optional[Path]:
        """The configuration directory of this repository.

        Returns:
            The configuration directory of this repository, or None, if the
            repository doesn't have an active root.
        """
        if not self.root:
            return None
        return self.root / REPOSITORY_DIRECTORY_NAME

    def activate_root(self, root: Optional[Path] = None) -> None:
        """Set the active repository root directory.

        Args:
            root: The path to set as the active repository root. If not set,
                the repository root is determined using the environment
                variable `ZENML_REPOSITORY_PATH` (if set) and by recursively
                searching in the parent directories of the current working
                directory.
        """
        self._set_active_root(root)

    def activate_profile(self, profile_name: str) -> None:
        """Set a profile as the active profile for the repository.

        Args:
            profile_name: name of the profile to add

        Raises:
            KeyError: If the profile with the given name does not exist.
        """
        global_cfg = GlobalConfiguration()
        profile = global_cfg.get_profile(profile_name)
        if not profile:
            raise KeyError(f"Profile '{profile_name}' not found.")
        if profile is self._profile:
            # profile is already active
            return

        self._set_active_profile(profile)

        # set the active profile in the global configuration if the repository
        # doesn't have a root configured (i.e. if a repository root has not been
        # initialized)
        if not self.root:
            global_cfg.activate_profile(profile_name)

    @property
    def active_profile(self) -> ProfileConfiguration:
        """Return the profile set as active for the repository.

        Returns:
            The active profile.

        Raises:
            RuntimeError: If no profile is set as active.
        """
        if not self._profile:
            # this should theoretically never happen, because there is always
            # a globally active profile, but we need to be prepared for it
            raise RuntimeError(
                "No active configuration profile found. Please set the active "
                "profile in the global configuration by running `zenml profile "
                "set <profile-name>`."
            )

        return self._profile

    @property
    def active_profile_name(self) -> str:
        """Return the name of the profile set as active for the repository.

        Returns:
            The active profile name.

        Raises:
            RuntimeError: If no profile is set as active.
        """
        return self.active_profile.name

    @property
    def active_user(self) -> User:
        """The active user.

        Raises:
            KeyError: If no user exists for the active username.
        """
        return self.zen_store.get_user(self.active_user_name)

    @property
    def active_user_name(self) -> str:
        """Get the active user name set in the profile.

        Returns:
            The name of the active user.

        Raises:
            RuntimeError: If no profile is set as active, or no user configured.
        """
        return self.active_profile.active_user

    @property
    def stacks(self) -> List[Stack]:
        """All stacks registered in this repository."""
        return [s.to_stack() for s in self.zen_store.stacks]

    @property
    def stack_configurations(self) -> Dict[str, Dict[StackComponentType, str]]:
        """Configuration dicts for all stacks registered in this repository.

        This property is intended as a quick way to get information about the
        components of the registered stacks without loading all installed
        integrations. The contained stack configurations might be invalid if
        they were modified by hand, to ensure you get valid stacks use
        `repo.stacks()` instead.

        Modifying the contents of the returned dictionary does not actually
        register/deregister stacks, use `repo.register_stack(...)` or
        `repo.deregister_stack(...)` instead.
        """
        return self.zen_store.stack_configurations

    @property
    def active_stack(self) -> Stack:
        """The active stack for this repository.

        Raises:
            RuntimeError: If no active stack name is configured.
            KeyError: If no stack was found for the configured name or one
                of the stack components is not registered.
        """
        return self.get_stack(name=self.active_stack_name)

    @property
    def active_stack_name(self) -> str:
        """The name of the active stack for this repository.

        If no active stack is configured for the repository, or if the
        repository does not have an active root, the active stack from the
        associated or global profile is used instead.

        Raises:
            RuntimeError: If no active stack name is set neither in the
            repository configuration nor in the associated profile.
        """
        stack_name = None
        if self.__config:
            stack_name = self.__config.active_stack_name

        if not stack_name:
            stack_name = self.active_profile.active_stack

        if not stack_name:
            raise RuntimeError(
                "No active stack is configured for the repository. Run "
                "`zenml stack set STACK_NAME` to update the active stack."
            )

        return stack_name

    @track(event=AnalyticsEvent.SET_STACK)
    def activate_stack(self, name: str) -> None:
        """Activates the stack for the given name.

        Args:
            name: Name of the stack to activate.

        Raises:
            KeyError: If no stack exists for the given name.
        """
        self.zen_store.get_stack(name)  # raises KeyError
        if self.__config:
            self.__config.active_stack_name = name
            self._write_config()

        # set the active stack globally in the active profile only if the
        # repository doesn't have a root configured (i.e. repository root hasn't
        # been initialized) or if no active stack has been set for it yet
        if not self.root or not self.active_profile.active_stack:
            self.active_profile.activate_stack(name)

    def get_stack(self, name: str) -> Stack:
        """Fetches a stack.

        Args:
            name: The name of the stack to fetch.

        Raises:
            KeyError: If no stack exists for the given name or one of the
                stacks components is not registered.
        """
        return self.zen_store.get_stack(name).to_stack()

    def register_stack(self, stack: Stack) -> None:
        """Registers a stack and its components.

        If any of the stack's components aren't registered in the repository
        yet, this method will try to register them as well.

        Args:
            stack: The stack to register.

        Raises:
            StackExistsError: If a stack with the same name already exists.
            StackComponentExistsError: If a component of the stack wasn't
                registered and a different component with the same name
                already exists.
        """
        stack.validate()
        metadata = self.zen_store.register_stack(StackWrapper.from_stack(stack))
        metadata["store_type"] = self.active_profile.store_type.value
        track_event(AnalyticsEvent.REGISTERED_STACK, metadata=metadata)

    def update_stack(self, name: str, stack: Stack) -> None:
        """Updates a stack and its components.

        Args:
            name: The original name of the stack.
            stack: The new stack to use as the updated version.

        Raises:
            KeyError: If no stack exists for the given name."""
        stack.validate()
        metadata = self.zen_store.update_stack(
            name, StackWrapper.from_stack(stack)
        )
        if self.active_stack_name == name:
            self.activate_stack(stack.name)
        metadata["store_type"] = self.active_profile.store_type.value
        track_event(AnalyticsEvent.UPDATED_STACK, metadata=metadata)

    def deregister_stack(self, name: str) -> None:
        """Deregisters a stack.

        Args:
            name: The name of the stack to deregister.

        Raises:
            ValueError: If the stack is the currently active stack for this
                repository.
        """
        if name == self.active_stack_name:
            raise ValueError(f"Unable to deregister active stack '{name}'.")

        try:
            self.zen_store.deregister_stack(name)
            logger.info("Deregistered stack with name '%s'.", name)
        except KeyError:
            logger.warning(
                "Unable to deregister stack with name '%s': No stack  "
                "with this name could be found.",
                name,
            )

    def update_stack_component(
        self,
        name: str,
        component_type: StackComponentType,
        component: StackComponent,
    ) -> None:
        """Updates a stack component.

        Args:
            name: The original name of the stack component.
            component_type: The type of the component to update.
            component: The new component to update with.

        Raises:
            KeyError: If no such stack component exists."""
        self.zen_store.update_stack_component(
            name,
            component_type,
            ComponentWrapper.from_component(component),
        )
        analytics_metadata = {
            "type": component.TYPE.value,
            "flavor": component.FLAVOR,
        }
        track_event(
            AnalyticsEvent.UPDATED_STACK_COMPONENT,
            metadata=analytics_metadata,
        )

    def get_stack_components(
        self, component_type: StackComponentType
    ) -> List[StackComponent]:
        """Fetches all registered stack components of the given type."""
        return [
            c.to_component()
            for c in self.zen_store.get_stack_components(component_type)
        ]

    def get_stack_component(
        self, component_type: StackComponentType, name: str
    ) -> StackComponent:
        """Fetches a registered stack component.

        Args:
            component_type: The type of the component to fetch.
            name: The name of the component to fetch.

        Raises:
            KeyError: If no stack component exists for the given type and name.
        """
        logger.debug(
            "Fetching stack component of type '%s' with name '%s'.",
            component_type.value,
            name,
        )
        return self.zen_store.get_stack_component(
            name=name,
            component_type=component_type,
        ).to_component()

    def register_stack_component(
        self,
        component: StackComponent,
    ) -> None:
        """Registers a stack component.

        Args:
            component: The component to register.

        Raises:
            StackComponentExistsError: If a stack component with the same type
                and name already exists.
        """
        self.zen_store.register_stack_component(
            ComponentWrapper.from_component(component)
        )
        if component.post_registration_message:
            logger.info(component.post_registration_message)

        analytics_metadata = {
            "type": component.TYPE.value,
            "flavor": component.FLAVOR,
        }
        track_event(
            AnalyticsEvent.REGISTERED_STACK_COMPONENT,
            metadata=analytics_metadata,
        )

    def deregister_stack_component(
        self, component_type: StackComponentType, name: str
    ) -> None:
        """Deregisters a stack component.

        Args:
            component_type: The type of the component to deregister.
            name: The name of the component to deregister.
        """
        try:
            self.zen_store.deregister_stack_component(component_type, name=name)
            logger.info(
                "Deregistered stack component (type: %s) with name '%s'.",
                component_type.value,
                name,
            )
        except KeyError:
            logger.warning(
                "Unable to deregister stack component (type: %s) with name "
                "'%s': No stack component with this name could be found.",
                component_type.value,
                name,
            )

    def set_active_project(self, project: Project) -> None:
        """Set the project for the local repository.

        Args:
            project: The project to set as active.

        Raises:
            RuntimeError: if not in an initialized repository directory.
        """
        if self.__config is None:
            raise RuntimeError("Invalid repository, no configuration storage.")
        self.__config.project_name = project.name
        self.__config.project_id = project.id
        self._write_config()

    def unset_active_project(self) -> None:
        """Unset the active project for the local repository.

        Raises:
            RuntimeError: if not in an initialized repository directory.
        """
        if self.__config is None:
            raise RuntimeError("Invalid repository, no configuration storage.")
        self.__config.project_name = None
        self.__config.project_id = None
        self._write_config()

    @property
    def active_project(self) -> Optional[Project]:
        """Get the currently active project of the local repository.

        Returns:
             Project, if one is set that matches the id in the store.
        """
        if self.__config is None:
            raise RuntimeError("Invalid repository, no configuration storage.")
        project_name = self.__config.project_name
        if project_name is None:
            return None
        project = self.zen_store.get_project(project_name)
        if self.__config.project_id != project.id:
            logger.warning(
                "Local project id and store project id do not match. Treating "
                "project as unset. Make sure this project was registered with "
                f"this store under the name `{project_name}`."
            )
            return None
        return project

    @track(event=AnalyticsEvent.GET_PIPELINES)
    def get_pipelines(
        self, stack_name: Optional[str] = None
    ) -> List[PipelineView]:
        """Fetches post-execution pipeline views.

        Args:
            stack_name: If specified, pipelines in the metadata store of the
                given stack are returned. Otherwise, pipelines in the metadata
                store of the currently active stack are returned.

        Returns:
            A list of post-execution pipeline views.

        Raises:
            RuntimeError: If no stack name is specified and no active stack name
                is configured.
            KeyError: If no stack with the given name exists.
        """
        stack_name = stack_name or self.active_stack_name
        if not stack_name:
            raise RuntimeError(
                "No active stack is configured for the repository. Run "
                "`zenml stack set STACK_NAME` to update the active stack."
            )
        metadata_store = self.get_stack(stack_name).metadata_store
        return metadata_store.get_pipelines()

    @track(event=AnalyticsEvent.GET_PIPELINE)
    def get_pipeline(
        self, pipeline_name: str, stack_name: Optional[str] = None
    ) -> Optional[PipelineView]:
        """Fetches a post-execution pipeline view.

        Args:
            pipeline_name: Name of the pipeline.
            stack_name: If specified, pipelines in the metadata store of the
                given stack are returned. Otherwise, pipelines in the metadata
                store of the currently active stack are returned.

        Returns:
            A post-execution pipeline view for the given name or `None` if
            it doesn't exist.

        Raises:
            RuntimeError: If no stack name is specified and no active stack name
                is configured.
            KeyError: If no stack with the given name exists.
        """
        stack_name = stack_name or self.active_stack_name
        if not stack_name:
            raise RuntimeError(
                "No active stack is configured for the repository. Run "
                "`zenml stack set STACK_NAME` to update the active stack."
            )
        metadata_store = self.get_stack(stack_name).metadata_store
        return metadata_store.get_pipeline(pipeline_name)

    @staticmethod
    def is_repository_directory(path: Path) -> bool:
        """Checks whether a ZenML repository exists at the given path."""
        config_dir = path / REPOSITORY_DIRECTORY_NAME
        return fileio.isdir(str(config_dir))

    @staticmethod
    def find_repository(
        path: Optional[Path] = None, enable_warnings: bool = False
    ) -> Optional[Path]:
        """Search for a ZenML repository directory.

        Args:
            path: Optional path to look for the repository. If no path is
                given, this function tries to find the repository using the
                environment variable `ZENML_REPOSITORY_PATH` (if set) and
                recursively searching in the parent directories of the current
                working directory.
            enable_warnings: If `True`, warnings are printed if the repository
                root cannot be found.

        Returns:
            Absolute path to a ZenML repository directory or None if no
            repository directory was found.
        """
        if not path:
            # try to get path from the environment variable
            env_var_path = os.getenv(ENV_ZENML_REPOSITORY_PATH)
            if env_var_path:
                path = Path(env_var_path)

        if path:
            # explicit path via parameter or environment variable, don't search
            # parent directories
            search_parent_directories = False
            warning_message = (
                f"Unable to find ZenML repository at path '{path}'. Make sure "
                f"to create a ZenML repository by calling `zenml init` when "
                f"specifying an explicit repository path in code or via the "
                f"environment variable '{ENV_ZENML_REPOSITORY_PATH}'."
            )
        else:
            # try to find the repo in the parent directories of the current
            # working directory
            path = Path.cwd()
            search_parent_directories = True
            warning_message = (
                f"Unable to find ZenML repository in your current working "
                f"directory ({path}) or any parent directories. If you "
                f"want to use an existing repository which is in a different "
                f"location, set the environment variable "
                f"'{ENV_ZENML_REPOSITORY_PATH}'. If you want to create a new "
                f"repository, run `zenml init`."
            )

        def _find_repo_helper(path_: Path) -> Optional[Path]:
            """Helper function to recursively search parent directories for a
            ZenML repository."""
            if Repository.is_repository_directory(path_):
                return path_

            if not search_parent_directories or utils.is_root(str(path_)):
                return None

            return _find_repo_helper(path_.parent)

        repo_path = _find_repo_helper(path)

        if repo_path:
            return repo_path.resolve()
        if enable_warnings:
            logger.warning(warning_message)
        return None

    def get_flavor(
        self, name: str, component_type: StackComponentType
    ) -> Type[StackComponent]:
        """Fetches a registered flavor.

        Args:
            component_type: The type of the component to fetch.
            name: The name of the flavor to fetch.

        Raises:
            KeyError: If no flavor exists for the given type and name.
        """
        logger.debug(
            "Fetching the flavor of type '%s' with name '%s'.",
            component_type.value,
            name,
        )

        from zenml.stack.flavor_registry import flavor_registry

        zenml_flavors = flavor_registry.get_flavors_by_type(
            component_type=component_type
        )

        try:
            # Try to find if there are any custom flavor implementations
            flavor_wrapper = self.zen_store.get_flavor_by_name_and_type(
                flavor_name=name,
                component_type=component_type,
            )

            # If there is one, check whether the same flavor exists as a default
            # flavor to give out a warning
            if name in zenml_flavors:
                logger.warning(
                    f"There is a custom implementation for the flavor "
                    f"'{name}' of a {component_type}, which is currently "
                    f"overwriting the same flavor provided by ZenML."
                )

        except KeyError:
            if name in zenml_flavors:
                flavor_wrapper = zenml_flavors[name]
            else:
                raise KeyError(
                    f"There is no flavor '{name}' for the type "
                    f"{component_type}"
                )

        return flavor_wrapper.to_flavor()<|MERGE_RESOLUTION|>--- conflicted
+++ resolved
@@ -45,12 +45,8 @@
     SqlZenStore,
 )
 from zenml.zen_stores.models import (
-<<<<<<< HEAD
     Project,
-    StackComponentWrapper,
-=======
     ComponentWrapper,
->>>>>>> c381501d
     StackWrapper,
     User,
     ZenStoreModel,
