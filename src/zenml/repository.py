--- conflicted
+++ resolved
@@ -16,17 +16,17 @@
 import os
 from abc import ABCMeta
 from pathlib import Path
-from typing import TYPE_CHECKING, Any, Dict, List, Optional, Union, cast, Type
+from typing import TYPE_CHECKING, Any, Dict, List, Optional, Type, Union, cast
 from uuid import UUID
 
 from zenml.config.global_config import GlobalConfiguration
 from zenml.constants import (
     ENV_ZENML_ENABLE_REPO_INIT_WARNINGS,
     ENV_ZENML_REPOSITORY_PATH,
+    MANDATORY_COMPONENT_ATTRIBUTES,
     REPOSITORY_DIRECTORY_NAME,
     handle_bool_env_var,
 )
-from zenml.constants import MANDATORY_COMPONENT_ATTRIBUTES
 from zenml.enums import StackComponentType
 from zenml.environment import Environment
 from zenml.exceptions import (
@@ -44,9 +44,6 @@
 from zenml.utils.filesync_model import FileSyncModel
 
 if TYPE_CHECKING:
-<<<<<<< HEAD
-    from zenml.models import ComponentModel, ProjectModel, StackModel, UserModel
-=======
     from zenml.enums import StackComponentType
     from zenml.models import (
         ComponentModel,
@@ -55,7 +52,6 @@
         StackModel,
         UserModel,
     )
->>>>>>> 27559b1d
     from zenml.runtime_configuration import RuntimeConfiguration
     from zenml.stack import Stack, StackComponentConfig
     from zenml.zen_stores.base_zen_store import BaseZenStore
@@ -561,13 +557,9 @@
         return self.zen_store.active_user
 
     @property
-<<<<<<< HEAD
-    def stack_models(self) -> List["StackModel"]:
+
+    def stack_models(self) -> List["HydratedStackModel"]:
         """All stack models in the current project, owned by the current user.
-=======
-    def stack_models(self) -> List["HydratedStackModel"]:
-        """All stack models available in the current project and owned by the current user.
->>>>>>> 27559b1d
 
         This property is intended as a quick way to get information about the
         components of the registered stacks without loading all installed
@@ -742,11 +734,6 @@
         """
         if stack.is_valid:
             created_stack = self.zen_store.register_stack(
-<<<<<<< HEAD
-                user_name_or_id=self.active_user.name,
-                project_name_or_id=self.active_project.name,
-=======
->>>>>>> 27559b1d
                 stack=stack,
             )
             return created_stack
@@ -979,36 +966,17 @@
     def create_flavor(self, flavor: "FlavorModel") -> "FlavorModel":
         from zenml.utils.source_utils import validate_flavor_source
 
-<<<<<<< HEAD
         flavor_class = validate_flavor_source(
             source=flavor.source,
             component_type=flavor.type,
-=======
-        Returns:
-            The registered stack component.
-        """
-        # TODO: [server] this returns the implementation rather than the model
-        logger.debug(
-            "Fetching stack component with id '%s'.",
-            id,
->>>>>>> 27559b1d
         )
 
         flavor_model = flavor_class().to_model()
 
-<<<<<<< HEAD
         return self.zen_store.create_flavor(
             flavor=flavor_model,
             user_name_or_id=self.active_user.id,
             project_name_or_id=self.active_project.id,
-=======
-        # TODO: [server] this uses the implementation rather than the model
-
-        self.zen_store.register_stack_component(
-            project_name_or_id=self.active_project.name,
-            user_name_or_id=self.zen_store.active_user.name,
-            component=ComponentModel.from_component(component),
->>>>>>> 27559b1d
         )
 
     def delete_flavor(self, flavor: FlavorModel) -> None:
