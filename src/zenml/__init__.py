--- conflicted
+++ resolved
@@ -34,23 +34,17 @@
 
 # Define public Python API
 from zenml.api import show
+from zenml.new.pipelines.pipeline_context import get_pipeline_context
 from zenml.new.pipelines.pipeline_decorator import pipeline
 from zenml.new.steps.step_decorator import step
 from zenml.new.steps.step_context import get_step_context
-<<<<<<< HEAD
 from zenml.new.steps.log_artifact_metadata import log_artifact_metadata
-=======
-from zenml.new.pipelines.pipeline_context import get_pipeline_context
->>>>>>> 28bbafd7
 
 __all__ = [
+    "get_pipeline_context",
+    "get_step_context",
+    "log_artifact_metadata",
+    "pipeline",
     "show",
-    "pipeline",
     "step",
-    "get_step_context",
-<<<<<<< HEAD
-    "log_artifact_metadata",
-=======
-    "get_pipeline_context",
->>>>>>> 28bbafd7
 ]