#  Copyright (c) ZenML GmbH 2023. All Rights Reserved.
#
#  Licensed under the Apache License, Version 2.0 (the "License");
#  you may not use this file except in compliance with the License.
#  You may obtain a copy of the License at:
#
#       https://www.apache.org/licenses/LICENSE-2.0
#
#  Unless required by applicable law or agreed to in writing, software
#  distributed under the License is distributed on an "AS IS" BASIS,
#  WITHOUT WARRANTIES OR CONDITIONS OF ANY KIND, either express
#  or implied. See the License for the specific language governing
#  permissions and limitations under the License.
"""External artifact definition."""
from typing import TYPE_CHECKING, Optional, Type, Union
from uuid import UUID

from pydantic import BaseModel

from zenml.config.source import Source
from zenml.enums import ModelStages
from zenml.logger import get_logger
from zenml.materializers.base_materializer import BaseMaterializer

MaterializerClassOrSource = Union[str, Source, Type[BaseMaterializer]]

if TYPE_CHECKING:
<<<<<<< HEAD
    from zenml.model.model_version import ModelVersion
    from zenml.models.artifact_models import ArtifactResponseModel
=======
    from zenml.model.model_config import ModelConfig
    from zenml.models import ArtifactResponse
>>>>>>> e17f4d3a


logger = get_logger(__name__)


class ExternalArtifactConfiguration(BaseModel):
    """External artifact configuration.

    Lightweight class to pass in the steps for runtime inference.
    """

    id: Optional[UUID] = None
    pipeline_name: Optional[str] = None
    artifact_name: Optional[str] = None
    model_name: Optional[str] = None
    model_version: Optional[Union[str, int, ModelStages]] = None
    model_artifact_name: Optional[str] = None
    model_artifact_version: Optional[str] = None
    model_artifact_pipeline_name: Optional[str] = None
    model_artifact_step_name: Optional[str] = None

    def _get_artifact_from_pipeline_run(self) -> "ArtifactResponse":
        """Get artifact from pipeline run.

        Returns:
            The fetched Artifact.

        Raises:
            RuntimeError: If artifact was not found in pipeline run.
        """
        from zenml.client import Client

        client = Client()

        response = None
        pipeline = client.get_pipeline(
            self.pipeline_name  # type:ignore[arg-type]
        )
        for artifact in pipeline.last_successful_run.artifacts:
            if artifact.name == self.artifact_name:
                response = artifact
                break

        if response is None:
            raise RuntimeError(
                f"Artifact with name `{self.artifact_name}` was not found "
                f"in last successful run of pipeline `{self.pipeline_name}`. "
                "Please check your inputs and try again."
            )

        return response

    def _get_artifact_from_model(
<<<<<<< HEAD
        self, model_version: Optional["ModelVersion"] = None
    ) -> "ArtifactResponseModel":
=======
        self, model_config: Optional["ModelConfig"] = None
    ) -> "ArtifactResponse":
>>>>>>> e17f4d3a
        """Get artifact from Model Control Plane.

        Args:
            model_version: The model containing the model version.

        Returns:
            The fetched Artifact.

        Raises:
            RuntimeError: If artifact was not found in model version
<<<<<<< HEAD
            RuntimeError: If `model_artifact_name` is set, but `model_name` is empty and
                model version is missing in @step and @pipeline.
=======
            RuntimeError: If `model_artifact_name` is set, but `model_name`
                is empty and model configuration is missing in @step and
                @pipeline.
>>>>>>> e17f4d3a
        """
        if self.model_name is None:
            if model_version is None:
                raise RuntimeError(
                    "ExternalArtifact initiated with `model_artifact_name`, "
                    "but no model version was provided and missing in @step or "
                    "@pipeline definitions."
                )
            self.model_name = model_version.name
            self.model_version = model_version.version
        if (
            model_version is None
            or self.model_name != model_version.name
            or self.model_version != model_version.version
        ):
            from zenml.model.model_version import ModelVersion

            model_version = ModelVersion(
                name=self.model_name,
                version=self.model_version,
            )

        for artifact_getter in [
            model_version.get_data_artifact,
            model_version.get_model_artifact,
            model_version.get_endpoint_artifact,
        ]:
            response = artifact_getter(
                name=self.model_artifact_name,  # type: ignore [arg-type]
                version=self.model_artifact_version,
                pipeline_name=self.model_artifact_pipeline_name,
                step_name=self.model_artifact_step_name,
            )
            if response is not None:
                break

        if response is None:
            raise RuntimeError(
                f"Artifact with name `{self.model_artifact_name}` was not found "
                f"in model `{self.model_name}` version `{self.model_version}`. "
                "Please check your inputs and try again."
            )

        return response

    def get_artifact_id(
        self, model_version: Optional["ModelVersion"] = None
    ) -> UUID:
        """Get the artifact.

        - If an artifact is referenced by ID, it will verify that the artifact
          exists and is in the correct artifact store.
        - If an artifact is referenced by pipeline and artifact name pair, it
            will be searched in the artifact store by the referenced pipeline.
        - If an artifact is referenced by model name and model version, it will
            be searched in the artifact store by the referenced model.

        Args:
            model_version: The model version of the step (from step or pipeline).

        Returns:
            The artifact ID.

        Raises:
            RuntimeError: If the artifact store of the referenced artifact
                is not the same as the one in the active stack.
            RuntimeError: If the URI of the artifact already exists.
            RuntimeError: If `model_artifact_name` is set, but `model_name` is empty and
                model version is missing in @step and @pipeline.
            RuntimeError: If no value, id, pipeline/artifact name pair or model name/model version/model
                artifact name group is provided when creating an external artifact.
        """
        from zenml.client import Client

        client = Client()

        if self.id:
            response = client.get_artifact(artifact_id=self.id)
        elif self.pipeline_name and self.artifact_name:
            response = self._get_artifact_from_pipeline_run()
        elif self.model_artifact_name:
            response = self._get_artifact_from_model(model_version)
        else:
            raise RuntimeError(
                "Either an ID, pipeline/artifact name pair or "
                "model name/model version/model artifact name group can be "
                "provided when creating an external artifact configuration.\n"
                "Potential root cause: you instantiated an ExternalArtifact and "
                "called this method before `upload_by_value` was called."
            )

        artifact_store_id = client.active_stack.artifact_store.id
        if response.artifact_store_id != artifact_store_id:
            raise RuntimeError(
                f"The artifact {response.name} (ID: {response.id}) "
                "referenced by an external artifact is not stored in the "
                "artifact store of the active stack. This will lead to "
                "issues loading the artifact. Please make sure to only "
                "reference artifacts stored in your active artifact store."
            )

        self.id = response.id

        return self.id<|MERGE_RESOLUTION|>--- conflicted
+++ resolved
@@ -25,13 +25,8 @@
 MaterializerClassOrSource = Union[str, Source, Type[BaseMaterializer]]
 
 if TYPE_CHECKING:
-<<<<<<< HEAD
     from zenml.model.model_version import ModelVersion
-    from zenml.models.artifact_models import ArtifactResponseModel
-=======
-    from zenml.model.model_config import ModelConfig
     from zenml.models import ArtifactResponse
->>>>>>> e17f4d3a
 
 
 logger = get_logger(__name__)
@@ -85,13 +80,8 @@
         return response
 
     def _get_artifact_from_model(
-<<<<<<< HEAD
         self, model_version: Optional["ModelVersion"] = None
-    ) -> "ArtifactResponseModel":
-=======
-        self, model_config: Optional["ModelConfig"] = None
     ) -> "ArtifactResponse":
->>>>>>> e17f4d3a
         """Get artifact from Model Control Plane.
 
         Args:
@@ -102,14 +92,8 @@
 
         Raises:
             RuntimeError: If artifact was not found in model version
-<<<<<<< HEAD
             RuntimeError: If `model_artifact_name` is set, but `model_name` is empty and
                 model version is missing in @step and @pipeline.
-=======
-            RuntimeError: If `model_artifact_name` is set, but `model_name`
-                is empty and model configuration is missing in @step and
-                @pipeline.
->>>>>>> e17f4d3a
         """
         if self.model_name is None:
             if model_version is None:
