#  Copyright (c) ZenML GmbH 2021. All Rights Reserved.
#
#  Licensed under the Apache License, Version 2.0 (the "License");
#  you may not use this file except in compliance with the License.
#  You may obtain a copy of the License at:
#
#       https://www.apache.org/licenses/LICENSE-2.0
#
#  Unless required by applicable law or agreed to in writing, software
#  distributed under the License is distributed on an "AS IS" BASIS,
#  WITHOUT WARRANTIES OR CONDITIONS OF ANY KIND, either express
#  or implied. See the License for the specific language governing
#  permissions and limitations under the License.
"""Abstract base class for all ZenML pipelines."""

import inspect
from abc import abstractmethod
from datetime import datetime
from typing import (
    TYPE_CHECKING,
    Any,
    ClassVar,
    Dict,
    List,
    Mapping,
    Optional,
    Tuple,
    Type,
    TypeVar,
    Union,
    cast,
)

import yaml

from zenml import constants
from zenml.client import Client
from zenml.config.config_keys import (
    PipelineConfigurationKeys,
    StepConfigurationKeys,
)
from zenml.config.pipeline_configurations import (
    PipelineConfiguration,
    PipelineConfigurationUpdate,
    PipelineRunConfiguration,
    PipelineSpec,
)
from zenml.config.pipeline_deployment import PipelineDeployment
from zenml.config.schedule import Schedule
from zenml.config.step_configurations import StepConfigurationUpdate
from zenml.enums import StackComponentType
from zenml.exceptions import PipelineConfigurationError, PipelineInterfaceError
from zenml.logger import get_logger
from zenml.models.schedule_model import ScheduleRequestModel
from zenml.stack import Stack
from zenml.steps import BaseStep
from zenml.steps.base_step import BaseStepMeta
from zenml.utils import (
    dashboard_utils,
    dict_utils,
    pydantic_utils,
    settings_utils,
    yaml_utils,
)
from zenml.utils.analytics_utils import AnalyticsEvent, event_handler

if TYPE_CHECKING:
    from zenml.config.base_settings import SettingsOrDict
    from zenml.post_execution import PipelineRunView

    StepConfigurationUpdateOrDict = Union[
        Dict[str, Any], StepConfigurationUpdate
    ]

logger = get_logger(__name__)
PIPELINE_INNER_FUNC_NAME = "connect"
PARAM_ENABLE_CACHE = "enable_cache"
PARAM_ENABLE_ARTIFACT_METADATA = "enable_artifact_metadata"
INSTANCE_CONFIGURATION = "INSTANCE_CONFIGURATION"
PARAM_SETTINGS = "settings"
PARAM_EXTRA_OPTIONS = "extra"


class BasePipelineMeta(type):
    """Pipeline Metaclass responsible for validating the pipeline definition."""

    def __new__(
        mcs, name: str, bases: Tuple[Type[Any], ...], dct: Dict[str, Any]
    ) -> "BasePipelineMeta":
        """Saves argument names for later verification purposes.

        Args:
            name: The name of the class.
            bases: The base classes of the class.
            dct: The dictionary of the class.

        Returns:
            The class.
        """
        dct.setdefault(INSTANCE_CONFIGURATION, {})
        cls = cast(
            Type["BasePipeline"], super().__new__(mcs, name, bases, dct)
        )

        cls.STEP_SPEC = {}

        connect_spec = inspect.getfullargspec(
            inspect.unwrap(getattr(cls, PIPELINE_INNER_FUNC_NAME))
        )
        connect_args = connect_spec.args

        if connect_args and connect_args[0] == "self":
            connect_args.pop(0)

        for arg in connect_args:
            arg_type = connect_spec.annotations.get(arg, None)
            cls.STEP_SPEC.update({arg: arg_type})
        return cls


T = TypeVar("T", bound="BasePipeline")


class BasePipeline(metaclass=BasePipelineMeta):
    """Abstract base class for all ZenML pipelines.

    Attributes:
        name: The name of this pipeline.
        enable_cache: A boolean indicating if caching is enabled for this
            pipeline.
        enable_artifact_metadata: A boolean indicating if artifact metadata
            is enabled for this pipeline.
    """

    STEP_SPEC: ClassVar[Dict[str, Any]] = None  # type: ignore[assignment]

    INSTANCE_CONFIGURATION: Dict[str, Any] = {}

    def __init__(self, *args: BaseStep, **kwargs: Any) -> None:
        """Initialize the BasePipeline.

        Args:
            *args: The steps to be executed by this pipeline.
            **kwargs: The configuration for this pipeline.
        """
        kwargs.update(self.INSTANCE_CONFIGURATION)

        self._configuration = PipelineConfiguration(
            name=self.__class__.__name__,
<<<<<<< HEAD
            enable_cache=kwargs.pop(PARAM_ENABLE_CACHE, True),
            enable_artifact_metadata=kwargs.pop(
                PARAM_ENABLE_ARTIFACT_METADATA, True
            ),
=======
            enable_cache=kwargs.pop(PARAM_ENABLE_CACHE, None),
>>>>>>> 6daddf95
        )
        self._apply_class_configuration(kwargs)

        self.__steps: Dict[str, BaseStep] = {}
        self._verify_steps(*args, **kwargs)

    @property
    def name(self) -> str:
        """The name of the pipeline.

        Returns:
            The name of the pipeline.
        """
        return self.configuration.name

    @property
    def enable_cache(self) -> Optional[bool]:
        """If caching is enabled for the pipeline.

        Returns:
            If caching is enabled for the pipeline.
        """
        return self.configuration.enable_cache

    @property
    def enable_artifact_metadata(self) -> bool:
        """If artifact metadata is enabled for the pipeline.

        Returns:
            If artifact metadata is enabled for the pipeline.
        """
        return self.configuration.enable_artifact_metadata

    @property
    def configuration(self) -> PipelineConfiguration:
        """The configuration of the pipeline.

        Returns:
            The configuration of the pipeline.
        """
        return self._configuration

    @property
    def steps(self) -> Dict[str, BaseStep]:
        """Returns a dictionary of pipeline steps.

        Returns:
            A dictionary of pipeline steps.
        """
        return self.__steps

    def configure(
        self: T,
        enable_cache: Optional[bool] = None,
        enable_artifact_metadata: Optional[bool] = None,
        settings: Optional[Mapping[str, "SettingsOrDict"]] = None,
        extra: Optional[Dict[str, Any]] = None,
        merge: bool = True,
    ) -> T:
        """Configures the pipeline.

        Configuration merging example:
        * `merge==True`:
            pipeline.configure(extra={"key1": 1})
            pipeline.configure(extra={"key2": 2}, merge=True)
            pipeline.configuration.extra # {"key1": 1, "key2": 2}
        * `merge==False`:
            pipeline.configure(extra={"key1": 1})
            pipeline.configure(extra={"key2": 2}, merge=False)
            pipeline.configuration.extra # {"key2": 2}

        Args:
            enable_cache: If caching should be enabled for this pipeline.
            enable_artifact_metadata: If artifact metadata should be enabled for
                this pipeline.
            settings: settings for this pipeline.
            extra: Extra configurations for this pipeline.
            merge: If `True`, will merge the given dictionary configurations
                like `extra` and `settings` with existing
                configurations. If `False` the given configurations will
                overwrite all existing ones. See the general description of this
                method for an example.

        Returns:
            The pipeline instance that this method was called on.
        """
        values = dict_utils.remove_none_values(
            {
                "enable_cache": enable_cache,
                "enable_artifact_metadata": enable_artifact_metadata,
                "settings": settings,
                "extra": extra,
            }
        )
        config = PipelineConfigurationUpdate(**values)
        self._apply_configuration(config, merge=merge)
        return self

    def _apply_class_configuration(self, options: Dict[str, Any]) -> None:
        """Applies the configurations specified on the pipeline class.

        Args:
            options: Class configurations.
        """
        settings = options.pop(PARAM_SETTINGS, None)
        extra = options.pop(PARAM_EXTRA_OPTIONS, None)
        self.configure(settings=settings, extra=extra)

    def _verify_steps(self, *steps: BaseStep, **kw_steps: Any) -> None:
        """Verifies the initialization args and kwargs of this pipeline.

        This method makes sure that no missing/unexpected arguments or
        arguments of a wrong type are passed when creating a pipeline. If
        all arguments are correct, saves the steps to `self.__steps`.

        Args:
            *steps: The args passed to the init method of this pipeline.
            **kw_steps: The kwargs passed to the init method of this pipeline.

        Raises:
            PipelineInterfaceError: If there are too many/few arguments or
                arguments with a wrong name/type.
        """
        input_step_keys = list(self.STEP_SPEC.keys())
        if len(steps) > len(input_step_keys):
            raise PipelineInterfaceError(
                f"Too many input steps for pipeline '{self.name}'. "
                f"This pipeline expects {len(input_step_keys)} step(s) "
                f"but got {len(steps) + len(kw_steps)}."
            )

        combined_steps = {}
        step_ids: Dict[int, str] = {}

        def _verify_step(key: str, step: BaseStep) -> None:
            """Verifies a single step of the pipeline.

            Args:
                key: The key of the step.
                step: The step to verify.

            Raises:
                PipelineInterfaceError: If the step is not of the correct type
                    or is of the same class as another step.
            """
            step_class = type(step)

            if isinstance(step, BaseStepMeta):
                raise PipelineInterfaceError(
                    f"Wrong argument type (`{step_class}`) for argument "
                    f"'{key}' of pipeline '{self.name}'. "
                    f"A `BaseStep` subclass was provided instead of an "
                    f"instance. "
                    f"This might have been caused due to missing brackets of "
                    f"your steps when creating a pipeline with `@step` "
                    f"decorated functions, "
                    f"for which the correct syntax is `pipeline(step=step())`."
                )

            if not isinstance(step, BaseStep):
                raise PipelineInterfaceError(
                    f"Wrong argument type (`{step_class}`) for argument "
                    f"'{key}' of pipeline '{self.name}'. Only "
                    f"`@step` decorated functions or instances of `BaseStep` "
                    f"subclasses can be used as arguments when creating "
                    f"a pipeline."
                )

            if id(step) in step_ids:
                previous_key = step_ids[id(step)]
                raise PipelineInterfaceError(
                    f"Found the same step object for arguments "
                    f"'{previous_key}' and '{key}' in pipeline '{self.name}'. "
                    "Step object cannot be reused inside a ZenML pipeline. "
                    "A possible solution is to create two instances of the "
                    "same step class and assigning them different names: "
                    "`first_instance = step_class(name='s1')` and "
                    "`second_instance = step_class(name='s2')`."
                )

            step.pipeline_parameter_name = key
            step_ids[id(step)] = key
            combined_steps[key] = step

        # verify args
        for i, step in enumerate(steps):
            key = input_step_keys[i]
            _verify_step(key, step)

        # verify kwargs
        for key, step in kw_steps.items():
            if key in combined_steps:
                # a step for this key was already set by
                # the positional input steps
                raise PipelineInterfaceError(
                    f"Unexpected keyword argument '{key}' for pipeline "
                    f"'{self.name}'. A step for this key was "
                    f"already passed as a positional argument."
                )
            _verify_step(key, step)

        # check if there are any missing or unexpected steps
        expected_steps = set(self.STEP_SPEC.keys())
        actual_steps = set(combined_steps.keys())
        missing_steps = expected_steps - actual_steps
        unexpected_steps = actual_steps - expected_steps

        if missing_steps:
            raise PipelineInterfaceError(
                f"Missing input step(s) for pipeline "
                f"'{self.name}': {missing_steps}."
            )

        if unexpected_steps:
            raise PipelineInterfaceError(
                f"Unexpected input step(s) for pipeline "
                f"'{self.name}': {unexpected_steps}. This pipeline "
                f"only requires the following steps: {expected_steps}."
            )

        self.__steps = combined_steps

    @abstractmethod
    def connect(self, *args: BaseStep, **kwargs: BaseStep) -> None:
        """Function that connects inputs and outputs of the pipeline steps.

        Args:
            *args: The positional arguments passed to the pipeline.
            **kwargs: The keyword arguments passed to the pipeline.

        Raises:
            NotImplementedError: Always.
        """
        raise NotImplementedError

    def _get_pipeline_analytics_metadata(
        self,
        deployment: "PipelineDeployment",
        stack: "Stack",
    ) -> Dict[str, Any]:
        """Returns the pipeline deployment metadata.

        Args:
            deployment: The pipeline deployment to track.
            stack: The stack on which the pipeline will be deployed.

        Returns:
            the metadata about the pipeline deployment
        """
        custom_materializer = False
        for step in deployment.steps.values():
            for output in step.config.outputs.values():
                if not output.materializer_source.startswith("zenml."):
                    custom_materializer = True

        stack_creator = Client().get_stack(stack.id).user
        active_user = Client().active_user
        own_stack = stack_creator and stack_creator.id == active_user.id

        stack_metadata = {
            component_type.value: component.flavor
            for component_type, component in stack.components.items()
        }
        return {
            "store_type": Client().zen_store.type.value,
            **stack_metadata,
            "total_steps": len(self.steps),
            "schedule": bool(deployment.schedule),
            "custom_materializer": custom_materializer,
            "own_stack": own_stack,
        }

    def run(
        self,
        *,
        run_name: Optional[str] = None,
        enable_cache: Optional[bool] = None,
        enable_artifact_metadata: Optional[bool] = None,
        schedule: Optional[Schedule] = None,
        settings: Optional[Mapping[str, "SettingsOrDict"]] = None,
        step_configurations: Optional[
            Mapping[str, "StepConfigurationUpdateOrDict"]
        ] = None,
        extra: Optional[Dict[str, Any]] = None,
        config_path: Optional[str] = None,
        unlisted: bool = False,
    ) -> Any:
        """Runs the pipeline on the active stack of the current repository.

        Args:
            run_name: Name of the pipeline run.
            enable_cache: If caching should be enabled for this pipeline run.
            enable_artifact_metadata: If artifact metadata should be enabled
                for this pipeline run.
            schedule: Optional schedule of the pipeline.
            settings: settings for this pipeline run.
            step_configurations: Configurations for steps of the pipeline.
            extra: Extra configurations for this pipeline run.
            config_path: Path to a yaml configuration file. This file will
                be parsed as a `zenml.config.pipeline_configurations.PipelineRunConfiguration`
                object. Options provided in this file will be overwritten by
                options provided in code using the other arguments of this
                method.
            unlisted: Whether the pipeline run should be unlisted (not assigned
                to any pipeline).

        Returns:
            The result of the pipeline.
        """
        if constants.SHOULD_PREVENT_PIPELINE_EXECUTION:
            # An environment variable was set to stop the execution of
            # pipelines. This is done to prevent execution of module-level
            # pipeline.run() calls inside docker containers which should only
            # run a single step.
            logger.info(
                "Preventing execution of pipeline '%s'. If this is not "
                "intended behavior, make sure to unset the environment "
                "variable '%s'.",
                self.name,
                constants.ENV_ZENML_PREVENT_PIPELINE_EXECUTION,
            )
            return

        with event_handler(AnalyticsEvent.RUN_PIPELINE) as analytics_handler:
            stack = Client().active_stack

            # Activating the built-in integrations through lazy loading
            from zenml.integrations.registry import integration_registry

            integration_registry.activate_integrations()

            if config_path:
                config_dict = yaml_utils.read_yaml(config_path)
                run_config = PipelineRunConfiguration.parse_obj(config_dict)
            else:
                run_config = PipelineRunConfiguration()

            new_values = dict_utils.remove_none_values(
                {
                    "run_name": run_name,
                    "enable_cache": enable_cache,
                    "enable_artifact_metadata": enable_artifact_metadata,
                    "steps": step_configurations,
                    "settings": settings,
                    "schedule": schedule,
                    "extra": extra,
                }
            )

            # Update with the values in code so they take precedence
            run_config = pydantic_utils.update_model(
                run_config, update=new_values
            )
            from zenml.config.compiler import Compiler

            pipeline_deployment = Compiler().compile(
                pipeline=self, stack=stack, run_configuration=run_config
            )

            skip_pipeline_registration = constants.handle_bool_env_var(
                constants.ENV_ZENML_SKIP_PIPELINE_REGISTRATION, default=False
            )

            register_pipeline = not (skip_pipeline_registration or unlisted)

            pipeline_id = None
            if register_pipeline:
                step_specs = [
                    step.spec for step in pipeline_deployment.steps.values()
                ]
                pipeline_spec = PipelineSpec(steps=step_specs)

                pipeline_id = Client().create_pipeline(
                    pipeline_name=pipeline_deployment.pipeline.name,
                    pipeline_spec=pipeline_spec,
                    pipeline_docstring=self.__doc__,
                )
                pipeline_deployment = pipeline_deployment.copy(
                    update={"pipeline_id": pipeline_id}
                )

            # TODO: check whether orchestrator even support scheduling before
            # registering the schedule
            if schedule:
                if not schedule.name:
                    date = datetime.now().strftime("%Y_%m_%d")
                    time = datetime.now().strftime("%H_%M_%S_%f")
                    schedule.name = pipeline_deployment.run_name.format(
                        date=date, time=time
                    )
                    pipeline_deployment = pipeline_deployment.copy(
                        update={"schedule": schedule}
                    )
                components = Client().active_stack_model.components
                orchestrator = components[StackComponentType.ORCHESTRATOR][0]
                schedule_model = ScheduleRequestModel(
                    project=Client().active_project.id,
                    user=Client().active_user.id,
                    pipeline_id=pipeline_id,
                    orchestrator_id=orchestrator.id,
                    name=schedule.name,
                    active=True,
                    cron_expression=schedule.cron_expression,
                    start_time=schedule.start_time,
                    end_time=schedule.end_time,
                    interval_second=schedule.interval_second,
                    catchup=schedule.catchup,
                )
                schedule_id = (
                    Client().zen_store.create_schedule(schedule_model).id
                )
                logger.info(
                    f"Created schedule '{schedule.name}' for pipeline "
                    f"{pipeline_deployment.pipeline.name}."
                )
                pipeline_deployment = pipeline_deployment.copy(
                    update={"schedule_id": schedule_id}
                )

            analytics_handler.metadata = self._get_pipeline_analytics_metadata(
                deployment=pipeline_deployment, stack=stack
            )
            caching_status = (
                "enabled"
                if pipeline_deployment.pipeline.enable_cache is not False
                else "disabled"
            )
            logger.info(
                "%s %s on stack `%s` (caching %s)",
                "Scheduling" if pipeline_deployment.schedule else "Running",
                f"pipeline `{pipeline_deployment.pipeline.name}`"
                if register_pipeline
                else "unlisted pipeline",
                stack.name,
                caching_status,
            )
            stack.prepare_pipeline_deployment(deployment=pipeline_deployment)

            # Prevent execution of nested pipelines which might lead to
            # unexpected behavior
            constants.SHOULD_PREVENT_PIPELINE_EXECUTION = True
            try:
                return_value = stack.deploy_pipeline(pipeline_deployment)
            finally:
                constants.SHOULD_PREVENT_PIPELINE_EXECUTION = False

            # Log the dashboard URL
            dashboard_utils.print_run_url(
                run_name=pipeline_deployment.run_name, pipeline_id=pipeline_id
            )

            return return_value

    def _apply_configuration(
        self,
        config: PipelineConfigurationUpdate,
        merge: bool = True,
    ) -> None:
        """Applies an update to the pipeline configuration.

        Args:
            config: The configuration update.
            merge: Whether to merge the updates with the existing configuration
                or not. See the `BasePipeline.configure(...)` method for a
                detailed explanation.
        """
        self._validate_configuration(config)
        self._configuration = pydantic_utils.update_model(
            self._configuration, update=config, recursive=merge
        )
        logger.debug("Updated pipeline configuration:")
        logger.debug(self._configuration)

    @staticmethod
    def _validate_configuration(config: PipelineConfigurationUpdate) -> None:
        """Validates a configuration update.

        Args:
            config: The configuration update to validate.
        """
        settings_utils.validate_setting_keys(list(config.settings))

    def with_config(
        self: T, config_file: str, overwrite_step_parameters: bool = False
    ) -> T:
        """DEPRECATED: Configures this pipeline using a yaml file.

        Args:
            config_file: Path to a yaml file which contains configuration
                options for running this pipeline. See
                https://docs.zenml.io/advanced-guide/pipelines/settings
                for details regarding the specification of this file.
            overwrite_step_parameters: If set to `True`, values from the
                configuration file will overwrite configuration parameters
                passed in code.

        Returns:
            The pipeline object that this method was called on.
        """
        logger.warning(
            "The `with_config(...)` method is deprecated. Use "
            "`pipeline.configure(...)` or `pipeline.run(config_path=...)` "
            "instead."
        )

        config_yaml = yaml_utils.read_yaml(config_file)

        if PipelineConfigurationKeys.STEPS in config_yaml:
            self._read_config_steps(
                config_yaml[PipelineConfigurationKeys.STEPS],
                overwrite=overwrite_step_parameters,
            )

        return self

    def _read_config_steps(
        self, steps: Dict[str, Dict[str, Any]], overwrite: bool = False
    ) -> None:
        """Reads and sets step parameters from a config file.

        Args:
            steps: Maps step names to dicts of parameter names and values.
            overwrite: If `True`, overwrite previously set step parameters.

        Raises:
            PipelineConfigurationError: If the configuration file contains
                invalid data.
        """
        for step_name, step_dict in steps.items():
            StepConfigurationKeys.key_check(step_dict)

            if step_name not in self.__steps:
                raise PipelineConfigurationError(
                    f"Found '{step_name}' step in configuration yaml but it "
                    f"doesn't exist in the pipeline steps "
                    f"{list(self.__steps.keys())}."
                )

            step = self.__steps[step_name]
            parameters = step_dict.get(StepConfigurationKeys.PARAMETERS_, {})
            enable_cache = parameters.pop(PARAM_ENABLE_CACHE, None)
            enable_artifact_metadata = parameters.pop(
                PARAM_ENABLE_ARTIFACT_METADATA, None
            )

            if not overwrite:
                parameters.update(step.configuration.parameters)

            step.configure(
                enable_cache=enable_cache,
                enable_artifact_metadata=enable_artifact_metadata,
                parameters=parameters,
            )

    @classmethod
    def get_runs(cls) -> Optional[List["PipelineRunView"]]:
        """Get all past runs from the associated PipelineView.

        Returns:
            A list of all past PipelineRunViews.

        Raises:
            RuntimeError: In case the repository does not contain the view
                of the current pipeline.
        """
        from zenml.post_execution import get_pipeline

        pipeline_view = get_pipeline(cls)
        if pipeline_view:
            return pipeline_view.runs  # type: ignore[no-any-return]
        else:
            raise RuntimeError(
                f"The PipelineView for `{cls.__name__}` could "
                f"not be found. Are you sure this pipeline has "
                f"been run already?"
            )

    def write_run_configuration_template(
        self, path: str, stack: Optional["Stack"] = None
    ) -> None:
        """Writes a run configuration yaml template.

        Args:
            path: The path where the template will be written.
            stack: The stack for which the template should be generated. If
                not given, the active stack will be used.
        """
        from zenml.config.base_settings import ConfigurationLevel
        from zenml.config.step_configurations import (
            PartialArtifactConfiguration,
        )

        stack = stack or Client().active_stack

        setting_classes = stack.setting_classes
        setting_classes.update(settings_utils.get_general_settings())

        pipeline_settings = {}
        step_settings = {}
        for key, setting_class in setting_classes.items():
            fields = pydantic_utils.TemplateGenerator(setting_class).run()
            if ConfigurationLevel.PIPELINE in setting_class.LEVEL:
                pipeline_settings[key] = fields
            if ConfigurationLevel.STEP in setting_class.LEVEL:
                step_settings[key] = fields

        steps = {}
        for step_name, step in self.steps.items():
            parameters = (
                pydantic_utils.TemplateGenerator(step.PARAMETERS_CLASS).run()
                if step.PARAMETERS_CLASS
                else {}
            )
            outputs = {
                name: PartialArtifactConfiguration()
                for name in step.OUTPUT_SIGNATURE
            }
            step_template = StepConfigurationUpdate(
                parameters=parameters,
                settings=step_settings,
                outputs=outputs,
            )
            steps[step_name] = step_template

        run_config = PipelineRunConfiguration(
            settings=pipeline_settings, steps=steps
        )
        template = pydantic_utils.TemplateGenerator(run_config).run()
        yaml_string = yaml.dump(template)
        yaml_string = yaml_utils.comment_out_yaml(yaml_string)

        with open(path, "w") as f:
            f.write(yaml_string)<|MERGE_RESOLUTION|>--- conflicted
+++ resolved
@@ -147,14 +147,10 @@
 
         self._configuration = PipelineConfiguration(
             name=self.__class__.__name__,
-<<<<<<< HEAD
-            enable_cache=kwargs.pop(PARAM_ENABLE_CACHE, True),
+            enable_cache=kwargs.pop(PARAM_ENABLE_CACHE, None),
             enable_artifact_metadata=kwargs.pop(
-                PARAM_ENABLE_ARTIFACT_METADATA, True
+                PARAM_ENABLE_ARTIFACT_METADATA, None
             ),
-=======
-            enable_cache=kwargs.pop(PARAM_ENABLE_CACHE, None),
->>>>>>> 6daddf95
         )
         self._apply_class_configuration(kwargs)
 
@@ -180,7 +176,7 @@
         return self.configuration.enable_cache
 
     @property
-    def enable_artifact_metadata(self) -> bool:
+    def enable_artifact_metadata(self) -> Optional[bool]:
         """If artifact metadata is enabled for the pipeline.
 
         Returns:
