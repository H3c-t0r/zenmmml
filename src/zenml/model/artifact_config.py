--- conflicted
+++ resolved
@@ -154,12 +154,7 @@
 
         # Create the model version artifact link using the ZenML client
         existing_links = client.list_model_version_artifact_links(
-<<<<<<< HEAD
             model_version_id=model_version.id,
-=======
-            model_name_or_id=model_version.model_id,
-            model_version_name_or_number_or_id=model_version.id,
->>>>>>> 6f069b6d
             model_version_artifact_link_filter_model=ModelVersionArtifactFilterModel(
                 user_id=client.active_user.id,
                 workspace_id=client.active_workspace.id,
@@ -181,12 +176,7 @@
                 )
 
                 client.zen_store.delete_model_version_artifact_link(
-<<<<<<< HEAD
                     model_version_id=model_version.id,
-=======
-                    model_name_or_id=model_version.model_id,
-                    model_version_name_or_id=model_version.id,
->>>>>>> 6f069b6d
                     model_version_artifact_link_name_or_id=artifact_name,
                 )
             else:
