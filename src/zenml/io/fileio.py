--- conflicted
+++ resolved
@@ -13,21 +13,7 @@
 #  permissions and limitations under the License.
 """Functionality for reading, writing and managing files."""
 import os
-<<<<<<< HEAD
-from pathlib import Path
 from typing import Any, Callable, Iterable, List, Optional, Tuple, Type
-=======
-from typing import (
-    TYPE_CHECKING,
-    Any,
-    Callable,
-    Iterable,
-    List,
-    Optional,
-    Tuple,
-    Type,
-)
->>>>>>> 6daddf95
 
 # this import required for CI to get local filesystem
 from zenml.io import local_filesystem  # noqa
@@ -282,7 +268,9 @@
     # If the path is a directory, recursively sum the sizes of everything in it.
     files = file_system.listdir(path)
     file_sizes = [size(os.path.join(str(path), str(file))) for file in files]
-    return sum([file_size for file_size in file_sizes if file_size is not None])
+    return sum(
+        [file_size for file_size in file_sizes if file_size is not None]
+    )
 
 
 def walk(
