#  Copyright (c) ZenML GmbH 2020. All Rights Reserved.
#
#  Licensed under the Apache License, Version 2.0 (the "License");
#  you may not use this file except in compliance with the License.
#  You may obtain a copy of the License at:
#
#       https://www.apache.org/licenses/LICENSE-2.0
#
#  Unless required by applicable law or agreed to in writing, software
#  distributed under the License is distributed on an "AS IS" BASIS,
#  WITHOUT WARRANTIES OR CONDITIONS OF ANY KIND, either express
#  or implied. See the License for the specific language governing
#  permissions and limitations under the License.

from pathlib import Path
from typing import Optional

import click

from zenml.cli.cli import cli
from zenml.cli.utils import confirmation, declare, error
from zenml.console import console
from zenml.enums import StorageType
from zenml.exceptions import InitializationException
from zenml.repository import Repository


@cli.command("init", help="Initialize a ZenML repository.")
@click.option(
    "--path",
    type=click.Path(
        exists=True, file_okay=False, dir_okay=True, path_type=Path
    ),
)
<<<<<<< HEAD
@click.option("--storage-type", type=click.Choice(StorageType.values()))
=======
@click.option("--storage-type", type=click.Choice(StorageType.names()))
>>>>>>> 3144bb58
def init(path: Optional[Path], storage_type: Optional[StorageType]) -> None:
    """Initialize ZenML on given path.

    Args:
      path: Path to the repository.
      storage_type: How to persist stack data.

    Raises:
        InitializationException: If the repo is already initialized.
    """
    if path is None:
        path = Path.cwd()

    if storage_type is None:
        storage_type = StorageType.YAML_STORAGE

    with console.status(f"Initializing ZenML repository at {path}.\n"):
        try:
            Repository.initialize(root=path, storage_type=storage_type)
            declare(f"ZenML repository initialized at {path}.")
        except InitializationException as e:
            error(f"{e}")


@cli.command("clean")
@click.option("--yes", "-y", type=click.BOOL, default=False)
def clean(yes: bool = False) -> None:
    """Clean everything in repository.

    Args:
      yes: bool:  (Default value = False)
    """
    if not yes:
        _ = confirmation(
            "This will completely delete all pipelines, their associated "
            "artifacts and metadata ever created in this ZenML repository. "
            "Are you sure you want to proceed?"
        )

    error("Not implemented for this version")<|MERGE_RESOLUTION|>--- conflicted
+++ resolved
@@ -32,11 +32,7 @@
         exists=True, file_okay=False, dir_okay=True, path_type=Path
     ),
 )
-<<<<<<< HEAD
 @click.option("--storage-type", type=click.Choice(StorageType.values()))
-=======
-@click.option("--storage-type", type=click.Choice(StorageType.names()))
->>>>>>> 3144bb58
 def init(path: Optional[Path], storage_type: Optional[StorageType]) -> None:
     """Initialize ZenML on given path.
 
