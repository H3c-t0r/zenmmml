--- conflicted
+++ resolved
@@ -158,15 +158,13 @@
 zenml integration uninstall INTEGRATION_NAME
 ```
 
-<<<<<<< HEAD
 For all these `zenml integration` commands, you can pass the `--uv` flag and we
 will use `uv` as the package manager instead of `pip`. This will resolve and
 install much faster than with `pip`, but note that it requires `uv` to be
-installed on your machine.
-
-Filtering CLI output when listing
----------------------------------
-=======
+installed on your machine. This is an experimental feature and may not work on
+all systems. In particular, note that installing onto machines with GPU
+acceleration may not work as expected.
+
 If you would like to export the requirements of all ZenML integrations, you can
 use the command:
 
@@ -183,7 +181,6 @@
 
 Filtering when listing
 ----------------------
->>>>>>> 4f43ad87
 
 Certain CLI `list` commands allow you to filter their output. For example, all
 stack components allow you to pass custom parameters to the `list` command that
