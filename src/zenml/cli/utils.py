--- conflicted
+++ resolved
@@ -35,12 +35,7 @@
 from rich.style import Style
 from rich.text import Text
 
-<<<<<<< HEAD
-from zenml.config.profile_config import ProfileConfiguration
 from zenml.console import console, zenml_style_defaults
-=======
-from zenml.console import console
->>>>>>> 34e5b5ad
 from zenml.constants import IS_DEBUG_ENV
 from zenml.logger import get_logger
 
