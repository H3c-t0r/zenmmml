--- conflicted
+++ resolved
@@ -431,22 +431,13 @@
 
         console.print(rich_table)
 
-<<<<<<< HEAD
-    if not component.metadata:
-        declare("No metadata is set for this component.")
-=======
     if not component.labels:
         declare("No labels are set for this component.")
->>>>>>> e8a52d6f
         return
 
     title_ = (
         f"'{component.name}' {component.type.value.upper()} "
-<<<<<<< HEAD
-        f"Component Metadata"
-=======
         f"Component Labels"
->>>>>>> e8a52d6f
     )
 
     if active_status:
@@ -459,11 +450,7 @@
     rich_table.add_column("COMPONENT_PROPERTY")
     rich_table.add_column("VALUE", overflow="fold")
 
-<<<<<<< HEAD
-    items = component.metadata.items()
-=======
     items = component.labels.items()
->>>>>>> e8a52d6f
     for item in items:
         elements = []
         for idx, elem in enumerate(item):
