#  Copyright (c) ZenML GmbH 2022. All Rights Reserved.
#
#  Licensed under the Apache License, Version 2.0 (the "License");
#  you may not use this file except in compliance with the License.
#  You may obtain a copy of the License at:
#
#       https://www.apache.org/licenses/LICENSE-2.0
#
#  Unless required by applicable law or agreed to in writing, software
#  distributed under the License is distributed on an "AS IS" BASIS,
#  WITHOUT WARRANTIES OR CONDITIONS OF ANY KIND, either express
#  or implied. See the License for the specific language governing
#  permissions and limitations under the License.
"""Functionality to administer users of the ZenML CLI and server."""

from typing import Optional, Tuple

import click

from zenml.cli import utils as cli_utils
from zenml.cli.cli import TagGroup, cli
from zenml.client import Client
from zenml.enums import CliCategories
from zenml.exceptions import EntityExistsError, IllegalOperationError
from zenml.models import ProjectModel, RoleModel, TeamModel, UserModel
from zenml.utils.uuid_utils import parse_name_or_uuid


@cli.group(cls=TagGroup, tag=CliCategories.IDENTITY_AND_SECURITY)
def user() -> None:
    """Commands for user management."""


@user.command("get")
def get_user() -> None:
    """Get the active user."""
    cli_utils.print_active_config()
    cli_utils.declare(f"Active user: '{Client().zen_store.active_user_name}'")


@user.command("list")
def list_users() -> None:
    """List all users."""
    cli_utils.print_active_config()
    users = Client().zen_store.users
    if not users:
        cli_utils.declare("No users registered.")
        return

    cli_utils.print_pydantic_models(
        users,
<<<<<<< HEAD
        exclude_columns=["id", "created", "updated", "email", "email_opted_in"],
        is_active=lambda u: u.name == Repository().zen_store.active_user_name,
=======
        exclude_columns=["id", "created", "updated"],
        is_active=lambda u: u.name == Client().zen_store.active_user_name,
>>>>>>> e6496986
    )


@user.command("create", help="Create a new user.")
@click.argument("user_name", type=str, required=True)
# @click.option("--email", type=str, required=True)
@click.option(
    "--password",
    help=(
        "The user password. If omitted, a prompt will be shown to enter the "
        "password."
    ),
    required=False,
    type=str,
)
def create_user(user_name: str, password: Optional[str] = None) -> None:
    """Create a new user.

    Args:
        user_name: The name of the user to create.
        password: The password of the user to create.
    """
    if not password:
        password = click.prompt(
            f"Password for user {user_name}",
            hide_input=True,
        )

    cli_utils.print_active_config()
    user = UserModel(name=user_name, password=password)
    try:
        Client().zen_store.create_user(user)
    except EntityExistsError as err:
        cli_utils.error(str(err))
    cli_utils.declare(f"Created user '{user_name}'.")


@user.command("delete")
@click.argument("user_name_or_id", type=str, required=True)
def delete_user(user_name_or_id: str) -> None:
    """Delete a user.

    Args:
        user_name_or_id: The name or ID of the user to delete.
    """
    cli_utils.print_active_config()
    try:
        Client().delete_user(user_name_or_id)
    except (KeyError, IllegalOperationError) as err:
        cli_utils.error(str(err))
    cli_utils.declare(f"Deleted user '{user_name_or_id}'.")


@cli.group(cls=TagGroup, tag=CliCategories.IDENTITY_AND_SECURITY)
def team() -> None:
    """Commands for team management."""


@team.command("list")
def list_teams() -> None:
    """List all teams."""
    cli_utils.print_active_config()
    teams = Client().zen_store.teams
    if not teams:
        cli_utils.declare("No teams registered.")
        return

    cli_utils.print_pydantic_models(
        teams,
        exclude_columns=["id", "created", "updated"],
    )


@team.command("describe", help="List all users in a team.")
@click.argument("team_name_or_id", type=str, required=True)
def describe_team(team_name_or_id: str) -> None:
    """List all users in a team.

    Args:
        team_name_or_id: The name or ID of the team to describe.
    """
    cli_utils.print_active_config()
    try:
        users = Client().zen_store.get_users_for_team(
            team_name_or_id=parse_name_or_uuid(team_name_or_id)
        )
    except KeyError as err:
        cli_utils.error(str(err))
    if not users:
        cli_utils.declare(f"Team '{team_name_or_id}' has no users.")
        return
    user_names = set([user.name for user in users])
    cli_utils.declare(
        f"Team '{team_name_or_id}' has the following users: {user_names}"
    )


@team.command("create", help="Create a new team.")
@click.argument("team_name", type=str, required=True)
def create_team(team_name: str) -> None:
    """Create a new team.

    Args:
        team_name: Name of the team to create.
    """
    cli_utils.print_active_config()
    try:
        Client().zen_store.create_team(TeamModel(name=team_name))
    except EntityExistsError as err:
        cli_utils.error(str(err))
    cli_utils.declare(f"Created team '{team_name}'.")


@team.command("update", help="Update an existing team.")
@click.argument("team_name", type=str, required=True)
@click.option("--name", "-n", type=str, required=False, help="New team name.")
def update_team(
    team_name: str,
    name: Optional[str] = None,
) -> None:
    """Update an existing team.

    Args:
        team_name: The name of the team.
        name: The new name of the team.
    """
    cli_utils.print_active_config()
    try:
        team = Client().zen_store.get_team(team_name)
        team.name = name or team.name
        Client().zen_store.update_team(team)
    except (EntityExistsError, KeyError) as err:
        cli_utils.error(str(err))
    cli_utils.declare(f"Updated team '{team_name}'.")


@team.command("delete", help="Delete a team.")
@click.argument("team_name_or_id", type=str, required=True)
def delete_team(team_name_or_id: str) -> None:
    """Delete a team.

    Args:
        team_name_or_id: The name or ID of the team to delete.
    """
    cli_utils.print_active_config()
    try:
        Client().zen_store.delete_team(parse_name_or_uuid(team_name_or_id))
    except KeyError as err:
        cli_utils.error(str(err))
    cli_utils.declare(f"Deleted team '{team_name_or_id}'.")


@team.command("add", help="Add users to a team.")
@click.argument("team_name_or_id", type=str, required=True)
@click.option(
    "--user", "user_names_or_ids", type=str, required=True, multiple=True
)
def add_users(team_name_or_id: str, user_names_or_ids: Tuple[str]) -> None:
    """Add users to a team.

    Args:
        team_name_or_id: Name or ID of the team.
        user_names_or_ids: The names or IDs of the users to add to the team.
    """
    cli_utils.print_active_config()

    try:
        for user_name_or_id in user_names_or_ids:
            Client().zen_store.add_user_to_team(
                user_name_or_id=parse_name_or_uuid(user_name_or_id),
                team_name_or_id=parse_name_or_uuid(team_name_or_id),
            )
            cli_utils.declare(
                f"Added user '{user_name_or_id}' to team '{team_name_or_id}'."
            )
    except (KeyError, EntityExistsError) as err:
        cli_utils.error(str(err))


@team.command("remove", help="Remove users from a team.")
@click.argument("team_name_or_id", type=str, required=True)
@click.option(
    "--user", "user_names_or_ids", type=str, required=True, multiple=True
)
def remove_users(team_name_or_id: str, user_names_or_ids: Tuple[str]) -> None:
    """Remove users from a team.

    Args:
        team_name_or_id: Name or ID of the team.
        user_names_or_ids: Names or IDS of the users.
    """
    cli_utils.print_active_config()

    try:
        for user_name_or_id in user_names_or_ids:
            Client().zen_store.remove_user_from_team(
                user_name_or_id=parse_name_or_uuid(user_name_or_id),
                team_name_or_id=parse_name_or_uuid(team_name_or_id),
            )
            cli_utils.declare(
                f"Removed user '{user_name_or_id}' from team '{team_name_or_id}'."
            )
    except KeyError as err:
        cli_utils.error(str(err))


def warn_unsupported_non_default_project():
    cli_utils.warning(
        "Currently the concept of `project` is not supported "
        "within the Dashboard. The Project functionality will be "
        "completed in the coming weeks. For the time being it "
        "is recommended to stay within the `default` project."
    )


@cli.group(cls=TagGroup, tag=CliCategories.MANAGEMENT_TOOLS)
def project() -> None:
    """Commands for project management."""


@project.command("list", hidden=True)
def list_projects() -> None:
    """List all projects."""
    warn_unsupported_non_default_project()
    cli_utils.print_active_config()
    projects = Client().zen_store.list_projects()

    if projects:
        active_project = Client().active_project
        active_project_id = active_project.id if active_project else None
        cli_utils.print_pydantic_models(
            projects,
            exclude_columns=["id", "created", "updated"],
            is_active=(lambda p: p.id == active_project_id),
        )
    else:
        cli_utils.declare("No projects registered.")


@project.command("create", help="Create a new project.", hidden=True)
@click.argument("project_name", type=str, required=True)
@click.option("--description", "-d", type=str, required=False, default="")
def create_project(project_name: str, description: str) -> None:
    """Create a new project.

    Args:
        project_name: The name of the project.
        description: A description of the project.
    """
    warn_unsupported_non_default_project()
    cli_utils.print_active_config()
    try:
        Client().zen_store.create_project(
            ProjectModel(name=project_name, description=description)
        )
    except EntityExistsError as err:
        cli_utils.error(str(err))
    cli_utils.declare(f"Created project '{project_name}'.")


@project.command("update", help="Update an existing project.", hidden=True)
@click.argument("project_name", type=str, required=True)
@click.option(
    "--name", "-n", type=str, required=False, help="New project name."
)
@click.option(
    "--description",
    "-d",
    type=str,
    required=False,
    help="New project description.",
)
def update_project(
    project_name: str,
    name: Optional[str] = None,
    description: Optional[str] = None,
) -> None:
    """Update an existing project.

    Args:
        project_name: The name of the project.
        name: The new name of the project.
        description: The new description of the project.
    """
    warn_unsupported_non_default_project()
    cli_utils.print_active_config()
    try:
        project = Client().zen_store.get_project(project_name)
        project.name = name or project.name
        project.description = description or project.description
        Client().zen_store.update_project(project)
    except (EntityExistsError, KeyError) as err:
        cli_utils.error(str(err))
    cli_utils.declare(f"Updated project '{project_name}'.")


@project.command("get", hidden=True)
def get_project() -> None:
    """Get the currently active project."""
    warn_unsupported_non_default_project()
    active_project = Client().active_project
    description = (
        "\nDescription: " + active_project.description
        if active_project.description
        else ""
    )
    cli_utils.declare(f"ACTIVE PROJECT: {active_project.name}{description}")


@project.command("set", help="Set the active project.", hidden=True)
@click.argument("project_name_or_id", type=str, required=True)
def set_project(project_name_or_id: str) -> None:
    """Set the active project.

    Args:
        project_name_or_id: The name or ID of the project to set as active.
    """
    warn_unsupported_non_default_project()
    cli_utils.print_active_config()
    try:
        Client().set_active_project(project_name_or_id=project_name_or_id)
    except KeyError as err:
        cli_utils.error(str(err))
    cli_utils.declare(f"Set active project '{project_name_or_id}'.")


@project.command("delete", help="Delete a project.", hidden=True)
@click.argument("project_name_or_id", type=str, required=True)
def delete_project(project_name_or_id: str) -> None:
    """Delete a project.

    Args:
        project_name_or_id: Name or ID of project to delete.
    """
    warn_unsupported_non_default_project()
    cli_utils.print_active_config()
    cli_utils.confirmation(
        f"Are you sure you want to delete project `{project_name_or_id}`? "
        "This will permanently delete all associated stacks, stack components, "
        "pipelines, runs, artifacts and metadata."
    )
    try:
        Client().delete_project(project_name_or_id)
    except (KeyError, IllegalOperationError) as err:
        cli_utils.error(str(err))
    cli_utils.declare(f"Deleted project '{project_name_or_id}'.")


@cli.group(cls=TagGroup, tag=CliCategories.IDENTITY_AND_SECURITY)
def role() -> None:
    """Commands for role management."""


@role.command("list")
def list_roles() -> None:
    """List all roles."""
    cli_utils.print_active_config()
    roles = Client().zen_store.roles
    if not roles:
        cli_utils.declare("No roles registered.")
        return
    cli_utils.print_pydantic_models(
        roles,
        exclude_columns=["id", "created", "updated"],
    )


@role.command("create", help="Create a new role.")
@click.argument("role_name", type=str, required=True)
def create_role(role_name: str) -> None:
    """Create a new role.

    Args:
        role_name: Name of the role to create.
    """
    cli_utils.print_active_config()
    Client().zen_store.create_role(role=RoleModel(name=role_name))
    cli_utils.declare(f"Created role '{role_name}'.")


@role.command("update", help="Update an existing role.")
@click.argument("role_name", type=str, required=True)
@click.option("--name", "-n", type=str, required=False, help="New role name.")
def update_role(
    role_name: str,
    name: Optional[str] = None,
) -> None:
    """Update an existing role.

    Args:
        role_name: The name of the role.
        name: The new name of the role.
    """
    cli_utils.print_active_config()
    try:
        role = Client().zen_store.get_role(role_name)
        role.name = name or role.name
        Client().zen_store.update_role(role)
    except (EntityExistsError, KeyError) as err:
        cli_utils.error(str(err))
    cli_utils.declare(f"Updated role '{role_name}'.")


@role.command("delete", help="Delete a role.")
@click.argument("role_name_or_id", type=str, required=True)
def delete_role(role_name_or_id: str) -> None:
    """Delete a role.

    Args:
        role_name_or_id: Name or ID of the role to delete.
    """
    cli_utils.print_active_config()
    try:
        Client().zen_store.delete_role(
            role_name_or_id=parse_name_or_uuid(role_name_or_id)
        )
    except KeyError as err:
        cli_utils.error(str(err))
    cli_utils.declare(f"Deleted role '{role_name_or_id}'.")


@role.command("assign", help="Assign a role.")
@click.argument("role_name_or_id", type=str, required=True)
@click.option("--project", "project_name_or_id", type=str, required=False)
@click.option(
    "--user", "user_names_or_ids", type=str, required=False, multiple=True
)
@click.option(
    "--team", "team_names_or_ids", type=str, required=False, multiple=True
)
def assign_role(
    role_name_or_id: str,
    user_names_or_ids: Tuple[str],
    team_names_or_ids: Tuple[str],
    project_name_or_id: Optional[str] = None,
) -> None:
    """Assign a role.

    Args:
        role_name_or_id: Name or IDs of the role to assign.
        user_names_or_ids : Names or IDs of users to assign the role to.
        team_names_or_ids: Names or IDs of teams to assign the role to.
        project_name_or_id: Name or IDs of a project in which to assign the
            role. If this is not provided, the role will be assigned globally.
    """
    cli_utils.print_active_config()

    # Assign the role to users
    for user_name_or_id in user_names_or_ids:
        try:
            Client().zen_store.assign_role(
                role_name_or_id=role_name_or_id,
                user_or_team_name_or_id=user_name_or_id,
                is_user=True,
                project_name_or_id=project_name_or_id,
            )
        except KeyError as err:
            cli_utils.error(str(err))
        except EntityExistsError as err:
            cli_utils.warning(str(err))
        else:
            cli_utils.declare(
                f"Assigned role '{role_name_or_id}' to user '{user_name_or_id}'."
            )

    # Assign the role to teams
    for team_name_or_id in team_names_or_ids:
        try:
            Client().zen_store.assign_role(
                role_name_or_id=role_name_or_id,
                user_or_team_name_or_id=team_name_or_id,
                is_user=False,
                project_name_or_id=project_name_or_id,
            )
        except KeyError as err:
            cli_utils.error(str(err))
        except EntityExistsError as err:
            cli_utils.warning(str(err))
        else:
            cli_utils.declare(
                f"Assigned role '{role_name_or_id}' to team '{team_name_or_id}'."
            )


@role.command("revoke", help="Revoke a role.")
@click.argument("role_name_or_id", type=str, required=True)
@click.option("--project", "project_name_or_id", type=str, required=False)
@click.option(
    "--user", "user_names_or_ids", type=str, required=False, multiple=True
)
@click.option(
    "--team", "team_names_or_ids", type=str, required=False, multiple=True
)
def revoke_role(
    role_name_or_id: str,
    user_names_or_ids: Tuple[str],
    team_names_or_ids: Tuple[str],
    project_name_or_id: Optional[str] = None,
) -> None:
    """Revoke a role.

    Args:
        role_name_or_id: Name or IDs of the role to revoke.
        user_names_or_ids: Names or IDs of users from which to revoke the role.
        team_names_or_ids: Names or IDs of teams from which to revoke the role.
        project_name_or_id: Name or IDs of a project in which to revoke the
            role. If this is not provided, the role will be revoked globally.
    """
    cli_utils.print_active_config()

    # Revoke the role from users
    for user_name_or_id in user_names_or_ids:
        try:
            Client().zen_store.revoke_role(
                role_name_or_id=role_name_or_id,
                user_or_team_name_or_id=user_name_or_id,
                is_user=True,
                project_name_or_id=project_name_or_id,
            )
        except KeyError as err:
            cli_utils.warning(str(err))
        else:
            cli_utils.declare(
                f"Revoked role '{role_name_or_id}' from user "
                f"'{user_name_or_id}'."
            )

    # Revoke the role from teams
    for team_name_or_id in team_names_or_ids:
        try:
            Client().zen_store.revoke_role(
                role_name_or_id=role_name_or_id,
                user_or_team_name_or_id=team_name_or_id,
                is_user=False,
                project_name_or_id=project_name_or_id,
            )
        except KeyError as err:
            cli_utils.warning(str(err))
        else:
            cli_utils.declare(
                f"Revoked role '{role_name_or_id}' from team "
                f"'{team_name_or_id}'."
            )


@role.group()
def assignment() -> None:
    """Commands for role management."""


@assignment.command("list")
@click.option("--role", "role_name_or_id", type=str, required=False)
@click.option("--project", "project_name_or_id", type=str, required=False)
@click.option(
    "--user",
    "user_name_or_id",
    type=str,
    required=False,
)
@click.option(
    "--team",
    "team_name_or_id",
    type=str,
    required=False,
)
def list_role_assignments(
    user_name_or_id: Optional[str] = None,
    team_name_or_id: Optional[str] = None,
    project_name_or_id: Optional[str] = None,
) -> None:
    """List all role assignments.

    Args:
        user_name_or_id: Name or ID of a user to list role assignments for.
        team_name_or_id: Name or ID of a team to list role assignments for.
        project_name_or_id: Name or ID of a project to list role assignments
            for.
    """
    cli_utils.print_active_config()
    role_assignments = Client().zen_store.list_role_assignments(
        user_name_or_id=user_name_or_id,
        team_name_or_id=team_name_or_id,
        project_name_or_id=project_name_or_id,
    )
    if not role_assignments:
        cli_utils.declare("No roles assigned.")
        return
    cli_utils.print_pydantic_models(role_assignments)<|MERGE_RESOLUTION|>--- conflicted
+++ resolved
@@ -49,13 +49,8 @@
 
     cli_utils.print_pydantic_models(
         users,
-<<<<<<< HEAD
         exclude_columns=["id", "created", "updated", "email", "email_opted_in"],
-        is_active=lambda u: u.name == Repository().zen_store.active_user_name,
-=======
-        exclude_columns=["id", "created", "updated"],
         is_active=lambda u: u.name == Client().zen_store.active_user_name,
->>>>>>> e6496986
     )
 
 
