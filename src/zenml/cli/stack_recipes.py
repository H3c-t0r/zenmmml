--- conflicted
+++ resolved
@@ -31,15 +31,12 @@
 from zenml.exceptions import GitNotFoundError
 from zenml.io import fileio
 from zenml.logger import get_logger
-<<<<<<< HEAD
 from zenml.services.service_type import ServiceType
 from zenml.services.terraform.terraform_service import (
     SERVICE_CONFIG_FILE_NAME,
     TerraformService,
     TerraformServiceConfig,
 )
-=======
->>>>>>> e1a56544
 from zenml.utils import io_utils, yaml_utils
 from zenml.utils.analytics_utils import AnalyticsEvent, track_event
 
@@ -95,7 +92,6 @@
         Raises:
             RuntimeError: if any required tool is not installed.
         """
-<<<<<<< HEAD
         super().check_installation()
 
         if not self._is_kubectl_installed():
@@ -121,14 +117,6 @@
                 "your $PATH. It is required for stack recipes to configure "
                 "access to the container registry. Please visit "
                 "https://docs.docker.com/engine/install/ "
-=======
-        if not self._is_terraform_installed():
-            raise RuntimeError(
-                "Terraform is required for stack recipes to run and was not "
-                "found installed on your machine or not available on  "
-                "your $PATH. Please visit "
-                "https://learn.hashicorp.com/tutorials/terraform/install-cli "
->>>>>>> e1a56544
                 "to install it."
             )
         if not self._is_kubectl_installed():
@@ -157,40 +145,16 @@
                 "to install it."
             )
 
-<<<<<<< HEAD
     def _is_kubectl_installed(self) -> bool:
         """Checks if kubectl is installed on the host system.
-=======
-    def _is_terraform_installed(self) -> bool:
-        """Checks if terraform is installed on the host system.
->>>>>>> e1a56544
 
         Returns:
             True if kubectl is installed, false otherwise.
         """
-<<<<<<< HEAD
-=======
-        # check terraform version to verify installation.
-        try:
-            self.tf.cmd("-version")
-        except FileNotFoundError:
-            return False
-
-        return True
-
-    def _is_kubectl_installed(self) -> bool:
-        """Checks if kubectl is installed on the host system.
-
-        Returns:
-            True if kubectl is installed, false otherwise.
-        """
->>>>>>> e1a56544
         try:
             subprocess.check_output(["kubectl"])
         except subprocess.CalledProcessError:
             return False
-<<<<<<< HEAD
-=======
 
         return True
 
@@ -219,35 +183,6 @@
             return False
 
         return True
->>>>>>> e1a56544
-
-        return True
-
-    def _is_helm_installed(self) -> bool:
-        """Checks if helm is installed on the host system.
-
-        Returns:
-            True if helm is installed, false otherwise.
-        """
-        try:
-            subprocess.check_output(["helm", "version"])
-        except subprocess.CalledProcessError:
-            return False
-
-        return True
-
-    def _is_docker_installed(self) -> bool:
-        """Checks if docker is installed on the host system.
-
-        Returns:
-            True if docker is installed, false otherwise.
-        """
-        try:
-            subprocess.check_output(["docker", "--version"])
-        except subprocess.CalledProcessError:
-            return False
-
-        return True
 
     @property
     def stack_file_path(self) -> str:
@@ -257,11 +192,7 @@
             The path to the stack yaml file.
         """
         # return the path of the stack yaml file
-<<<<<<< HEAD
         stack_file_path = self.terraform_client.output(
-=======
-        _, stack_file_path, _ = self.tf.output(
->>>>>>> e1a56544
             "stack-yaml-path", full_value=True
         )
         return str(stack_file_path)
@@ -276,27 +207,8 @@
             A dictionary of variables to use for the stack recipes
             derived from the tfvars.json file.
         """
-<<<<<<< HEAD
         variables = super()._get_vars(path=path)
         variables["zenml-version"] = zenml.__version__
-=======
-        import json
-
-        variables_file_path = os.path.join(path, VARIABLES_FILE)
-        if not fileio.exists(variables_file_path):
-            raise FileNotFoundError(
-                "The file values.tfvars.json was not found in the "
-                f"recipe's directory at {variables_file_path}. Please "
-                "verify if it exists."
-            )
-
-        # read values into a dict and return
-        with fileio.open(variables_file_path, "r") as f:
-            variables = json.load(f)
-
-            # update zenml-version variable to current version
-            variables["zenml-version"] = zenml.__version__
->>>>>>> e1a56544
         return variables
 
     @classmethod
@@ -743,31 +655,6 @@
             cli_utils.warning(NOT_INSTALLED_MESSAGE)
 
 
-<<<<<<< HEAD
-=======
-class RecipeGroup(TagGroup):
-    """Click group that always prints a warning message."""
-
-    def invoke(self, ctx: click.Context) -> Any:
-        """Invokes the subcommand or prints an error message.
-
-        If terraform is installed, this forwards the invocation to the super
-        class which invokes the subcommand. If terraform is not installed,
-        prints a warning message.
-
-        Args:
-            ctx: Click context.
-
-        Returns:
-            Invocation result.
-        """
-        if terraform_installed:
-            return super().invoke(ctx)
-        else:
-            cli_utils.warning(NOT_INSTALLED_MESSAGE)
-
-
->>>>>>> e1a56544
 @stack.group(
     "recipe",
     cls=RecipeGroup,
@@ -1132,19 +1019,6 @@
                 )
 
             try:
-<<<<<<< HEAD
-=======
-                # check if terraform is installed
-                tf_client = Terraform(str(local_stack_recipe.path))
-                try:
-                    tf_client.check_installation()
-                except RuntimeError as e:
-                    cli_utils.error(str(e))
-
-                # set terraform log level
-                tf_client.set_log_level(log_level=log_level)
-
->>>>>>> e1a56544
                 # warn that prerequisites should be met
                 metadata = yaml_utils.read_yaml(
                     file_path=os.path.join(
@@ -1161,7 +1035,6 @@
                         "are met and run deploy again."
                     )
                     return
-<<<<<<< HEAD
 
                 if not skip_check:
                     logger.info(
@@ -1173,19 +1046,6 @@
 
                     print(local_stack_recipe.locals_content)
 
-=======
-
-                if not skip_check:
-                    logger.info(
-                        "The following values are selected for the configuration "
-                        "of your cloud resources. You can change it by modifying "
-                        "the contents of the locals.tf file here: "
-                        f"{os.path.join(local_stack_recipe.path, 'locals.tf')}\n"
-                    )
-
-                    print(local_stack_recipe.locals_content)
-
->>>>>>> e1a56544
                 if skip_check or cli_utils.confirmation(
                     f"\nDo you wish to deploy the {stack_recipe_name} recipe "
                     "with the above configuration? Please make sure that "
