--- conflicted
+++ resolved
@@ -20,15 +20,11 @@
 
 import zenml
 from zenml.cli import utils as cli_utils
-<<<<<<< HEAD
-from zenml.cli.cli import cli
+from zenml.cli.cli import TagGroup, cli
 from zenml.cli.stack_components import (
     _component_display_name,
     _register_stack_component,
 )
-=======
-from zenml.cli.cli import TagGroup, cli
->>>>>>> 82655a18
 from zenml.config.global_config import GlobalConfiguration
 from zenml.console import console
 from zenml.enums import CliCategories, StackComponentType
