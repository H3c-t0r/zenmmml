#  Copyright (c) ZenML GmbH 2021. All Rights Reserved.

#  Licensed under the Apache License, Version 2.0 (the "License");
#  you may not use this file except in compliance with the License.
#  You may obtain a copy of the License at:

#       http://www.apache.org/licenses/LICENSE-2.0

#  Unless required by applicable law or agreed to in writing, software
#  distributed under the License is distributed on an "AS IS" BASIS,
#  WITHOUT WARRANTIES OR CONDITIONS OF ANY KIND, either express
#  or implied. See the License for the specific language governing
#  permissions and limitations under the License.

import os
import shutil
from pathlib import Path
from typing import List

import click
from git.exc import GitCommandError, NoSuchPathError
from git.repo.base import Repo
from packaging.version import Version, parse

from zenml import __version__ as zenml_version_installed
from zenml.cli.cli import cli
from zenml.cli.utils import confirmation, declare, error, pretty_print, title
from zenml.constants import APP_NAME, GIT_REPO_URL
<<<<<<< HEAD
from zenml.logger import get_logger
from zenml.utils import path_utils
=======
from zenml.io import fileio
>>>>>>> bd8606bf

logger = get_logger(__name__)

EXAMPLES_GITHUB_REPO = "zenml_examples"


class Example:
    """Class for all example objects."""

    def __init__(self, name: str, path: Path) -> None:
        """Create a new Example instance."""
        self.name = name
        self.path = path

    @property
    def readme_content(self) -> str:
        """Returns the readme content associated with a particular example."""
        readme_file = os.path.join(self.path, "README.md")
        try:
            with open(readme_file) as readme:
                readme_content = readme.read()
            return readme_content
        except FileNotFoundError:
            if path_utils.file_exists(str(self.path)) and path_utils.is_dir(
                str(self.path)
            ):
                raise ValueError(f"No README.md file found in {self.path}")
            else:
                raise FileNotFoundError(
                    f"Example {self.name} is not one of the available options."
                    f"\nTo list all available examples, type: `zenml example list`"
                )

    def run(self) -> None:
        """Runs the example script.

        Raises:
            NotImplementedError: This method is not yet implemented."""
        # TODO [LOW]: Add an example-run command to run an example. (ENG-145)
        raise NotImplementedError("Functionality is not yet implemented.")


class ExamplesRepo:
    """Class for the examples repository object."""

    def __init__(self, cloning_path: Path) -> None:
        """Create a new ExamplesRepo instance."""
        self.cloning_path = cloning_path
        try:
            self.repo = Repo(self.cloning_path)
        except NoSuchPathError:
            self.repo = None  # type: ignore
            logger.debug(
                f"`cloning_path`: {self.cloning_path} was empty, but ExamplesRepo was created. "
                "Ensure a pull is performed before doing any other operations."
            )

    @property
    def latest_release(self) -> str:
        """Returns the latest release for the examples repository."""
        tags = sorted(self.repo.tags, key=lambda t: t.commit.committed_datetime)  # type: ignore
        latest_tag = parse(tags[-1].name)
        if type(latest_tag) is not Version:
            return "main"
        return tags[-1].name  # type: ignore

    @property
    def is_cloned(self) -> bool:
        """Returns whether we have already cloned the examples repository."""
        return self.cloning_path.exists()

    @property
    def examples_dir(self) -> str:
        """Returns the path for the examples directory."""
        return os.path.join(self.cloning_path, "examples")

    def clone(self) -> None:
        """Clones repo to cloning_path.

        If you break off the operation with a `KeyBoardInterrupt` before the
        cloning is completed, this method will delete whatever was partially
        downloaded from your system."""
        self.cloning_path.mkdir(parents=True, exist_ok=False)
        try:
            self.repo = Repo.clone_from(
                GIT_REPO_URL, self.cloning_path, branch="main"
            )
        except KeyboardInterrupt:
            self.delete()
            logger.error("Cancelled download of repository.. Rolled back.")

    def delete(self) -> None:
        """Delete `cloning_path` if it exists."""
        if self.cloning_path.exists():
            shutil.rmtree(self.cloning_path)
        else:
            raise AssertionError(
                f"Cannot delete the examples repository from {self.cloning_path} as it does not exist."
            )

    def checkout(self, branch: str) -> None:
        """Checks out a specific branch or tag of the examples repository

        Raises:
            GitCommandError: if branch doesn't exist.
        """
        self.repo.git.checkout(branch)

    def checkout_latest_release(self) -> None:
        """Checks out the latest release of the examples repository."""
        self.checkout(self.latest_release)


class GitExamplesHandler(object):
    """Class for the GitExamplesHandler that interfaces with the CLI tool."""

    def __init__(self) -> None:
        """Create a new GitExamplesHandler instance."""
        repo_dir = click.get_app_dir(APP_NAME)
        examples_dir = Path(os.path.join(repo_dir, EXAMPLES_GITHUB_REPO))
        self.examples_repo = ExamplesRepo(examples_dir)

    @property
    def examples(self) -> List[Example]:
        """Returns a list of examples"""
        return [
            Example(
                name, Path(os.path.join(self.examples_repo.examples_dir, name))
            )
            for name in sorted(os.listdir(self.examples_repo.examples_dir))
            if (
                not name.startswith(".")
                and not name.startswith("__")
                and not name.startswith("README")
            )
        ]

    def pull(self, version: str = "", force: bool = False) -> None:
        """Pulls the examples from the main git examples repository."""
        if version == "":
            version = self.examples_repo.latest_release

        if not self.examples_repo.is_cloned:
            self.examples_repo.clone()
        elif force:
            self.examples_repo.delete()
            self.examples_repo.clone()

        try:
            self.examples_repo.checkout(version)
        except GitCommandError:
            logger.warning(
                f"Version {version} does not exist in remote repository. Reverting to `main`."
            )
            self.examples_repo.checkout("main")

    def pull_latest_examples(self) -> None:
        """Pulls the latest examples from the examples repository."""
        self.pull(version=self.examples_repo.latest_release, force=True)

<<<<<<< HEAD
    def copy_example(self, example: Example, destination_dir: str) -> None:
        """Copies an example to the destination_dir."""
        path_utils.create_dir_if_not_exists(destination_dir)
        path_utils.copy_dir(str(example.path), destination_dir, overwrite=True)
=======
        Raises:
            ValueError: If the source_path is not the ZenML config directory.
        """
        config_directory_path = str(
            os.path.join(click.get_app_dir(APP_NAME), EXAMPLES_GITHUB_REPO)
        )
        if source_path == config_directory_path:
            fileio.rm_dir(source_path)
        else:
            raise ValueError(
                "You can only delete the source directory from your ZenML "
                "config directory"
            )
>>>>>>> bd8606bf

    def clean_current_examples(self) -> None:
        """Deletes the ZenML examples directory from your current working
        directory."""
<<<<<<< HEAD
        examples_directory = os.path.join(os.getcwd(), "zenml_examples")
        shutil.rmtree(examples_directory)
=======
        cwd_directory_path = os.path.join(os.getcwd(), EXAMPLES_GITHUB_REPO)
        if os.path.exists(cwd_directory_path):
            fileio.rm_dir(str(cwd_directory_path))
>>>>>>> bd8606bf


pass_git_examples_handler = click.make_pass_decorator(
    GitExamplesHandler, ensure=True
)


@cli.group(help="Access all ZenML examples.")
def example() -> None:
    """Examples group"""


@example.command(help="List the available examples.")
@pass_git_examples_handler
def list(git_examples_handler: GitExamplesHandler) -> None:
    """List all available examples."""
    declare("Listing examples: \n")
    for example in git_examples_handler.examples:
        declare(f"{example.name}")
    declare("\nTo pull the examples, type: ")
    declare("zenml example pull EXAMPLE_NAME")


@example.command(help="Deletes the ZenML examples directory.")
@pass_git_examples_handler
def clean(git_examples_handler: GitExamplesHandler) -> None:
    """Deletes the ZenML examples directory from your current working
    directory."""
    examples_directory = os.path.join(os.getcwd(), "zenml_examples")
    if (
        path_utils.file_exists(examples_directory)
        and path_utils.is_dir(examples_directory)
        and confirmation(
            "Do you wish to delete the ZenML examples directory? \n"
            f"{examples_directory}"
        )
    ):
        git_examples_handler.clean_current_examples()
        declare(
            "ZenML examples directory was deleted from your current working directory."
        )
    elif not path_utils.file_exists(
        examples_directory
    ) and not path_utils.is_dir(examples_directory):
        logger.error(
            f"Unable to delete the ZenML examples directory - {examples_directory} - "
            "as it was not found in your current working directory."
        )


@example.command(help="Find out more about an example.")
@pass_git_examples_handler
@click.argument("example_name")
def info(git_examples_handler: GitExamplesHandler, example_name: str) -> None:
    """Find out more about an example."""
    # TODO [ENG-148]: fix markdown formatting so that it looks nicer (not a
    #  pure .md dump)
<<<<<<< HEAD
    example_obj = None
    for example in git_examples_handler.examples:
        if example.name == example_name:
            example_obj = example

    if example_obj is None:
        error(
            f"Example {example_name} is not one of the available options."
            f"\nTo list all available examples, type: `zenml example list`"
        )
    else:
        title(example_obj.name)
        pretty_print(example_obj.readme_content)
=======
    example_dir = os.path.join(
        git_examples_handler.get_examples_dir(), example_name
    )
    try:
        readme_content = git_examples_handler.get_example_readme(example_dir)
        click.echo(readme_content)
    except FileNotFoundError:
        if fileio.file_exists(example_dir) and fileio.is_dir(example_dir):
            error(f"No README.md file found in {example_dir}")
        else:
            error(
                f"Example {example_name} is not one of the available options."
                f"\nTo list all available examples, type: `zenml example list`"
            )
>>>>>>> bd8606bf


@example.command(
    help="Pull examples straight into your current working directory."
)
@pass_git_examples_handler
@click.argument("example_name", required=False, default=None)
@click.option(
    "--force",
    "-f",
    is_flag=True,
    help="Force the redownload of the examples folder to the ZenML config "
    "folder.",
)
@click.option(
    "--version",
    "-v",
    type=click.STRING,
    default=zenml_version_installed,
    help="The version of ZenML to use for the force-redownloaded examples.",
)
def pull(
    git_examples_handler: GitExamplesHandler,
    example_name: str,
    force: bool,
    version: str,
) -> None:
    """Pull examples straight into your current working directory.
    Add the flag --force or -f to redownload all the examples afresh.
    Use the flag --version or -v and the version number to specify
    which version of ZenML you wish to use for the examples."""
    git_examples_handler.pull(force=force, version=version)
    destination_dir = os.path.join(os.getcwd(), "zenml_examples")
    path_utils.create_dir_if_not_exists(destination_dir)

    examples = (
        git_examples_handler.examples if not example_name else [example_name]  # type: ignore
    )
<<<<<<< HEAD
=======
    # Create destination dir.
    dst = os.path.join(os.getcwd(), "zenml_examples")
    fileio.create_dir_if_not_exists(dst)
>>>>>>> bd8606bf

    for example in examples:
<<<<<<< HEAD
        example_destination_dir = os.path.join(destination_dir, example.name)
        if path_utils.file_exists(example_destination_dir) and confirmation(
            f"Example {example.name} is already pulled. "
            f"Do you wish to overwrite the directory?"
        ):
            path_utils.rm_dir(example_destination_dir)
            declare(f"Pulling example {example.name}...")
            git_examples_handler.copy_example(example, example_destination_dir)
            declare(f"Example pulled in directory: {example_destination_dir}")
        else:
            continue

        declare(f"Pulling example {example.name}...")
        git_examples_handler.copy_example(example, example_destination_dir)
=======
        dst_dir = os.path.join(dst, example)
        # Check if example has already been pulled before.
        if fileio.file_exists(dst_dir):
            if confirmation(
                f"Example {example} is already pulled. "
                f"Do you wish to overwrite the directory?"
            ):
                fileio.rm_dir(dst_dir)

        declare(f"Pulling example {example}...")
        src_dir = os.path.join(examples_dir, example)
        fileio.copy_dir(src_dir, dst_dir)
>>>>>>> bd8606bf

        declare(f"Example pulled in directory: {example_destination_dir}")

    declare("")
    declare("All examples are pulled and ready for use.")
    declare(
        "Please read the README.md file in the respective example "
        "directory to find out more about the example."
    )<|MERGE_RESOLUTION|>--- conflicted
+++ resolved
@@ -26,12 +26,8 @@
 from zenml.cli.cli import cli
 from zenml.cli.utils import confirmation, declare, error, pretty_print, title
 from zenml.constants import APP_NAME, GIT_REPO_URL
-<<<<<<< HEAD
+from zenml.io import fileio
 from zenml.logger import get_logger
-from zenml.utils import path_utils
-=======
-from zenml.io import fileio
->>>>>>> bd8606bf
 
 logger = get_logger(__name__)
 
@@ -55,7 +51,7 @@
                 readme_content = readme.read()
             return readme_content
         except FileNotFoundError:
-            if path_utils.file_exists(str(self.path)) and path_utils.is_dir(
+            if fileio.file_exists(str(self.path)) and fileio.is_dir(
                 str(self.path)
             ):
                 raise ValueError(f"No README.md file found in {self.path}")
@@ -192,38 +188,16 @@
         """Pulls the latest examples from the examples repository."""
         self.pull(version=self.examples_repo.latest_release, force=True)
 
-<<<<<<< HEAD
     def copy_example(self, example: Example, destination_dir: str) -> None:
         """Copies an example to the destination_dir."""
-        path_utils.create_dir_if_not_exists(destination_dir)
-        path_utils.copy_dir(str(example.path), destination_dir, overwrite=True)
-=======
-        Raises:
-            ValueError: If the source_path is not the ZenML config directory.
-        """
-        config_directory_path = str(
-            os.path.join(click.get_app_dir(APP_NAME), EXAMPLES_GITHUB_REPO)
-        )
-        if source_path == config_directory_path:
-            fileio.rm_dir(source_path)
-        else:
-            raise ValueError(
-                "You can only delete the source directory from your ZenML "
-                "config directory"
-            )
->>>>>>> bd8606bf
+        fileio.create_dir_if_not_exists(destination_dir)
+        fileio.copy_dir(str(example.path), destination_dir, overwrite=True)
 
     def clean_current_examples(self) -> None:
         """Deletes the ZenML examples directory from your current working
         directory."""
-<<<<<<< HEAD
         examples_directory = os.path.join(os.getcwd(), "zenml_examples")
         shutil.rmtree(examples_directory)
-=======
-        cwd_directory_path = os.path.join(os.getcwd(), EXAMPLES_GITHUB_REPO)
-        if os.path.exists(cwd_directory_path):
-            fileio.rm_dir(str(cwd_directory_path))
->>>>>>> bd8606bf
 
 
 pass_git_examples_handler = click.make_pass_decorator(
@@ -254,8 +228,8 @@
     directory."""
     examples_directory = os.path.join(os.getcwd(), "zenml_examples")
     if (
-        path_utils.file_exists(examples_directory)
-        and path_utils.is_dir(examples_directory)
+        fileio.file_exists(examples_directory)
+        and fileio.is_dir(examples_directory)
         and confirmation(
             "Do you wish to delete the ZenML examples directory? \n"
             f"{examples_directory}"
@@ -265,9 +239,9 @@
         declare(
             "ZenML examples directory was deleted from your current working directory."
         )
-    elif not path_utils.file_exists(
+    elif not fileio.file_exists(examples_directory) and not fileio.is_dir(
         examples_directory
-    ) and not path_utils.is_dir(examples_directory):
+    ):
         logger.error(
             f"Unable to delete the ZenML examples directory - {examples_directory} - "
             "as it was not found in your current working directory."
@@ -281,7 +255,6 @@
     """Find out more about an example."""
     # TODO [ENG-148]: fix markdown formatting so that it looks nicer (not a
     #  pure .md dump)
-<<<<<<< HEAD
     example_obj = None
     for example in git_examples_handler.examples:
         if example.name == example_name:
@@ -295,22 +268,6 @@
     else:
         title(example_obj.name)
         pretty_print(example_obj.readme_content)
-=======
-    example_dir = os.path.join(
-        git_examples_handler.get_examples_dir(), example_name
-    )
-    try:
-        readme_content = git_examples_handler.get_example_readme(example_dir)
-        click.echo(readme_content)
-    except FileNotFoundError:
-        if fileio.file_exists(example_dir) and fileio.is_dir(example_dir):
-            error(f"No README.md file found in {example_dir}")
-        else:
-            error(
-                f"Example {example_name} is not one of the available options."
-                f"\nTo list all available examples, type: `zenml example list`"
-            )
->>>>>>> bd8606bf
 
 
 @example.command(
@@ -344,26 +301,19 @@
     which version of ZenML you wish to use for the examples."""
     git_examples_handler.pull(force=force, version=version)
     destination_dir = os.path.join(os.getcwd(), "zenml_examples")
-    path_utils.create_dir_if_not_exists(destination_dir)
+    fileio.create_dir_if_not_exists(destination_dir)
 
     examples = (
         git_examples_handler.examples if not example_name else [example_name]  # type: ignore
     )
-<<<<<<< HEAD
-=======
-    # Create destination dir.
-    dst = os.path.join(os.getcwd(), "zenml_examples")
-    fileio.create_dir_if_not_exists(dst)
->>>>>>> bd8606bf
 
     for example in examples:
-<<<<<<< HEAD
         example_destination_dir = os.path.join(destination_dir, example.name)
-        if path_utils.file_exists(example_destination_dir) and confirmation(
+        if fileio.file_exists(example_destination_dir) and confirmation(
             f"Example {example.name} is already pulled. "
             f"Do you wish to overwrite the directory?"
         ):
-            path_utils.rm_dir(example_destination_dir)
+            fileio.rm_dir(example_destination_dir)
             declare(f"Pulling example {example.name}...")
             git_examples_handler.copy_example(example, example_destination_dir)
             declare(f"Example pulled in directory: {example_destination_dir}")
@@ -372,20 +322,6 @@
 
         declare(f"Pulling example {example.name}...")
         git_examples_handler.copy_example(example, example_destination_dir)
-=======
-        dst_dir = os.path.join(dst, example)
-        # Check if example has already been pulled before.
-        if fileio.file_exists(dst_dir):
-            if confirmation(
-                f"Example {example} is already pulled. "
-                f"Do you wish to overwrite the directory?"
-            ):
-                fileio.rm_dir(dst_dir)
-
-        declare(f"Pulling example {example}...")
-        src_dir = os.path.join(examples_dir, example)
-        fileio.copy_dir(src_dir, dst_dir)
->>>>>>> bd8606bf
 
         declare(f"Example pulled in directory: {example_destination_dir}")
 
