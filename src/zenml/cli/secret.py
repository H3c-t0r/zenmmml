#  Copyright (c) ZenML GmbH 2020. All Rights Reserved.
#
#  Licensed under the Apache License, Version 2.0 (the "License");
#  you may not use this file except in compliance with the License.
#  You may obtain a copy of the License at:
#
#       https://www.apache.org/licenses/LICENSE-2.0
#
#  Unless required by applicable law or agreed to in writing, software
#  distributed under the License is distributed on an "AS IS" BASIS,
#  WITHOUT WARRANTIES OR CONDITIONS OF ANY KIND, either express
#  or implied. See the License for the specific language governing
#  permissions and limitations under the License.

import getpass
from typing import TYPE_CHECKING, Optional

import click

from zenml.cli.cli import TagGroup, cli
from zenml.cli.utils import (
    confirmation,
    error,
    pretty_print_secret,
    print_secrets,
    warning,
)
from zenml.console import console
from zenml.enums import CliCategories, StackComponentType
from zenml.repository import Repository
from zenml.secret import ARBITRARY_SECRET_SCHEMA_TYPE

if TYPE_CHECKING:
    from zenml.secrets_managers.base_secrets_manager import BaseSecretsManager


def validate_kv_pairs(key: Optional[str], value: Optional[str]) -> bool:
    """Check that the key and value are valid

    Args:
        key: key of the secret
        value: value of the secret
    """
    return bool((not key or value) and (not value or key))


# Secrets
@cli.group(cls=TagGroup, tag=CliCategories.IDENTITY_AND_SECURITY)
@click.pass_context
def secret(ctx: click.Context) -> None:
    """List and manage your secrets."""
    repo = Repository()
    active_stack = repo.zen_store.get_stack(name=repo.active_stack_name)
    secrets_manager_wrapper = active_stack.get_component_wrapper(
        StackComponentType.SECRETS_MANAGER
    )
    if secrets_manager_wrapper is None:
        error(
            "No active secrets manager found. Please create a secrets manager "
            "first and add it to your stack."
        )
        return

    ctx.obj = secrets_manager_wrapper.to_component()


@secret.command("register", help="Register a secret with the given name as key")
@click.argument("name", type=click.STRING)
@click.option(
    "--schema",
    "-s",
    "secret_schema_type",
    default=ARBITRARY_SECRET_SCHEMA_TYPE,
    help="Register a secret with an optional schema.",
    type=str,
)
@click.option(
    "--key",
    "-k",
    "secret_key",
    default=None,
    help="The key to associate with the secret.",
    type=click.STRING,
)
@click.option(
    "--value",
    "-v",
    "secret_value",
    default=None,
    help="The value to associate with the secret key.",
    type=click.STRING,
)
@click.pass_obj
def register_secret(
    secrets_manager: "BaseSecretsManager",
    name: str,
    secret_schema_type: str,
    secret_key: Optional[str],
    secret_value: Optional[str],
) -> None:
    """Register a secret with the given name as key

    Args:
        secrets_manager: Stack component that implements the interface to the
                         underlying secrets engine
        name: Name of the secret
        secret_schema_type: Type of the secret schema - make sure the schema of
                            choice is registered with the
                            secret_schema_class_registry
        secret_key: Key of the secret key-value pair
        secret_value: Value of the secret Key-value pair
    """
<<<<<<< HEAD
    from zenml.secret.secret_schema_class_registry import (
        SecretSchemaClassRegistry,
    )

=======
    # TODO [ENG-871]: Formatting for `zenml secret register --help` currently
    #  broken.
>>>>>>> d4fff251
    # TODO [ENG-725]: Allow passing in json/dict when registering a secret as an
    #   additional option for the user on top of the interactive
    if not validate_kv_pairs(secret_key, secret_value):
        error(
            "To directly pass in key-value pairs, you must pass in values"
            " for both."
        )

    if name == "name":
        error("Secret names cannot be named 'name'.")

    secret_schema = SecretSchemaClassRegistry.get_class(
        secret_schema=secret_schema_type
    )
    secret_keys = secret_schema.get_schema_keys()

    secret_contents = {"name": name}

    if secret_keys:
        click.echo(
            "You have supplied a secret_set_schema with predefined keys. "
            "You can fill these out sequentially now. Just press ENTER to skip "
            "optional secrets that you do not want to set"
        )
        for k in secret_keys:
            v = getpass.getpass(f"Secret value for {k}:")
            if v:
                secret_contents[k] = v

    elif secret_key and secret_value:
        secret_contents[secret_key] = secret_value

    else:
        click.echo(
            "You have not supplied a secret_set_schema with any "
            "predefined keys. Entering interactive mode:"
        )
        while True:
            k = click.prompt("Please enter a secret-key")
            if k not in secret_contents:
                secret_contents[k] = getpass.getpass(
                    f"Please enter the secret_value " f"for the key [{k}]:"
                )
            else:
                warning(
                    f"Key {k} already in this secret. Please restart this"
                    f" process or use "
                    f"'zenml secret update {name} --{secret_schema_type}'"
                    f" to update this key. "
                    f"Skipping ..."
                )

            if not click.confirm(
                "Do you want to add another key-value pair to this secret?"
            ):
                break

    click.echo("The following secret will be registered.")
    secret = secret_schema(**secret_contents)
    pretty_print_secret(secret=secret, hide_secret=True)

    with console.status(f"Saving secret set `{name}`..."):
        secrets_manager.register_secret(secret=secret)


@secret.command("get", help="Get a secret by its name.")
@click.argument("name", type=click.STRING)
@click.pass_obj
def get_secret(
    secrets_manager: "BaseSecretsManager",
    name: str,
) -> None:
    """Get a secret set, given its name.

    Args:
        secrets_manager: Stack component that implements the interface to the
            underlying secrets engine
        name: Name of the secret
    """
    # with console.status(f"Getting secret set `{name}`..."):
    try:
        secret = secrets_manager.get_secret(secret_name=name)
        pretty_print_secret(secret, hide_secret=False)
    except KeyError:
        error(f"Secret Set with name:`{name}` does not exist.")


@secret.command("list", help="List all secrets tracked by your secret manager")
@click.pass_obj
def list_secret(secrets_manager: "BaseSecretsManager") -> None:
    """Get a list of all the keys to secrets sets in the store.
    Args:
        secrets_manager: Stack component that implements the interface to the
            underlying secrets engine
    """
    with console.status("Getting secret names..."):
        secret_names = secrets_manager.get_all_secret_keys()
        print_secrets(secret_names)


@secret.command("update", help="Update a secret with new values.")
@click.argument("name", type=click.STRING)
@click.option(
    "--key",
    "-k",
    "secret_key",
    default=None,
    help="The key to update.",
    type=click.STRING,
)
@click.option(
    "--value",
    "-v",
    "secret_value",
    default=None,
    help="The new value to associate with the secret key.",
    type=click.STRING,
)
@click.pass_obj
def update_secret(
    secrets_manager: "BaseSecretsManager",
    name: str,
    secret_key: Optional[str],
    secret_value: Optional[str],
) -> None:  # sourcery skip: use-named-expression
    """Update a secret set, given its name.

    Args:
        secrets_manager: Stack component that implements the interface to the
            underlying secrets engine
        name: Name of the secret
    """
    # TODO [ENG-726]: allow users to pass in dict or json
    # TODO [ENG-727]: allow adding new key value pairs to the secret

    with console.status(f"Getting secret set `{name}`..."):
        try:
            secret = secrets_manager.get_secret(secret_name=name)
        except KeyError:
            error(f"Secret Set with name:`{name}` does not exist.")

    if not validate_kv_pairs(secret_key, secret_value):
        error(
            "To directly pass in a key-value pair for updating, you must pass "
            "in values for both."
        )

    updated_contents = {"name": name}

    if secret_key and secret_value:
        updated_contents[secret_key] = secret_value
    else:
        click.echo(
            "You will now have a chance to overwrite each secret "
            "one by one. Press enter to skip."
        )
        for key, value in secret.content.items():
            new_value = getpass.getpass(f"New value for " f"{key}:")
            if new_value:
                updated_contents[key] = new_value
            else:
                updated_contents[key] = value

    updated_secret = secret.__class__(**updated_contents)

    pretty_print_secret(updated_secret, hide_secret=True)

    with console.status(f"Updating secret set `{name}`..."):
        try:
            secrets_manager.update_secret(secret=updated_secret)
            console.print(f"Secret with name '{name}' has been updated")
        except KeyError:
            error(f"Secret Set with name:`{name}` already exists.")


@secret.command("delete", help="Delete a secret,")
@click.argument("name", type=click.STRING)
@click.pass_obj
def delete_secret_set(
    secrets_manager: "BaseSecretsManager",
    name: str,
) -> None:
    """Delete a secret set given its name.

    Args:
        secrets_manager: Stack component that implements the interface to the
            underlying secrets engine
        name: Name of the secret
    """
    confirmation_response = confirmation(
        f"This will delete the secret associated with `{name}`. "
        "Are you sure you want to proceed?"
    )
    if not confirmation_response:
        console.print("Aborting secret set deletion...")
    else:
        with console.status(f"Deleting secret `{name}`..."):
            try:
                secrets_manager.delete_secret(name)
                console.print(f"Deleted secret for `{name.upper()}`.")
            except KeyError:
                error(f"Secret with name:`{name}` already did not exist.")


@secret.command(
    "cleanup", help="Delete all secrets from the secret-manager", hidden=True
)
@click.option(
    "--yes",
    "-y",
    "force",
    is_flag=True,
    help="Force the deletion of all secrets",
    type=click.BOOL,
)
@click.option(
    "--force",
    "-f",
    "old_force",
    is_flag=True,
    help="DEPRECATED: Force the deletion of all secrets. Use `-y/--yes` instead.",
    type=click.BOOL,
)
@click.pass_obj
def delete_all_secrets(
    secrets_manager: "BaseSecretsManager", force: bool, old_force: bool
) -> None:
    """Delete all secrets.

    Args:
        secrets_manager: Stack component that implements the interface to the
            underlying secrets engine
        force: Specify if force should be applied when deleting all secrets.
            This might have differing implications depending on the underlying
            secrets manager
    """
    if old_force:
        force = old_force
        warning(
            "The `--force` flag will soon be deprecated. Use `--yes` or `-y` instead."
        )
    confirmation_response = confirmation(
<<<<<<< HEAD
        "This will delete all secrets and the `secrets.yaml` file. Are you "
        "sure you want to proceed?"
=======
        "This will delete all secrets. Are you sure you want to proceed?"
>>>>>>> d4fff251
    )
    if not confirmation_response:
        console.print("Aborting secret set deletion...")
    else:
        with console.status("Deleting all secrets ..."):
            secrets_manager.delete_all_secrets(force=force)
            console.print("Deleted all secrets.")<|MERGE_RESOLUTION|>--- conflicted
+++ resolved
@@ -110,15 +110,12 @@
         secret_key: Key of the secret key-value pair
         secret_value: Value of the secret Key-value pair
     """
-<<<<<<< HEAD
     from zenml.secret.secret_schema_class_registry import (
         SecretSchemaClassRegistry,
     )
 
-=======
     # TODO [ENG-871]: Formatting for `zenml secret register --help` currently
     #  broken.
->>>>>>> d4fff251
     # TODO [ENG-725]: Allow passing in json/dict when registering a secret as an
     #   additional option for the user on top of the interactive
     if not validate_kv_pairs(secret_key, secret_value):
@@ -250,6 +247,8 @@
         secrets_manager: Stack component that implements the interface to the
             underlying secrets engine
         name: Name of the secret
+        secret_value: Updated value of the secret
+        secret_key: The key to update
     """
     # TODO [ENG-726]: allow users to pass in dict or json
     # TODO [ENG-727]: allow adding new key value pairs to the secret
@@ -339,7 +338,8 @@
     "-f",
     "old_force",
     is_flag=True,
-    help="DEPRECATED: Force the deletion of all secrets. Use `-y/--yes` instead.",
+    help="DEPRECATED: Force the deletion of all secrets. Use `-y/--yes` "
+    "instead.",
     type=click.BOOL,
 )
 @click.pass_obj
@@ -358,15 +358,11 @@
     if old_force:
         force = old_force
         warning(
-            "The `--force` flag will soon be deprecated. Use `--yes` or `-y` instead."
+            "The `--force` flag will soon be deprecated. Use `--yes` or `-y` "
+            "instead."
         )
     confirmation_response = confirmation(
-<<<<<<< HEAD
-        "This will delete all secrets and the `secrets.yaml` file. Are you "
-        "sure you want to proceed?"
-=======
         "This will delete all secrets. Are you sure you want to proceed?"
->>>>>>> d4fff251
     )
     if not confirmation_response:
         console.print("Aborting secret set deletion...")
