--- conflicted
+++ resolved
@@ -344,24 +344,11 @@
             step_name_to_container_op: Dict[str, dsl.ContainerOp] = {}
 
             for step_name, step in deployment.steps.items():
-<<<<<<< HEAD
-                # The command will be needed to eventually call the python step
-                # within the docker container
-                command = VertexEntrypointConfiguration.get_entrypoint_command()
-
-                # The arguments are passed to configure the entrypoint of the
-                # docker container when the step is called.
-                arguments = VertexEntrypointConfiguration.get_entrypoint_arguments(
-                    step_name=step_name,
-                    **{
-                        VERTEX_JOB_ID_OPTION: dslv2.PIPELINE_JOB_NAME_PLACEHOLDER
-                    },
-=======
+
                 arguments = (
                     StepEntrypointConfiguration.get_entrypoint_arguments(
                         step_name=step_name,
                     )
->>>>>>> d6209b6e
                 )
 
                 # Create the `ContainerOp` for the step. Using the
