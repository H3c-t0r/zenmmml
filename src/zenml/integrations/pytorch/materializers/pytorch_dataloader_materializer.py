#  Copyright (c) ZenML GmbH 2022. All Rights Reserved.
#
#  Licensed under the Apache License, Version 2.0 (the "License");
#  you may not use this file except in compliance with the License.
#  You may obtain a copy of the License at:
#
#       https://www.apache.org/licenses/LICENSE-2.0
#
#  Unless required by applicable law or agreed to in writing, software
#  distributed under the License is distributed on an "AS IS" BASIS,
#  WITHOUT WARRANTIES OR CONDITIONS OF ANY KIND, either express
#  or implied. See the License for the specific language governing
#  permissions and limitations under the License.
"""Implementation of the PyTorch DataLoader materializer."""

import os
from typing import Any, Type

import torch
from torch.utils.data.dataloader import DataLoader

from zenml.enums import ArtifactType
from zenml.io import fileio
from zenml.materializers.base_materializer import BaseMaterializer

DEFAULT_FILENAME = "entire_dataloader.pt"
CHECKPOINT_FILENAME = "checkpoint.pt"


class PyTorchDataLoaderMaterializer(BaseMaterializer):
    """Materializer to read/write PyTorch dataloaders."""

    ASSOCIATED_TYPES = (DataLoader,)
    ASSOCIATED_ARTIFACT_TYPE = ArtifactType.DATA

<<<<<<< HEAD
    def load(self, data_type: Type[Any]) -> DataLoader[Any]:
=======
    def handle_input(self, data_type: Type[Any]) -> Any:
>>>>>>> a541b5db
        """Reads and returns a PyTorch dataloader.

        Args:
            data_type: The type of the dataloader to load.

        Returns:
            A loaded PyTorch dataloader.
        """
<<<<<<< HEAD
        super().load(data_type)
        with fileio.open(os.path.join(self.uri, DEFAULT_FILENAME), "rb") as f:
            return cast(DataLoader[Any], torch.load(f))

    def save(self, dataloader: DataLoader[Any]) -> None:
=======
        super().handle_input(data_type)
        with fileio.open(
            os.path.join(self.artifact.uri, DEFAULT_FILENAME), "rb"
        ) as f:
            return torch.load(f)

    def handle_return(self, dataloader: Any) -> None:
>>>>>>> a541b5db
        """Writes a PyTorch dataloader.

        Args:
            dataloader: A torch.utils.DataLoader or a dict to pass into dataloader.save
        """
        super().save(dataloader)

        # Save entire dataloader to artifact directory
        with fileio.open(os.path.join(self.uri, DEFAULT_FILENAME), "wb") as f:
            torch.save(dataloader, f)<|MERGE_RESOLUTION|>--- conflicted
+++ resolved
@@ -33,11 +33,7 @@
     ASSOCIATED_TYPES = (DataLoader,)
     ASSOCIATED_ARTIFACT_TYPE = ArtifactType.DATA
 
-<<<<<<< HEAD
-    def load(self, data_type: Type[Any]) -> DataLoader[Any]:
-=======
-    def handle_input(self, data_type: Type[Any]) -> Any:
->>>>>>> a541b5db
+    def load(self, data_type: Type[Any]) -> Any:
         """Reads and returns a PyTorch dataloader.
 
         Args:
@@ -46,21 +42,11 @@
         Returns:
             A loaded PyTorch dataloader.
         """
-<<<<<<< HEAD
         super().load(data_type)
         with fileio.open(os.path.join(self.uri, DEFAULT_FILENAME), "rb") as f:
-            return cast(DataLoader[Any], torch.load(f))
-
-    def save(self, dataloader: DataLoader[Any]) -> None:
-=======
-        super().handle_input(data_type)
-        with fileio.open(
-            os.path.join(self.artifact.uri, DEFAULT_FILENAME), "rb"
-        ) as f:
             return torch.load(f)
 
-    def handle_return(self, dataloader: Any) -> None:
->>>>>>> a541b5db
+    def save(self, dataloader: Any) -> None:
         """Writes a PyTorch dataloader.
 
         Args:
