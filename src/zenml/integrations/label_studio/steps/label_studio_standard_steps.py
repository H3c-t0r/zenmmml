--- conflicted
+++ resolved
@@ -16,13 +16,10 @@
 from typing import Any, Dict, List, Optional, cast
 from urllib.parse import urlparse
 
-<<<<<<< HEAD
 from pydantic import BaseModel
 
 from zenml import step
-=======
 from zenml.client import Client
->>>>>>> 4a295762
 from zenml.exceptions import StackComponentInterfaceError
 from zenml.integrations.label_studio.label_config_generators import (
     TASK_TO_FILENAME_REFERENCE_MAPPING,
@@ -31,11 +28,6 @@
     convert_pred_filenames_to_task_ids,
 )
 from zenml.logger import get_logger
-<<<<<<< HEAD
-from zenml.steps import StepContext
-=======
-from zenml.steps import BaseParameters, step
->>>>>>> 4a295762
 
 logger = get_logger(__name__)
 
@@ -96,24 +88,14 @@
 
 @step(enable_cache=False)
 def get_or_create_dataset(
-<<<<<<< HEAD
     label_config: str,
     dataset_name: str,
-    context: StepContext,
-=======
-    params: LabelStudioDatasetRegistrationParameters,
->>>>>>> 4a295762
 ) -> str:
     """Gets preexisting dataset or creates a new one.
 
     Args:
-<<<<<<< HEAD
         label_config: The label config to use for the annotation interface.
         dataset_name: Name of the dataset to register.
-        context: Step context.
-=======
-        params: Step parameters.
->>>>>>> 4a295762
 
     Returns:
         The dataset name.
