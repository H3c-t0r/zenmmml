--- conflicted
+++ resolved
@@ -169,13 +169,8 @@
                 if stack_component.local_path:
                     return False, (
                         f"The Kubernetes orchestrator currently only supports "
-<<<<<<< HEAD
-                        f"remote stacks, but the '{stack_comp.name}' "
-                        f"{stack_comp.type.value} is a local component. "
-=======
                         f"remote stacks, but the '{stack_component.name}' "
-                        f"{stack_component.TYPE.value} is a local component. "
->>>>>>> 25e57a64
+                        f"{stack_component.type.value} is a local component. "
                         f"Please make sure to only use non-local stack "
                         f"components with a Kubernetes orchestrator."
                     )
