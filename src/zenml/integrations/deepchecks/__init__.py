--- conflicted
+++ resolved
@@ -39,11 +39,7 @@
         "deepchecks[vision]==0.8.0",
         "torchvision>=0.14.0",
         "pandas<2.0.0",
-<<<<<<< HEAD
-        "opencv-python==4.5.5.64",
-=======
         "opencv-python==4.5.5.64",  # pin to same version
->>>>>>> 260d2df3
         "opencv-python-headless==4.5.5.64",  # pin to same version
     ]
     APT_PACKAGES = ["ffmpeg", "libsm6", "libxext6"]
