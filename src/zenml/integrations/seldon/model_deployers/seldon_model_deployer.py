--- conflicted
+++ resolved
@@ -74,12 +74,7 @@
     def get_model_server_info(  # type: ignore[override]
         service_instance: "SeldonDeploymentService",
     ) -> Dict[str, Optional[str]]:
-<<<<<<< HEAD
-        """Return implementation specific information that might be relevant
-        to the user.
-=======
         """Return implementation specific information that might be relevant to the user.
->>>>>>> 22b0b766
 
         Args:
             service_instance: Instance of a SeldonDeploymentService
