#  Copyright (c) ZenML GmbH 2022. All Rights Reserved.
#
#  Licensed under the Apache License, Version 2.0 (the "License");
#  you may not use this file except in compliance with the License.
#  You may obtain a copy of the License at:
#
#       https://www.apache.org/licenses/LICENSE-2.0
#
#  Unless required by applicable law or agreed to in writing, software
#  distributed under the License is distributed on an "AS IS" BASIS,
#  WITHOUT WARRANTIES OR CONDITIONS OF ANY KIND, either express
#  or implied. See the License for the specific language governing
#  permissions and limitations under the License.
"""Implementation of the ZenML AzureML Step Operator."""
<<<<<<< HEAD

=======
>>>>>>> f442d109
import itertools
import os
from typing import TYPE_CHECKING, ClassVar, List, Optional

from azureml.core import (
    ComputeTarget,
    Environment,
    Experiment,
    ScriptRunConfig,
    Workspace,
)
from azureml.core.authentication import (
    AbstractAuthentication,
    ServicePrincipalAuthentication,
)
from azureml.core.conda_dependencies import CondaDependencies

import zenml
from zenml.constants import ENV_ZENML_CONFIG_PATH
from zenml.environment import Environment as ZenMLEnvironment
from zenml.integrations.azure import AZUREML_STEP_OPERATOR_FLAVOR
from zenml.logger import get_logger
from zenml.repository import Repository
from zenml.step_operators import BaseStepOperator
from zenml.utils import deprecation_utils
from zenml.utils.pipeline_docker_image_builder import (
    DOCKER_IMAGE_ZENML_CONFIG_DIR,
    PipelineDockerImageBuilder,
    _include_active_profile,
)
from zenml.utils.source_utils import get_source_root_path

if TYPE_CHECKING:
    from zenml.config.docker_configuration import DockerConfiguration
    from zenml.config.resource_configuration import ResourceConfiguration

logger = get_logger(__name__)


class AzureMLStepOperator(BaseStepOperator, PipelineDockerImageBuilder):
    """Step operator to run a step on AzureML.

    This class defines code that can set up an AzureML environment and run the
    ZenML entrypoint command in it.

    Attributes:
        subscription_id: The Azure account's subscription ID
        resource_group: The resource group to which the AzureML workspace
            is deployed.
        workspace_name: The name of the AzureML Workspace.
        compute_target_name: The name of the configured ComputeTarget.
            An instance of it has to be created on the portal if it doesn't
            exist already.
        environment_name: The name of the environment if there
            already exists one.
        docker_base_image: The custom docker base image that the
            environment should use.
        tenant_id: The Azure Tenant ID.
        service_principal_id: The ID for the service principal that is created
            to allow apps to access secure resources.
        service_principal_password: Password for the service principal.
    """

    subscription_id: str
    resource_group: str
    workspace_name: str
    compute_target_name: str

    # Environment
    environment_name: Optional[str] = None
    docker_base_image: Optional[str] = None

    # Service principal authentication
    # https://docs.microsoft.com/en-us/azure/machine-learning/how-to-setup-authentication#configure-a-service-principal
    tenant_id: Optional[str] = None
    service_principal_id: Optional[str] = None
    service_principal_password: Optional[str] = None

    # Class Configuration
    FLAVOR: ClassVar[str] = AZUREML_STEP_OPERATOR_FLAVOR

    _deprecation_validator = deprecation_utils.deprecate_pydantic_attributes(
        ("docker_base_image", "docker_parent_image")
    )

    def _get_authentication(self) -> Optional[AbstractAuthentication]:
        """Returns the authentication object for the AzureML environment.

        Returns:
            The authentication object for the AzureML environment.
        """
        if (
            self.tenant_id
            and self.service_principal_id
            and self.service_principal_password
        ):
            return ServicePrincipalAuthentication(
                tenant_id=self.tenant_id,
                service_principal_id=self.service_principal_id,
                service_principal_password=self.service_principal_password,
            )
        return None

    def _prepare_environment(
        self,
        workspace: Workspace,
<<<<<<< HEAD
        docker_configuration: DockerConfiguration,
=======
        docker_configuration: "DockerConfiguration",
>>>>>>> f442d109
        run_name: str,
    ) -> Environment:
        """Prepares the environment in which Azure will run all jobs.

        Args:
            workspace: The AzureML Workspace that has configuration
                for a storage account, container registry among other
                things.
            docker_configuration: The Docker configuration for this step.
            run_name: The name of the pipeline run that can be used
                for naming environments and runs.

        Returns:
            The AzureML Environment object.
        """
        requirements_files = self._gather_requirements_files(
            docker_configuration=docker_configuration,
            stack=Repository().active_stack,
        )
        requirements = list(
            itertools.chain.from_iterable(
                r[1].split("\n") for r in requirements_files
            )
        )
        requirements.append(f"zenml=={zenml.__version__}")
        logger.info(
            "Using requirements for AzureML step operator environment: %s",
            requirements,
        )
        if self.environment_name:
            environment = Environment.get(
                workspace=workspace, name=self.environment_name
            )
            if not environment.python.conda_dependencies:
                environment.python.conda_dependencies = (
                    CondaDependencies.create(
                        python_version=ZenMLEnvironment.python_version()
                    )
                )

            for requirement in requirements:
                environment.python.conda_dependencies.add_pip_package(
                    requirement
                )
        else:
            environment = Environment(name=f"zenml-{run_name}")
            environment.python.conda_dependencies = CondaDependencies.create(
                pip_packages=requirements,
                python_version=ZenMLEnvironment.python_version(),
            )

            parent_image = (
                docker_configuration.parent_image or self.docker_parent_image
            )

            if parent_image:
                # replace the default azure base image
                environment.docker.base_image = parent_image

        environment_variables = {
            "ENV_ZENML_PREVENT_PIPELINE_EXECUTION": "True",
        }
        # set credentials to access azure storage
        for key in [
            "AZURE_STORAGE_ACCOUNT_KEY",
            "AZURE_STORAGE_ACCOUNT_NAME",
            "AZURE_STORAGE_CONNECTION_STRING",
            "AZURE_STORAGE_SAS_TOKEN",
        ]:
            value = os.getenv(key)
            if value:
                environment_variables[key] = value

        environment_variables[
            ENV_ZENML_CONFIG_PATH
        ] = f"./{DOCKER_IMAGE_ZENML_CONFIG_DIR}"
        environment_variables.update(docker_configuration.environment)

        environment.environment_variables = environment_variables
        return environment

    def launch(
        self,
        pipeline_name: str,
        run_name: str,
        docker_configuration: "DockerConfiguration",
        entrypoint_command: List[str],
        resource_configuration: "ResourceConfiguration",
    ) -> None:
        """Launches a step on AzureML.

        Args:
            pipeline_name: Name of the pipeline which the step to be executed
                is part of.
            run_name: Name of the pipeline run which the step to be executed
                is part of.
            docker_configuration: The Docker configuration for this step.
            entrypoint_command: Command that executes the step.
            resource_configuration: The resource configuration for this step.
        """
        if not resource_configuration.empty:
            logger.warning(
                "Specifying custom step resources is not supported for "
                "the AzureML step operator. If you want to run this step "
                "operator on specific resources, you can do so by creating an "
                "Azure compute target (https://docs.microsoft.com/en-us/azure/machine-learning/concept-compute-target) "
                "with a specific machine type and then updating this step "
                "operator: `zenml step-operator update %s "
                "--compute_target_name=<COMPUTE_TARGET_NAME>`",
                self.name,
            )

        unused_docker_fields = [
            "dockerfile",
            "build_context_root",
            "build_options",
            "docker_target_repository",
            "dockerignore",
            "copy_files",
            "copy_profile",
        ]
        ignored_docker_fields = (
            docker_configuration.__fields_set__.intersection(
                unused_docker_fields
            )
        )

        if ignored_docker_fields:
            logger.warning(
                "The AzureML step operator currently does not support all "
                "options defined in your Docker configuration. Ignoring all "
                "values set for the attributes: %s",
                ignored_docker_fields,
            )

        workspace = Workspace.get(
            subscription_id=self.subscription_id,
            resource_group=self.resource_group,
            name=self.workspace_name,
            auth=self._get_authentication(),
        )

        source_directory = get_source_root_path()
<<<<<<< HEAD
        with _include_active_profile(build_context_root=source_directory):
=======
        with _include_active_profile(
            build_context_root=source_directory,
            load_config_path=PurePosixPath(
                f"./{DOCKER_IMAGE_ZENML_CONFIG_DIR}"
            ),
        ):
>>>>>>> f442d109
            environment = self._prepare_environment(
                workspace=workspace,
                docker_configuration=docker_configuration,
                run_name=run_name,
            )
            compute_target = ComputeTarget(
                workspace=workspace, name=self.compute_target_name
            )

            run_config = ScriptRunConfig(
                source_directory=source_directory,
                environment=environment,
                compute_target=compute_target,
                command=entrypoint_command,
            )

            experiment = Experiment(workspace=workspace, name=pipeline_name)
            run = experiment.submit(config=run_config)

        run.display_name = run_name
        run.wait_for_completion(show_output=True)<|MERGE_RESOLUTION|>--- conflicted
+++ resolved
@@ -12,12 +12,9 @@
 #  or implied. See the License for the specific language governing
 #  permissions and limitations under the License.
 """Implementation of the ZenML AzureML Step Operator."""
-<<<<<<< HEAD
-
-=======
->>>>>>> f442d109
 import itertools
 import os
+from pathlib import PurePosixPath
 from typing import TYPE_CHECKING, ClassVar, List, Optional
 
 from azureml.core import (
@@ -122,11 +119,7 @@
     def _prepare_environment(
         self,
         workspace: Workspace,
-<<<<<<< HEAD
-        docker_configuration: DockerConfiguration,
-=======
         docker_configuration: "DockerConfiguration",
->>>>>>> f442d109
         run_name: str,
     ) -> Environment:
         """Prepares the environment in which Azure will run all jobs.
@@ -270,16 +263,12 @@
         )
 
         source_directory = get_source_root_path()
-<<<<<<< HEAD
-        with _include_active_profile(build_context_root=source_directory):
-=======
         with _include_active_profile(
             build_context_root=source_directory,
             load_config_path=PurePosixPath(
                 f"./{DOCKER_IMAGE_ZENML_CONFIG_DIR}"
             ),
         ):
->>>>>>> f442d109
             environment = self._prepare_environment(
                 workspace=workspace,
                 docker_configuration=docker_configuration,
