#  Copyright (c) ZenML GmbH 2022. All Rights Reserved.
#
#  Licensed under the Apache License, Version 2.0 (the "License");
#  you may not use this file except in compliance with the License.
#  You may obtain a copy of the License at:
#
#       https://www.apache.org/licenses/LICENSE-2.0
#
#  Unless required by applicable law or agreed to in writing, software
#  distributed under the License is distributed on an "AS IS" BASIS,
#  WITHOUT WARRANTIES OR CONDITIONS OF ANY KIND, either express
#  or implied. See the License for the specific language governing
#  permissions and limitations under the License.
"""Initialization of the ZenML Azure integration.

The Azure integration submodule provides a way to run ZenML pipelines in a cloud
<<<<<<< HEAD
environment. Specifically, it allows the use of cloud artifact stores,
and an `io` module to handle file operations on Azure Blob Storage.
The Azure Step Operator integration submodule provides a way to run ZenML steps
in AzureML.
=======
environment. Specifically, it allows the use of cloud artifact stores, and an
`io` module to handle file operations on Azure Blob Storage.
>>>>>>> 90df80e5
"""
from typing import List

from zenml.enums import StackComponentType
from zenml.integrations.constants import AZURE
from zenml.integrations.integration import Integration
from zenml.zen_stores.models import FlavorWrapper

AZURE_ARTIFACT_STORE_FLAVOR = "azure"
AZURE_SECRETS_MANAGER_FLAVOR = "azure"
AZUREML_STEP_OPERATOR_FLAVOR = "azureml"


class AzureIntegration(Integration):
    """Definition of Azure integration for ZenML."""

    NAME = AZURE
    REQUIREMENTS = [
        "adlfs==2021.10.0",
        "azure-keyvault-keys",
        "azure-identity",
        "azureml-core==1.39.0.post1",
    ]

    @classmethod
    def flavors(cls) -> List[FlavorWrapper]:
        """Declares the flavors for the integration.

        Returns:
            List of stack component flavors for this integration.
        """
        return [
            FlavorWrapper(
                name=AZURE_ARTIFACT_STORE_FLAVOR,
                source="zenml.integrations.azure.artifact_stores"
                ".AzureArtifactStore",
                type=StackComponentType.ARTIFACT_STORE,
                integration=cls.NAME,
            ),
            FlavorWrapper(
                name=AZURE_SECRETS_MANAGER_FLAVOR,
                source="zenml.integrations.azure.secrets_managers.AzureSecretsManager",
                type=StackComponentType.SECRETS_MANAGER,
                integration=cls.NAME,
            ),
            FlavorWrapper(
                name=AZUREML_STEP_OPERATOR_FLAVOR,
                source="zenml.integrations.azure.step_operators"
                ".AzureMLStepOperator",
                type=StackComponentType.STEP_OPERATOR,
                integration=cls.NAME,
            ),
        ]


AzureIntegration.check_installation()<|MERGE_RESOLUTION|>--- conflicted
+++ resolved
@@ -14,15 +14,10 @@
 """Initialization of the ZenML Azure integration.
 
 The Azure integration submodule provides a way to run ZenML pipelines in a cloud
-<<<<<<< HEAD
 environment. Specifically, it allows the use of cloud artifact stores,
 and an `io` module to handle file operations on Azure Blob Storage.
 The Azure Step Operator integration submodule provides a way to run ZenML steps
 in AzureML.
-=======
-environment. Specifically, it allows the use of cloud artifact stores, and an
-`io` module to handle file operations on Azure Blob Storage.
->>>>>>> 90df80e5
 """
 from typing import List
 
