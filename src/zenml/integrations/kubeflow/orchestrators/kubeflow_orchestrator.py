#  Copyright (c) ZenML GmbH 2021. All Rights Reserved.
#
#  Licensed under the Apache License, Version 2.0 (the "License");
#  you may not use this file except in compliance with the License.
#  You may obtain a copy of the License at:
#
#       https://www.apache.org/licenses/LICENSE-2.0
#
#  Unless required by applicable law or agreed to in writing, software
#  distributed under the License is distributed on an "AS IS" BASIS,
#  WITHOUT WARRANTIES OR CONDITIONS OF ANY KIND, either express
#  or implied. See the License for the specific language governing
#  permissions and limitations under the License.

import os
import sys
from typing import TYPE_CHECKING, Any, ClassVar, Dict, List, Optional, Tuple
from uuid import UUID

import kfp
import urllib3
from kfp_server_api.exceptions import ApiException
from pydantic import root_validator

import zenml.io.utils
from zenml.artifact_stores import LocalArtifactStore
from zenml.enums import StackComponentType
from zenml.exceptions import ProvisioningError
<<<<<<< HEAD
from zenml.integrations.kubeflow import KUBEFLOW_ORCHESTRATOR_FLAVOR
=======
from zenml.integrations.constants import KUBEFLOW
>>>>>>> 369291c0
from zenml.integrations.kubeflow.orchestrators import local_deployment_utils
from zenml.integrations.kubeflow.orchestrators.kubeflow_dag_runner import (
    KubeflowDagRunner,
    KubeflowDagRunnerConfig,
)
from zenml.integrations.kubeflow.orchestrators.local_deployment_utils import (
    KFP_VERSION,
)
from zenml.io import fileio
from zenml.logger import get_logger
from zenml.orchestrators import BaseOrchestrator
from zenml.repository import Repository
<<<<<<< HEAD
from zenml.stack import StackValidator
=======
from zenml.stack import Stack, StackValidator
from zenml.stack.stack_component_class_registry import (
    register_stack_component_class,
)
>>>>>>> 369291c0
from zenml.utils import networking_utils
from zenml.utils.source_utils import get_source_root_path

if TYPE_CHECKING:
    from zenml.pipelines.base_pipeline import BasePipeline
    from zenml.runtime_configuration import RuntimeConfiguration

logger = get_logger(__name__)

DEFAULT_KFP_UI_PORT = 8080


class KubeflowOrchestrator(BaseOrchestrator):
    """Orchestrator responsible for running pipelines using Kubeflow.

    Attributes:
        custom_docker_base_image_name: Name of a docker image that should be
            used as the base for the image that will be run on KFP pods. If no
            custom image is given, a basic image of the active ZenML version
            will be used. **Note**: This image needs to have ZenML installed,
            otherwise the pipeline execution will fail. For that reason, you
            might want to extend the ZenML docker images found here:
            https://hub.docker.com/r/zenmldocker/zenml/
        kubeflow_pipelines_ui_port: A local port to which the KFP UI will be
            forwarded.
        kubernetes_context: Optional name of a kubernetes context to run
            pipelines in. If not set, the current active context will be used.
            You can find the active context by running `kubectl config
            current-context`.
        synchronous: If `True`, running a pipeline using this orchestrator will
            block until all steps finished running on KFP.
    """

    custom_docker_base_image_name: Optional[str] = None
    kubeflow_pipelines_ui_port: int = DEFAULT_KFP_UI_PORT
    kubernetes_context: Optional[str] = None
    synchronous = False

    # Class Configuration
<<<<<<< HEAD
    FLAVOR: ClassVar[str] = KUBEFLOW_ORCHESTRATOR_FLAVOR
=======
    FLAVOR: ClassVar[str] = KUBEFLOW

    @staticmethod
    def _get_k3d_cluster_name(uuid: UUID) -> str:
        """Returns the k3d cluster name corresponding to the orchestrator
        UUID."""
        # k3d only allows cluster names with up to 32 characters; use the
        # first 8 chars of the orchestrator UUID as identifier
        return f"zenml-kubeflow-{str(uuid)[:8]}"

    @staticmethod
    def _get_k3d_kubernetes_context(uuid: UUID) -> str:
        """Returns the name of the kubernetes context associated with the k3d
        cluster managed locally by ZenML corresponding to the orchestrator
        UUID."""
        return f"k3d-{KubeflowOrchestrator._get_k3d_cluster_name(uuid)}"

    @root_validator
    def set_default_kubernetes_context(
        cls, values: Dict[str, Any]
    ) -> Dict[str, Any]:
        """Pydantic root_validator that sets the default `kubernetes_context`
        value to the value that is used to create the locally managed k3d
        cluster, if not explicitly set.

        Args:
            values: Values passed to the object constructor

        Returns:
            Values passed to the Pydantic constructor
        """
        if values.get("kubernetes_context"):
            return values
        # not likely, due to Pydantic validation, but mypy complains
        assert "uuid" in values

        values["kubernetes_context"] = cls._get_k3d_kubernetes_context(
            values["uuid"]
        )
        return values
>>>>>>> 369291c0

    @property
    def validator(self) -> Optional[StackValidator]:
        """Validates that the stack contains a container registry and that
        requirements are met for local components."""

        def _validate_local_requirements(stack: Stack) -> Tuple[bool, str]:

            container_registry = stack.container_registry

            # should not happen, because the stack validation takes care of
            # this, but just in case
            assert container_registry is not None

            if not self.is_local:

                # if the orchestrator is not running in a local k3d cluster,
                # we cannot have any other local components in our stack, because
                # we cannot mount the local path into the container. This
                # may result in problems when running the pipeline, because
                # the local components will not be available inside the
                # Kubeflow containers.

                # go through all stack components and identify those that
                # advertise a local path where they persist information that
                # they need to be available when running pipelines.
                for stack_comp in stack.components.values():
                    local_path = stack_comp.local_path
                    if not local_path:
                        continue
                    return False, (
                        f"The Kubeflow orchestrator is not running in a local "
                        f"k3d cluster. The '{stack_comp.name}' "
                        f"{stack_comp.TYPE.value} is a local stack component "
                        f"and will not be available in the Kubeflow pipeline "
                        f"step. Please ensure that you always use non-local "
                        f"stack components with a remote Kubeflow orchestrator, "
                        f"otherwise you may run into pipeline execution "
                        f"problems."
                    )

                # if the orchestrator is remote, the container registry must
                # also be remote.
                if container_registry.is_local:
                    return False, (
                        f"The Kubeflow orchestrator is not running in a local "
                        f"k3d cluster but the {container_registry.name} "
                        f"container registry URI '{container_registry.uri}' "
                        f"points to a local container registry. Please ensure "
                        f"that you always use non-local stack components with "
                        f"a remote Kubeflow orchestrator, otherwise you will "
                        f"run into problems."
                    )
            else:
                # if the orchestrator is local, the container registry must
                # also be local.
                if not container_registry.is_local:
                    return False, (
                        f"The container registry URI '{container_registry.uri}' "
                        f"doesn't match the expected format 'localhost:$PORT'. "
                        f"The local Kubeflow orchestrator only works with a "
                        f"local container registry because it cannot "
                        f"authenticate to external container registries."
                    )

            return True, ""

        return StackValidator(
            required_components={StackComponentType.CONTAINER_REGISTRY},
            custom_validation_function=_validate_local_requirements,
        )

    def get_docker_image_name(self, pipeline_name: str) -> str:
        """Returns the full docker image name including registry and tag."""

        base_image_name = f"zenml-kubeflow:{pipeline_name}"
        container_registry = Repository().active_stack.container_registry

        if container_registry:
            registry_uri = container_registry.uri.rstrip("/")
            return f"{registry_uri}/{base_image_name}"
        else:
            return base_image_name

    @property
    def is_local(self) -> bool:
        """Returns `True` if the KFP orchestrator is running locally (i.e. in
        the local k3d cluster managed by ZenML).
        """
        return self.kubernetes_context == self._get_k3d_kubernetes_context(
            self.uuid
        )

    @property
    def root_directory(self) -> str:
        """Returns path to the root directory for all files concerning
        this orchestrator."""
        return os.path.join(
            zenml.io.utils.get_global_config_directory(),
            "kubeflow",
            str(self.uuid),
        )

    @property
    def pipeline_directory(self) -> str:
        """Returns path to a directory in which the kubeflow pipeline files
        are stored."""
        return os.path.join(self.root_directory, "pipelines")

    def prepare_pipeline_deployment(
        self,
        pipeline: "BasePipeline",
        stack: "Stack",
        runtime_configuration: "RuntimeConfiguration",
    ) -> None:
        """Builds a docker image for the current environment and uploads it to
        a container registry if configured.
        """
        from zenml.utils.docker_utils import (
            build_docker_image,
            push_docker_image,
        )

        # if the orchestrator is not running in a local k3d cluster,
        # we cannot mount the local path into the container. This
        # may result in problems when running the pipeline, because
        # the local components will not be available inside the
        # Kubeflow containers.
        if self.kubernetes_context:
            # go through all stack components and identify those that advertise
            # a local path where they persist information that they need to be
            # available when running pipelines.
            for stack_comp in stack.components.values():
                local_path = stack_comp.local_path
                if not local_path:
                    continue
                logger.warning(
                    "The Kubeflow orchestrator is not running in a local k3d "
                    "cluster. The '%s' %s is a local stack component and will "
                    "not be available in the Kubeflow pipeline step. Please "
                    "ensure that you never combine non-local stack components "
                    "with a remote orchestrator, otherwise you may run into "
                    "pipeline execution problems.",
                    stack_comp.name,
                    stack_comp.TYPE.value,
                )

        image_name = self.get_docker_image_name(pipeline.name)

        requirements = {*stack.requirements(), *pipeline.requirements}

        logger.debug("Kubeflow docker container requirements: %s", requirements)

        build_docker_image(
            build_context_path=get_source_root_path(),
            image_name=image_name,
            dockerignore_path=pipeline.dockerignore_file,
            requirements=requirements,
            base_image=self.custom_docker_base_image_name,
            environment_vars=self._get_environment_vars_from_secrets(
                pipeline.secrets
            ),
        )

        if stack.container_registry:
            push_docker_image(image_name)

    def run_pipeline(
        self,
        pipeline: "BasePipeline",
        stack: "Stack",
        runtime_configuration: "RuntimeConfiguration",
    ) -> Any:
        """Runs a pipeline on Kubeflow Pipelines."""
        # First check whether its running in a notebok
        from zenml.environment import Environment

        if Environment.in_notebook():
            raise RuntimeError(
                "The Kubeflow orchestrator cannot run pipelines in a notebook "
                "environment. The reason is that it is non-trivial to create "
                "a Docker image of a notebook. Please consider refactoring "
                "your notebook cells into separate scripts in a Python module "
                "and run the code outside of a notebook when using this "
                "orchestrator."
            )

        from zenml.utils.docker_utils import get_image_digest

        image_name = self.get_docker_image_name(pipeline.name)
        image_name = get_image_digest(image_name) or image_name

        fileio.makedirs(self.pipeline_directory)
        pipeline_file_path = os.path.join(
            self.pipeline_directory, f"{pipeline.name}.yaml"
        )
        runner_config = KubeflowDagRunnerConfig(image=image_name)
        runner = KubeflowDagRunner(
            config=runner_config, output_path=pipeline_file_path
        )

        runner.run(
            pipeline=pipeline,
            stack=stack,
            runtime_configuration=runtime_configuration,
        )

        self._upload_and_run_pipeline(
            pipeline_name=pipeline.name,
            pipeline_file_path=pipeline_file_path,
            runtime_configuration=runtime_configuration,
            enable_cache=pipeline.enable_cache,
        )

    def _upload_and_run_pipeline(
        self,
        pipeline_name: str,
        pipeline_file_path: str,
        runtime_configuration: "RuntimeConfiguration",
        enable_cache: bool,
    ) -> None:
        """Tries to upload and run a KFP pipeline.

        Args:
            pipeline_name: Name of the pipeline.
            pipeline_file_path: Path to the pipeline definition file.
            runtime_configuration: Runtime configuration of the pipeline run.
            enable_cache: Whether caching is enabled for this pipeline run.
        """
        try:
            logger.info(
                "Running in kubernetes context '%s'.",
                self.kubernetes_context,
            )

            # upload the pipeline to Kubeflow and start it
            client = kfp.Client(kube_context=self.kubernetes_context)
            if runtime_configuration.schedule:
                try:
                    experiment = client.get_experiment(pipeline_name)
                    logger.info(
                        "A recurring run has already been created with this "
                        "pipeline. Creating new recurring run now.."
                    )
                except (ValueError, ApiException):
                    experiment = client.create_experiment(pipeline_name)
                    logger.info(
                        "Creating a new recurring run for pipeline '%s'.. ",
                        pipeline_name,
                    )
                logger.info(
                    "You can see all recurring runs under the '%s' experiment.'",
                    pipeline_name,
                )

                schedule = runtime_configuration.schedule
                result = client.create_recurring_run(
                    experiment_id=experiment.id,
                    job_name=runtime_configuration.run_name,
                    pipeline_package_path=pipeline_file_path,
                    enable_caching=enable_cache,
                    start_time=schedule.utc_start_time,
                    end_time=schedule.utc_end_time,
                    interval_second=schedule.interval_second,
                    no_catchup=not schedule.catchup,
                )

                logger.info("Started recurring run with ID '%s'.", result.id)
            else:
                logger.info(
                    "No schedule detected. Creating a one-off pipeline run.."
                )
                result = client.create_run_from_pipeline_package(
                    pipeline_file_path,
                    arguments={},
                    run_name=runtime_configuration.run_name,
                    enable_caching=enable_cache,
                )
                logger.info(
                    "Started one-off pipeline run with ID '%s'.", result.run_id
                )

                if self.synchronous:
                    # TODO [ENG-698]: Allow configuration of the timeout as a
                    #  runtime option
                    client.wait_for_run_completion(
                        run_id=result.run_id, timeout=1200
                    )
        except urllib3.exceptions.HTTPError as error:
            logger.warning(
                "Failed to upload Kubeflow pipeline: %s. "
                "Please make sure your kube config is configured and the "
                "current context is set correctly.",
                error,
            )

    @property
    def _pid_file_path(self) -> str:
        """Returns path to the daemon PID file."""
        return os.path.join(self.root_directory, "kubeflow_daemon.pid")

    @property
    def log_file(self) -> str:
        """Path of the daemon log file."""
        return os.path.join(self.root_directory, "kubeflow_daemon.log")

    @property
    def _k3d_cluster_name(self) -> str:
        """Returns the K3D cluster name."""
        return self._get_k3d_cluster_name(self.uuid)

    def _get_k3d_registry_name(self, port: int) -> str:
        """Returns the K3D registry name."""
        return f"k3d-zenml-kubeflow-registry.localhost:{port}"

    @property
    def _k3d_registry_config_path(self) -> str:
        """Returns the path to the K3D registry config yaml."""
        return os.path.join(self.root_directory, "k3d_registry.yaml")

    def _get_kfp_ui_daemon_port(self) -> int:
        """Port to use for the KFP UI daemon."""
        port = self.kubeflow_pipelines_ui_port
        if port == DEFAULT_KFP_UI_PORT and not networking_utils.port_available(
            port
        ):
            # if the user didn't specify a specific port and the default
            # port is occupied, fallback to a random open port
            port = networking_utils.find_available_port()
        return port

    def list_manual_setup_steps(
        self, container_registry_name: str, container_registry_path: str
    ) -> None:
        """Logs manual steps needed to setup the Kubeflow local orchestrator."""
        global_config_dir_path = zenml.io.utils.get_global_config_directory()
        kubeflow_commands = [
            f"> k3d cluster create CLUSTER_NAME --image {local_deployment_utils.K3S_IMAGE_NAME} --registry-create {container_registry_name} --registry-config {container_registry_path} --volume {global_config_dir_path}:{global_config_dir_path}\n",
            f"> kubectl --context CLUSTER_NAME apply -k github.com/kubeflow/pipelines/manifests/kustomize/cluster-scoped-resources?ref={KFP_VERSION}&timeout=1m",
            "> kubectl --context CLUSTER_NAME wait --timeout=60s --for condition=established crd/applications.app.k8s.io",
            f"> kubectl --context CLUSTER_NAME apply -k github.com/kubeflow/pipelines/manifests/kustomize/env/platform-agnostic-pns?ref={KFP_VERSION}&timeout=1m",
            f"> kubectl --namespace kubeflow port-forward svc/ml-pipeline-ui {self.kubeflow_pipelines_ui_port}:80",
        ]

        logger.error("Unable to spin up local Kubeflow Pipelines deployment.")
        logger.info(
            "If you wish to spin up this Kubeflow local orchestrator manually, "
            "please enter the following commands (substituting where appropriate):\n"
        )
        logger.info("\n".join(kubeflow_commands))

    @property
    def is_provisioned(self) -> bool:
        """Returns if a local k3d cluster for this orchestrator exists."""
        if not local_deployment_utils.check_prerequisites():
            # if any prerequisites are missing there is certainly no
            # local deployment running
            return False

        return self.is_cluster_provisioned

    @property
    def is_running(self) -> bool:
        """Returns if the local k3d cluster and the UI daemon for this
        orchestrator are both running."""
        return (
            self.is_provisioned
            and self.is_cluster_running
            and self.is_daemon_running
        )

    @property
    def is_suspended(self) -> bool:
        """Returns if the local k3d cluster and the UI daemon for this
        orchestrator are both stopped."""
        return (
            self.is_provisioned
            and not self.is_cluster_running
            and not self.is_daemon_running
        )

    @property
    def is_cluster_provisioned(self) -> bool:
        """Returns if the local k3d cluster for this orchestrator is provisioned.

        For remote (i.e. not managed by ZenML) Kubeflow Pipelines installations,
        this always returns True.
        """
        if not self.is_local:
            return True
        return local_deployment_utils.k3d_cluster_exists(
            cluster_name=self._k3d_cluster_name
        )

    @property
    def is_cluster_running(self) -> bool:
        """Returns if the local k3d cluster for this orchestrator is running.

        For remote (i.e. not managed by ZenML) Kubeflow Pipelines installations,
        this always returns True.
        """
        if not self.is_local:
            return True
        return local_deployment_utils.k3d_cluster_running(
            cluster_name=self._k3d_cluster_name
        )

    @property
    def is_daemon_running(self) -> bool:
        """Returns if the local Kubeflow UI daemon for this orchestrator is
        running."""
        if sys.platform != "win32":
            from zenml.utils.daemon import check_if_daemon_is_running

            return check_if_daemon_is_running(self._pid_file_path)
        else:
            return True

    def provision(self) -> None:
        """Provisions a local Kubeflow Pipelines deployment."""
        if self.is_running:
            logger.info(
                "Found already existing local Kubeflow Pipelines deployment. "
                "If there are any issues with the existing deployment, please "
                "run 'zenml stack down --force' to delete it."
            )
            return

        if not local_deployment_utils.check_prerequisites():
            raise ProvisioningError(
                "Unable to provision local Kubeflow Pipelines deployment: "
                "Please install 'k3d' and 'kubectl' and try again."
            )

        container_registry = Repository().active_stack.container_registry

        # should not happen, because the stack validation takes care of this,
        # but just in case
        assert container_registry is not None

        fileio.makedirs(self.root_directory)

        if not self.is_local:
            # don't provision any resources if using a remote KFP installation
            return

        logger.info("Provisioning local Kubeflow Pipelines deployment...")

        container_registry_port = int(container_registry.uri.split(":")[-1])
        container_registry_name = self._get_k3d_registry_name(
            port=container_registry_port
        )
        local_deployment_utils.write_local_registry_yaml(
            yaml_path=self._k3d_registry_config_path,
            registry_name=container_registry_name,
            registry_uri=container_registry.uri,
        )

        try:
            local_deployment_utils.create_k3d_cluster(
                cluster_name=self._k3d_cluster_name,
                registry_name=container_registry_name,
                registry_config_path=self._k3d_registry_config_path,
            )
            kubernetes_context = self.kubernetes_context

            # will never happen, but mypy doesn't know that
            assert kubernetes_context is not None

            local_deployment_utils.deploy_kubeflow_pipelines(
                kubernetes_context=kubernetes_context
            )

            artifact_store = Repository().active_stack.artifact_store
            if isinstance(artifact_store, LocalArtifactStore):
                local_deployment_utils.add_hostpath_to_kubeflow_pipelines(
                    kubernetes_context=kubernetes_context,
                    local_path=artifact_store.path,
                )
        except Exception as e:
            logger.error(e)
            self.list_manual_setup_steps(
                container_registry_name, self._k3d_registry_config_path
            )
            self.deprovision()

    def deprovision(self) -> None:
        """Deprovisions a local Kubeflow Pipelines deployment."""
        if self.is_daemon_running:
            local_deployment_utils.stop_kfp_ui_daemon(
                pid_file_path=self._pid_file_path
            )

        if self.is_local:
            # don't deprovision any resources if using a remote KFP installation
            local_deployment_utils.delete_k3d_cluster(
                cluster_name=self._k3d_cluster_name
            )

            logger.info("Local kubeflow pipelines deployment deprovisioned.")

        if fileio.exists(self.log_file):
            fileio.remove(self.log_file)

    def resume(self) -> None:
        """Resumes the local k3d cluster."""
        if self.is_running:
            logger.info("Local kubeflow pipelines deployment already running.")
            return

        if not self.is_provisioned:
            raise ProvisioningError(
                "Unable to resume local kubeflow pipelines deployment: No "
                "resources provisioned for local deployment."
            )

        kubernetes_context = self.kubernetes_context

        # will never happen, but mypy doesn't know that
        assert kubernetes_context is not None

        if self.is_local and not self.is_cluster_running:
            # don't resume any resources if using a remote KFP installation
            local_deployment_utils.start_k3d_cluster(
                cluster_name=self._k3d_cluster_name
            )

            local_deployment_utils.wait_until_kubeflow_pipelines_ready(
                kubernetes_context=kubernetes_context
            )

        if not self.is_daemon_running:
            local_deployment_utils.start_kfp_ui_daemon(
                pid_file_path=self._pid_file_path,
                log_file_path=self.log_file,
                port=self._get_kfp_ui_daemon_port(),
                kubernetes_context=kubernetes_context,
            )

    def suspend(self) -> None:
        """Suspends the local k3d cluster."""
        if not self.is_provisioned:
            logger.info("Local kubeflow pipelines deployment not provisioned.")
            return

        if self.is_daemon_running:
            local_deployment_utils.stop_kfp_ui_daemon(
                pid_file_path=self._pid_file_path
            )

        if self.is_local and self.is_cluster_running:
            # don't suspend any resources if using a remote KFP installation
            local_deployment_utils.stop_k3d_cluster(
                cluster_name=self._k3d_cluster_name
            )

    def _get_environment_vars_from_secrets(
        self, secrets: List[str]
    ) -> Dict[str, str]:
        """Get key-value pairs from list of secrets provided by the user.

        Args:
            secrets: List of secrets provided by the user.

        Returns:
            A dictionary of key-value pairs.

        Raises:
            ProvisioningError: If the stack has no secrets manager."""
        environment_vars: Dict[str, str] = {}
        secret_manager = Repository().active_stack.secrets_manager
        if secrets and secret_manager:
            for secret in secrets:
                secret_schema = secret_manager.get_secret(secret)
                environment_vars.update(secret_schema.content)
        elif secrets and not secret_manager:
            raise ProvisioningError(
                "Unable to provision local Kubeflow Pipelines deployment: "
                f"You passed in the following secrets: { ', '.join(secrets) }, "
                "however, no secrets manager is registered for the current "
                "stack."
            )
        else:
            # No secrets provided by the user.
            pass
        return environment_vars<|MERGE_RESOLUTION|>--- conflicted
+++ resolved
@@ -26,11 +26,7 @@
 from zenml.artifact_stores import LocalArtifactStore
 from zenml.enums import StackComponentType
 from zenml.exceptions import ProvisioningError
-<<<<<<< HEAD
 from zenml.integrations.kubeflow import KUBEFLOW_ORCHESTRATOR_FLAVOR
-=======
-from zenml.integrations.constants import KUBEFLOW
->>>>>>> 369291c0
 from zenml.integrations.kubeflow.orchestrators import local_deployment_utils
 from zenml.integrations.kubeflow.orchestrators.kubeflow_dag_runner import (
     KubeflowDagRunner,
@@ -43,14 +39,7 @@
 from zenml.logger import get_logger
 from zenml.orchestrators import BaseOrchestrator
 from zenml.repository import Repository
-<<<<<<< HEAD
-from zenml.stack import StackValidator
-=======
 from zenml.stack import Stack, StackValidator
-from zenml.stack.stack_component_class_registry import (
-    register_stack_component_class,
-)
->>>>>>> 369291c0
 from zenml.utils import networking_utils
 from zenml.utils.source_utils import get_source_root_path
 
@@ -90,10 +79,7 @@
     synchronous = False
 
     # Class Configuration
-<<<<<<< HEAD
     FLAVOR: ClassVar[str] = KUBEFLOW_ORCHESTRATOR_FLAVOR
-=======
-    FLAVOR: ClassVar[str] = KUBEFLOW
 
     @staticmethod
     def _get_k3d_cluster_name(uuid: UUID) -> str:
@@ -133,7 +119,6 @@
             values["uuid"]
         )
         return values
->>>>>>> 369291c0
 
     @property
     def validator(self) -> Optional[StackValidator]:
@@ -151,9 +136,9 @@
             if not self.is_local:
 
                 # if the orchestrator is not running in a local k3d cluster,
-                # we cannot have any other local components in our stack, because
-                # we cannot mount the local path into the container. This
-                # may result in problems when running the pipeline, because
+                # we cannot have any other local components in our stack,
+                # because we cannot mount the local path into the container.
+                # This may result in problems when running the pipeline, because
                 # the local components will not be available inside the
                 # Kubeflow containers.
 
