# Copyright 2019 Google LLC. All Rights Reserved.
#
# Licensed under the Apache License, Version 2.0 (the "License");
# you may not use this file except in compliance with the License.
# You may obtain a copy of the License at
#
#     https://www.apache.org/licenses/LICENSE-2.0
#
# Unless required by applicable law or agreed to in writing, software
# distributed under the License is distributed on an "AS IS" BASIS,
# WITHOUT WARRANTIES OR CONDITIONS OF ANY KIND, either express or implied.
# See the License for the specific language governing permissions and
# limitations under the License.

#  Copyright (c) ZenML GmbH 2022. All Rights Reserved.
#
#  Licensed under the Apache License, Version 2.0 (the "License");
#  you may not use this file except in compliance with the License.
#  You may obtain a copy of the License at:
#
#       https://www.apache.org/licenses/LICENSE-2.0
#
#  Unless required by applicable law or agreed to in writing, software
#  distributed under the License is distributed on an "AS IS" BASIS,
#  WITHOUT WARRANTIES OR CONDITIONS OF ANY KIND, either express
#  or implied. See the License for the specific language governing
#  permissions and limitations under the License.

# Minor parts of the `prepare_or_run_pipeline()` method of this file are
# inspired by the kubeflow dag runner implementation of tfx
"""Implementation of the Kubeflow orchestrator."""
import os
import sys
from typing import TYPE_CHECKING, Any, Dict, List, Optional, Tuple
from uuid import UUID

import kfp
import urllib3
from kfp import dsl
from kfp.compiler import Compiler as KFPCompiler
from kfp_server_api.exceptions import ApiException
from kubernetes import client as k8s_client
from kubernetes import config as k8s_config
from tfx.proto.orchestration.pipeline_pb2 import Pipeline as Pb2Pipeline

from zenml.artifact_stores import LocalArtifactStore
from zenml.config.global_config import GlobalConfiguration
from zenml.enums import StackComponentType
from zenml.environment import Environment
from zenml.exceptions import ProvisioningError
from zenml.integrations.kubeflow.flavors.kubeflow_orchestrator_flavor import (
    DEFAULT_KFP_UI_PORT,
)
from zenml.integrations.kubeflow.orchestrators import (
    local_deployment_utils,
    utils,
)
from zenml.integrations.kubeflow.orchestrators.kubeflow_entrypoint_configuration import (
    METADATA_UI_PATH_OPTION,
    KubeflowEntrypointConfiguration,
)
from zenml.integrations.kubeflow.orchestrators.local_deployment_utils import (
    KFP_VERSION,
)
from zenml.io import fileio
from zenml.logger import get_logger
from zenml.orchestrators import BaseOrchestrator
from zenml.repository import Repository
from zenml.stack import StackValidator
from zenml.utils import io_utils, networking_utils
from zenml.utils.pipeline_docker_image_builder import (
    PipelineDockerImageBuilderMixin,
)

if TYPE_CHECKING:
    from zenml.pipelines.base_pipeline import BasePipeline
    from zenml.runtime_configuration import RuntimeConfiguration
    from zenml.stack import Stack
    from zenml.steps import BaseStep, ResourceConfiguration


logger = get_logger(__name__)

KFP_POD_LABELS = {
    "add-pod-env": "true",
    "pipelines.kubeflow.org/pipeline-sdk-type": "zenml",
}


class KubeflowOrchestrator(BaseOrchestrator, PipelineDockerImageBuilderMixin):
    """Orchestrator responsible for running pipelines using Kubeflow."""

    @staticmethod
    def _get_k3d_cluster_name(uuid: UUID) -> str:
        """Returns the k3d cluster name corresponding to the orchestrator UUID.

        Args:
            uuid: The UUID of the orchestrator.

        Returns:
            The k3d cluster name.
        """
        # k3d only allows cluster names with up to 32 characters; use the
        # first 8 chars of the orchestrator UUID as identifier
        return f"zenml-kubeflow-{str(uuid)[:8]}"

    @staticmethod
    def _get_k3d_kubernetes_context(uuid: UUID) -> str:
        """Gets the k3d kubernetes context.

        Args:
            uuid: The UUID of the orchestrator.

        Returns:
            The name of the kubernetes context associated with the k3d
                cluster managed locally by ZenML corresponding to the orchestrator UUID.
        """
        return f"k3d-{KubeflowOrchestrator._get_k3d_cluster_name(uuid)}"

    @property
    def kubernetes_context(self) -> str:
        """Gets the kubernetes context associated with the orchestrator.

        This sets the default `kubernetes_context` value to the value that is
        used to create the locally managed k3d cluster, if not explicitly set.

        Returns:
            The kubernetes context associated with the orchestrator.
        """
        if self.config.kubernetes_context:
            return self.config.kubernetes_context
        return self._get_k3d_kubernetes_context(self.id)

    def get_kubernetes_contexts(self) -> Tuple[List[str], Optional[str]]:
        """Get the list of configured Kubernetes contexts and the active context.

        Returns:
            A tuple containing the list of configured Kubernetes contexts and
            the active context.
        """
        try:
            contexts, active_context = k8s_config.list_kube_config_contexts()
        except k8s_config.config_exception.ConfigException:
            return [], None

        context_names = [c["name"] for c in contexts]
        active_context_name = active_context["name"]
        return context_names, active_context_name

    @property
    def validator(self) -> Optional[StackValidator]:
        """Validates that the stack contains a container registry.

        Also check that requirements are met for local components.

        Returns:
            A `StackValidator` instance.
        """

        def _validate_local_requirements(stack: "Stack") -> Tuple[bool, str]:

            container_registry = stack.container_registry

            # should not happen, because the stack validation takes care of
            # this, but just in case
            assert container_registry is not None

            contexts, active_context = self.get_kubernetes_contexts()

            if self.kubernetes_context not in contexts:
                if not self.is_local:
                    return False, (
                        f"Could not find a Kubernetes context named "
                        f"'{self.kubernetes_context}' in the local Kubernetes "
                        f"configuration. Please make sure that the Kubernetes "
                        f"cluster is running and that the kubeconfig file is "
                        f"configured correctly. To list all configured "
                        f"contexts, run:\n\n"
                        f"  `kubectl config get-contexts`\n"
                    )
            elif active_context and self.kubernetes_context != active_context:
                logger.warning(
                    f"The Kubernetes context '{self.kubernetes_context}' "
                    f"configured for the Kubeflow orchestrator is not the "
                    f"same as the active context in the local Kubernetes "
                    f"configuration. If this is not deliberate, you should "
                    f"update the orchestrator's `kubernetes_context` field by "
                    f"running:\n\n"
                    f"  `zenml orchestrator update {self.name} "
                    f"--kubernetes_context={active_context}`\n"
                    f"To list all configured contexts, run:\n\n"
                    f"  `kubectl config get-contexts`\n"
                    f"To set the active context to be the same as the one "
                    f"configured in the Kubeflow orchestrator and silence "
                    f"this warning, run:\n\n"
                    f"  `kubectl config use-context "
                    f"{self.kubernetes_context}`\n"
                )

            silence_local_validations_msg = (
                f"To silence this warning, set the "
                f"`skip_local_validations` attribute to True in the "
                f"orchestrator configuration by running:\n\n"
                f"  'zenml orchestrator update {self.name} "
                f"--skip_local_validations=True'\n"
            )

            if not self.config.skip_local_validations and not self.is_local:

                # if the orchestrator is not running in a local k3d cluster,
                # we cannot have any other local components in our stack,
                # because we cannot mount the local path into the container.
                # This may result in problems when running the pipeline, because
                # the local components will not be available inside the
                # Kubeflow containers.

                # go through all stack components and identify those that
                # advertise a local path where they persist information that
                # they need to be available when running pipelines.
                for stack_component in stack.components.values():
                    local_path = stack_component.local_path
                    if not local_path:
                        continue
                    return False, (
                        f"The Kubeflow orchestrator is configured to run "
                        f"pipelines in a remote Kubernetes cluster designated "
                        f"by the '{self.kubernetes_context}' configuration "
<<<<<<< HEAD
                        f"context, but the '{stack_comp.name}' "
                        f"{stack_comp.type.value} is a local stack component "
                        f"and will not be available in the Kubeflow pipeline "
                        f"step.\nPlease ensure that you always use non-local "
                        f"stack components with a remote Kubeflow orchestrator, "
                        f"otherwise you may run into pipeline execution "
                        f"problems. You should use a flavor of "
                        f"{stack_comp.type.value} other than "
                        f"'{stack_comp.flavor}'.\n"
=======
                        f"context, but the '{stack_component.name}' "
                        f"{stack_component.TYPE.value} is a local stack "
                        f"component and will not be available in the Kubeflow "
                        f"pipeline step.\nPlease ensure that you always use "
                        f"non-local stack components with a remote Kubeflow "
                        f"orchestrator, otherwise you may run into pipeline "
                        f"execution problems. You should use a flavor of "
                        f"{stack_component.TYPE.value} other than "
                        f"'{stack_component.FLAVOR}'.\n"
>>>>>>> 25e57a64
                        + silence_local_validations_msg
                    )

                # if the orchestrator is remote, the container registry must
                # also be remote.
                if container_registry.is_local:
                    return False, (
                        f"The Kubeflow orchestrator is configured to run "
                        f"pipelines in a remote Kubernetes cluster designated "
                        f"by the '{self.kubernetes_context}' configuration "
                        f"context, but the '{container_registry.name}' "
                        f"container registry URI '{container_registry.uri}' "
                        f"points to a local container registry. Please ensure "
                        f"that you always use non-local stack components with "
                        f"a remote Kubeflow orchestrator, otherwise you will "
                        f"run into problems. You should use a flavor of "
                        f"container registry other than "
                        f"'{container_registry.flavor}'.\n"
                        + silence_local_validations_msg
                    )

            if not self.config.skip_local_validations and self.is_local:

                # if the orchestrator is local, the container registry must
                # also be local.
                if not container_registry.is_local:
                    return False, (
                        f"The Kubeflow orchestrator is configured to run "
                        f"pipelines in a local k3d Kubernetes cluster "
                        f"designated by the '{self.kubernetes_context}' "
                        f"configuration context, but the container registry "
                        f"URI '{container_registry.uri}' doesn't match the "
                        f"expected format 'localhost:$PORT'. "
                        f"The local Kubeflow orchestrator only works with a "
                        f"local container registry because it cannot "
                        f"currently authenticate to external container "
                        f"registries. You should use a flavor of container "
                        f"registry other than '{container_registry.flavor}'.\n"
                        + silence_local_validations_msg
                    )

            return True, ""

        return StackValidator(
            required_components={StackComponentType.CONTAINER_REGISTRY},
            custom_validation_function=_validate_local_requirements,
        )

    @property
    def is_local(self) -> bool:
        """Checks if the KFP orchestrator is running locally.

        Returns:
            `True` if the KFP orchestrator is running locally (i.e. in
            the local k3d cluster managed by ZenML).
        """
        return self.kubernetes_context == self._get_k3d_kubernetes_context(
            self.uuid
        )

    @property
    def root_directory(self) -> str:
        """Returns path to the root directory for all files concerning this orchestrator.

        Returns:
            Path to the root directory.
        """
        return os.path.join(
            io_utils.get_global_config_directory(),
            "kubeflow",
            str(self.uuid),
        )

    @property
    def pipeline_directory(self) -> str:
        """Returns path to a directory in which the kubeflow pipeline files are stored.

        Returns:
            Path to the pipeline directory.
        """
        return os.path.join(self.root_directory, "pipelines")

    def prepare_pipeline_deployment(
        self,
        pipeline: "BasePipeline",
        stack: "Stack",
        runtime_configuration: "RuntimeConfiguration",
    ) -> None:
        """Builds a docker image for the current environment.

        This function also uploads it to a container registry if configured.

        Args:
            pipeline: The pipeline to be deployed.
            stack: The stack to be deployed.
            runtime_configuration: The runtime configuration to be used.
        """
        self.build_and_push_docker_image(
            pipeline_name=pipeline.name,
            docker_configuration=pipeline.docker_configuration,
            stack=stack,
            runtime_configuration=runtime_configuration,
        )

    def _configure_container_op(self, container_op: dsl.ContainerOp) -> None:
        """Makes changes in place to the configuration of the container op.

        Configures persistent mounted volumes for each stack component that
        writes to a local path. Adds some labels to the container_op and applies
        some functions to ir.

        Args:
            container_op: The kubeflow container operation to configure.

        Raises:
            ValueError: If the local path is not in the global config directory.
        """
        # Path to a metadata file that will be displayed in the KFP UI
        # This metadata file needs to be in a mounted emptyDir to avoid
        # sporadic failures with the (not mature) PNS executor
        # See these links for more information about limitations of PNS +
        # security context:
        # https://www.kubeflow.org/docs/components/pipelines/installation/localcluster-deployment/#deploying-kubeflow-pipelines
        # https://argoproj.github.io/argo-workflows/empty-dir/
        # KFP will switch to the Emissary executor (soon), when this emptyDir
        # mount will not be necessary anymore, but for now it's still in alpha
        # status (https://www.kubeflow.org/docs/components/pipelines/installation/choose-executor/#emissary-executor)
        volumes: Dict[str, k8s_client.V1Volume] = {
            "/outputs": k8s_client.V1Volume(
                name="outputs", empty_dir=k8s_client.V1EmptyDirVolumeSource()
            ),
        }

        stack = Repository().active_stack
        local_stores_path = GlobalConfiguration().local_stores_path

        # go through all stack components and identify those that advertise
        # a local path where they persist information that they need to be
        # available when running pipelines.
        has_local_paths = False
        for stack_comp in stack.components.values():
            local_path = stack_comp.local_path
            if not local_path:
                continue
            # double-check this convention, just in case it wasn't respected
            # as documented in `StackComponent.local_path`
            if not local_path.startswith(local_stores_path):
                raise ValueError(
                    f"Local path {local_path} for component "
                    f"{stack_comp.name} is not in the local stores "
                    f"directory ({local_stores_path})."
                )
            has_local_paths = True
            logger.debug(
                "The host path for %s %s (path: %s) will be mounted "
                "in the kubeflow pipelines container.",
                stack_comp.TYPE.value,
                stack_comp.name,
                local_path,
            )

        if has_local_paths or self.is_local:
            host_path = k8s_client.V1HostPathVolumeSource(
                path=local_stores_path, type="Directory"
            )
<<<<<<< HEAD
            volume_name = f"{stack_comp.type.value}-{stack_comp.name}"
            volumes[local_path] = k8s_client.V1Volume(
                name=re.sub(r"[^0-9a-zA-Z-]+", "-", volume_name)
                .strip("-")
                .lower(),
=======
            volumes[local_stores_path] = k8s_client.V1Volume(
                name="local-stores",
>>>>>>> 25e57a64
                host_path=host_path,
            )
            logger.debug(
                "Adding host path volume for the local ZenML stores (path: %s) "
                "in kubeflow pipelines container.",
<<<<<<< HEAD
                stack_comp.type.value,
                stack_comp.name,
                local_path,
=======
                local_stores_path,
>>>>>>> 25e57a64
            )

            if sys.platform == "win32":
                # File permissions are not checked on Windows. This if clause
                # prevents mypy from complaining about unused 'type: ignore'
                # statements
                pass
            else:
                # Run KFP containers in the context of the local UID/GID
                # to ensure that the artifact and metadata stores can be shared
                # with the local pipeline runs.
                container_op.container.security_context = (
                    k8s_client.V1SecurityContext(
                        run_as_user=os.getuid(),
                        run_as_group=os.getgid(),
                    )
                )
                logger.debug(
                    "Setting security context UID and GID to local user/group "
                    "in kubeflow pipelines container."
                )

        container_op.add_pvolumes(volumes)

        # Add environment variables for Azure Blob Storage to pod in case they
        # are set locally
        # TODO [ENG-699]: remove this as soon as we implement credential
        #  handling
        for key in [
            "AZURE_STORAGE_ACCOUNT_KEY",
            "AZURE_STORAGE_ACCOUNT_NAME",
            "AZURE_STORAGE_CONNECTION_STRING",
            "AZURE_STORAGE_SAS_TOKEN",
        ]:
            value = os.getenv(key)
            if value:
                container_op.container.add_env_variable(
                    k8s_client.V1EnvVar(name=key, value=value)
                )

        # Add some pod labels to the container_op
        for k, v in KFP_POD_LABELS.items():
            container_op.add_pod_label(k, v)

        # Mounts configmap containing Metadata gRPC server configuration.
        container_op.apply(utils.mount_config_map_op("metadata-grpc-configmap"))

    @staticmethod
    def _configure_container_resources(
        container_op: dsl.ContainerOp,
        resource_configuration: "ResourceConfiguration",
    ) -> None:
        """Adds resource requirements to the container.

        Args:
            container_op: The kubeflow container operation to configure.
            resource_configuration: The resource configuration to use for this
                container.
        """
        if resource_configuration.cpu_count is not None:
            container_op = container_op.set_cpu_limit(
                str(resource_configuration.cpu_count)
            )

        if resource_configuration.gpu_count is not None:
            container_op = container_op.set_gpu_limit(
                resource_configuration.gpu_count
            )

        if resource_configuration.memory is not None:
            memory_limit = resource_configuration.memory[:-1]
            container_op = container_op.set_memory_limit(memory_limit)

    def prepare_or_run_pipeline(
        self,
        sorted_steps: List["BaseStep"],
        pipeline: "BasePipeline",
        pb2_pipeline: Pb2Pipeline,
        stack: "Stack",
        runtime_configuration: "RuntimeConfiguration",
    ) -> Any:
        """Creates a kfp yaml file.

        This functions as an intermediary representation of the pipeline which
        is then deployed to the kubeflow pipelines instance.

        How it works:
        -------------
        Before this method is called the `prepare_pipeline_deployment()`
        method builds a docker image that contains the code for the
        pipeline, all steps the context around these files.

        Based on this docker image a callable is created which builds
        container_ops for each step (`_construct_kfp_pipeline`).
        To do this the entrypoint of the docker image is configured to
        run the correct step within the docker image. The dependencies
        between these container_ops are then also configured onto each
        container_op by pointing at the downstream steps.

        This callable is then compiled into a kfp yaml file that is used as
        the intermediary representation of the kubeflow pipeline.

        This file, together with some metadata, runtime configurations is
        then uploaded into the kubeflow pipelines cluster for execution.

        Args:
            sorted_steps: A list of steps sorted by their order in the
                pipeline.
            pipeline: The pipeline object.
            pb2_pipeline: The pipeline object in protobuf format.
            stack: The stack object.
            runtime_configuration: The runtime configuration object.

        Raises:
            RuntimeError: If you try to run the pipelines in a notebook
                environment.
        """
        # First check whether the code running in a notebook
        if Environment.in_notebook():
            raise RuntimeError(
                "The Kubeflow orchestrator cannot run pipelines in a notebook "
                "environment. The reason is that it is non-trivial to create "
                "a Docker image of a notebook. Please consider refactoring "
                "your notebook cells into separate scripts in a Python module "
                "and run the code outside of a notebook when using this "
                "orchestrator."
            )

        image_name = runtime_configuration["docker_image"]

        # Create a callable for future compilation into a dsl.Pipeline.
        def _construct_kfp_pipeline() -> None:
            """Create a container_op for each step.

            This should contain the name of the docker image and configures the
            entrypoint of the docker image to run the step.

            Additionally, this gives each container_op information about its
            direct downstream steps.

            If this callable is passed to the `_create_and_write_workflow()`
            method of a KFPCompiler all dsl.ContainerOp instances will be
            automatically added to a singular dsl.Pipeline instance.
            """
            # Dictionary of container_ops index by the associated step name
            step_name_to_container_op: Dict[str, dsl.ContainerOp] = {}

            for step in sorted_steps:
                # The command will be needed to eventually call the python step
                # within the docker container
                command = (
                    KubeflowEntrypointConfiguration.get_entrypoint_command()
                )

                # The arguments are passed to configure the entrypoint of the
                # docker container when the step is called.
                metadata_ui_path = "/outputs/mlpipeline-ui-metadata.json"
                arguments = (
                    KubeflowEntrypointConfiguration.get_entrypoint_arguments(
                        step=step,
                        pb2_pipeline=pb2_pipeline,
                        **{METADATA_UI_PATH_OPTION: metadata_ui_path},
                    )
                )

                # Create a container_op - the kubeflow equivalent of a step. It
                # contains the name of the step, the name of the docker image,
                # the command to use to run the step entrypoint
                # (e.g. `python -m zenml.entrypoints.step_entrypoint`)
                # and the arguments to be passed along with the command. Find
                # out more about how these arguments are parsed and used
                # in the base entrypoint `run()` method.
                container_op = dsl.ContainerOp(
                    name=step.name,
                    image=image_name,
                    command=command,
                    arguments=arguments,
                    output_artifact_paths={
                        "mlpipeline-ui-metadata": metadata_ui_path,
                    },
                )

                # Mounts persistent volumes, configmaps and adds labels to the
                # container op
                self._configure_container_op(container_op=container_op)

                if self.requires_resources_in_orchestration_environment(step):
                    self._configure_container_resources(
                        container_op=container_op,
                        resource_configuration=step.resource_configuration,
                    )

                # Find the upstream container ops of the current step and
                # configure the current container op to run after them
                upstream_step_names = self.get_upstream_step_names(
                    step=step, pb2_pipeline=pb2_pipeline
                )
                for upstream_step_name in upstream_step_names:
                    upstream_container_op = step_name_to_container_op[
                        upstream_step_name
                    ]
                    container_op.after(upstream_container_op)

                # Update dictionary of container ops with the current one
                step_name_to_container_op[step.name] = container_op

        # Get a filepath to use to save the finished yaml to
        assert runtime_configuration.run_name
        fileio.makedirs(self.pipeline_directory)
        pipeline_file_path = os.path.join(
            self.pipeline_directory, f"{runtime_configuration.run_name}.yaml"
        )

        # write the argo pipeline yaml
        KFPCompiler()._create_and_write_workflow(
            pipeline_func=_construct_kfp_pipeline,
            pipeline_name=pipeline.name,
            package_path=pipeline_file_path,
        )

        # using the kfp client uploads the pipeline to kubeflow pipelines and
        # runs it there
        self._upload_and_run_pipeline(
            pipeline_name=pipeline.name,
            pipeline_file_path=pipeline_file_path,
            runtime_configuration=runtime_configuration,
            enable_cache=pipeline.enable_cache,
        )

    def _upload_and_run_pipeline(
        self,
        pipeline_name: str,
        pipeline_file_path: str,
        runtime_configuration: "RuntimeConfiguration",
        enable_cache: bool,
    ) -> None:
        """Tries to upload and run a KFP pipeline.

        Args:
            pipeline_name: Name of the pipeline.
            pipeline_file_path: Path to the pipeline definition file.
            runtime_configuration: Runtime configuration of the pipeline run.
            enable_cache: Whether caching is enabled for this pipeline run.
        """
        try:
            logger.info(
                "Running in kubernetes context '%s'.",
                self.kubernetes_context,
            )

            # upload the pipeline to Kubeflow and start it
            client = kfp.Client(
                host=self.config.kubeflow_hostname,
                kube_context=self.kubernetes_context,
            )
            if runtime_configuration.schedule:
                try:
                    experiment = client.get_experiment(pipeline_name)
                    logger.info(
                        "A recurring run has already been created with this "
                        "pipeline. Creating new recurring run now.."
                    )
                except (ValueError, ApiException):
                    experiment = client.create_experiment(pipeline_name)
                    logger.info(
                        "Creating a new recurring run for pipeline '%s'.. ",
                        pipeline_name,
                    )
                logger.info(
                    "You can see all recurring runs under the '%s' experiment.'",
                    pipeline_name,
                )

                schedule = runtime_configuration.schedule
                interval_seconds = (
                    schedule.interval_second.seconds
                    if schedule.interval_second
                    else None
                )
                result = client.create_recurring_run(
                    experiment_id=experiment.id,
                    job_name=runtime_configuration.run_name,
                    pipeline_package_path=pipeline_file_path,
                    enable_caching=enable_cache,
                    cron_expression=schedule.cron_expression,
                    start_time=schedule.utc_start_time,
                    end_time=schedule.utc_end_time,
                    interval_second=interval_seconds,
                    no_catchup=not schedule.catchup,
                )

                logger.info("Started recurring run with ID '%s'.", result.id)
            else:
                logger.info(
                    "No schedule detected. Creating a one-off pipeline run.."
                )
                result = client.create_run_from_pipeline_package(
                    pipeline_file_path,
                    arguments={},
                    run_name=runtime_configuration.run_name,
                    enable_caching=enable_cache,
                )
                logger.info(
                    "Started one-off pipeline run with ID '%s'.", result.run_id
                )

                if self.config.synchronous:
                    # TODO [ENG-698]: Allow configuration of the timeout as a
                    #  runtime option
                    client.wait_for_run_completion(
                        run_id=result.run_id, timeout=1200
                    )
        except urllib3.exceptions.HTTPError as error:
            logger.warning(
                f"Failed to upload Kubeflow pipeline: %s. "
                f"Please make sure your kubernetes config is present and the "
                f"{self.kubernetes_context} kubernetes context is configured "
                f"correctly.",
                error,
            )

    @property
    def _pid_file_path(self) -> str:
        """Returns path to the daemon PID file.

        Returns:
            Path to the daemon PID file.
        """
        return os.path.join(self.root_directory, "kubeflow_daemon.pid")

    @property
    def log_file(self) -> str:
        """Path of the daemon log file.

        Returns:
            Path of the daemon log file.
        """
        return os.path.join(self.root_directory, "kubeflow_daemon.log")

    @property
    def _k3d_cluster_name(self) -> str:
        """Returns the K3D cluster name.

        Returns:
            The K3D cluster name.
        """
        return self._get_k3d_cluster_name(self.uuid)

    def _get_k3d_registry_name(self, port: int) -> str:
        """Returns the K3D registry name.

        Args:
            port: Port of the registry.

        Returns:
            The registry name.
        """
        return f"k3d-zenml-kubeflow-registry.localhost:{port}"

    @property
    def _k3d_registry_config_path(self) -> str:
        """Returns the path to the K3D registry config yaml.

        Returns:
            str: Path to the K3D registry config yaml.
        """
        return os.path.join(self.root_directory, "k3d_registry.yaml")

    def _get_kfp_ui_daemon_port(self) -> int:
        """Port to use for the KFP UI daemon.

        Returns:
            Port to use for the KFP UI daemon.
        """
        port = self.config.kubeflow_pipelines_ui_port
        if port == DEFAULT_KFP_UI_PORT and not networking_utils.port_available(
            port
        ):
            # if the user didn't specify a specific port and the default
            # port is occupied, fallback to a random open port
            port = networking_utils.find_available_port()
        return port

    def list_manual_setup_steps(
        self, container_registry_name: str, container_registry_path: str
    ) -> None:
        """Logs manual steps needed to setup the Kubeflow local orchestrator.

        Args:
            container_registry_name: Name of the container registry.
            container_registry_path: Path to the container registry.
        """
        if not self.is_local:
            # Make sure we're not telling users to deploy Kubeflow on their
            # remote clusters
            logger.warning(
                "This Kubeflow orchestrator is configured to use a non-local "
                f"Kubernetes context {self.kubernetes_context}. Manually "
                f"deploying Kubeflow Pipelines is only possible for local "
                f"Kubeflow orchestrators."
            )
            return

        global_config_dir_path = io_utils.get_global_config_directory()
        kubeflow_commands = [
            f"> k3d cluster create {self._k3d_cluster_name} --image {local_deployment_utils.K3S_IMAGE_NAME} --registry-create {container_registry_name} --registry-config {container_registry_path} --volume {global_config_dir_path}:{global_config_dir_path}\n",
            f"> kubectl --context {self.kubernetes_context} apply -k github.com/kubeflow/pipelines/manifests/kustomize/cluster-scoped-resources?ref={KFP_VERSION}&timeout=5m",
            f"> kubectl --context {self.kubernetes_context} wait --timeout=60s --for condition=established crd/applications.app.k8s.io",
            f"> kubectl --context {self.kubernetes_context} apply -k github.com/kubeflow/pipelines/manifests/kustomize/env/platform-agnostic-pns?ref={KFP_VERSION}&timeout=5m",
            f"> kubectl --context {self.kubernetes_context} --namespace kubeflow port-forward svc/ml-pipeline-ui {self.config.kubeflow_pipelines_ui_port}:80",
        ]

        logger.info(
            "If you wish to spin up this Kubeflow local orchestrator manually, "
            "please enter the following commands:\n"
        )
        logger.info("\n".join(kubeflow_commands))

    @property
    def is_provisioned(self) -> bool:
        """Returns if a local k3d cluster for this orchestrator exists.

        Returns:
            True if a local k3d cluster exists, False otherwise.
        """
        if not local_deployment_utils.check_prerequisites(
            skip_k3d=self.config.skip_cluster_provisioning or not self.is_local,
            skip_kubectl=self.config.skip_cluster_provisioning
            and self.config.skip_ui_daemon_provisioning,
        ):
            # if any prerequisites are missing there is certainly no
            # local deployment running
            return False

        return self.is_cluster_provisioned

    @property
    def is_running(self) -> bool:
        """Checks if the local k3d cluster and UI daemon are both running.

        Returns:
            True if the local k3d cluster and UI daemon for this orchestrator are both running.
        """
        return (
            self.is_provisioned
            and self.is_cluster_running
            and self.is_daemon_running
        )

    @property
    def is_suspended(self) -> bool:
        """Checks if the local k3d cluster and UI daemon are both stopped.

        Returns:
            True if the cluster and daemon for this orchestrator are both stopped, False otherwise.
        """
        return (
            self.is_provisioned
            and (
                self.config.skip_cluster_provisioning
                or not self.is_cluster_running
            )
            and (
                self.config.skip_ui_daemon_provisioning
                or not self.is_daemon_running
            )
        )

    @property
    def is_cluster_provisioned(self) -> bool:
        """Returns if the local k3d cluster for this orchestrator is provisioned.

        For remote (i.e. not managed by ZenML) Kubeflow Pipelines installations,
        this always returns True.

        Returns:
            True if the local k3d cluster is provisioned, False otherwise.
        """
        if self.config.skip_cluster_provisioning or not self.is_local:
            return True
        return local_deployment_utils.k3d_cluster_exists(
            cluster_name=self._k3d_cluster_name
        )

    @property
    def is_cluster_running(self) -> bool:
        """Returns if the local k3d cluster for this orchestrator is running.

        For remote (i.e. not managed by ZenML) Kubeflow Pipelines installations,
        this always returns True.

        Returns:
            True if the local k3d cluster is running, False otherwise.
        """
        if self.config.skip_cluster_provisioning or not self.is_local:
            return True
        return local_deployment_utils.k3d_cluster_running(
            cluster_name=self._k3d_cluster_name
        )

    @property
    def is_daemon_running(self) -> bool:
        """Returns if the local Kubeflow UI daemon for this orchestrator is running.

        Returns:
            True if the daemon is running, False otherwise.
        """
        if self.config.skip_ui_daemon_provisioning:
            return True

        if sys.platform != "win32":
            from zenml.utils.daemon import check_if_daemon_is_running

            return check_if_daemon_is_running(self._pid_file_path)
        else:
            return True

    def provision(self) -> None:
        """Provisions a local Kubeflow Pipelines deployment.

        Raises:
            ProvisioningError: If the provisioning fails.
        """
        if self.config.skip_cluster_provisioning:
            return

        if self.is_running:
            logger.info(
                "Found already existing local Kubeflow Pipelines deployment. "
                "If there are any issues with the existing deployment, please "
                "run 'zenml stack down --force' to delete it."
            )
            return

        if not local_deployment_utils.check_prerequisites():
            raise ProvisioningError(
                "Unable to provision local Kubeflow Pipelines deployment: "
                "Please install 'k3d' and 'kubectl' and try again."
            )

        container_registry = Repository().active_stack.container_registry

        # should not happen, because the stack validation takes care of this,
        # but just in case
        assert container_registry is not None

        fileio.makedirs(self.root_directory)

        if not self.is_local:
            # don't provision any resources if using a remote KFP installation
            return

        logger.info("Provisioning local Kubeflow Pipelines deployment...")

        container_registry_port = int(container_registry.uri.split(":")[-1])
        container_registry_name = self._get_k3d_registry_name(
            port=container_registry_port
        )
        local_deployment_utils.write_local_registry_yaml(
            yaml_path=self._k3d_registry_config_path,
            registry_name=container_registry_name,
            registry_uri=container_registry.uri,
        )

        try:
            local_deployment_utils.create_k3d_cluster(
                cluster_name=self._k3d_cluster_name,
                registry_name=container_registry_name,
                registry_config_path=self._k3d_registry_config_path,
            )
            kubernetes_context = self.kubernetes_context

            # will never happen, but mypy doesn't know that
            assert kubernetes_context is not None

            local_deployment_utils.deploy_kubeflow_pipelines(
                kubernetes_context=kubernetes_context
            )

            artifact_store = Repository().active_stack.artifact_store
            if isinstance(artifact_store, LocalArtifactStore):
                local_deployment_utils.add_hostpath_to_kubeflow_pipelines(
                    kubernetes_context=kubernetes_context,
                    local_path=artifact_store.path,
                )
        except Exception as e:
            logger.error(e)
            logger.error(
                "Unable to spin up local Kubeflow Pipelines deployment."
            )

            self.list_manual_setup_steps(
                container_registry_name, self._k3d_registry_config_path
            )
            self.deprovision()

    def deprovision(self) -> None:
        """Deprovisions a local Kubeflow Pipelines deployment."""
        if self.config.skip_cluster_provisioning:
            return

        if (
            not self.config.skip_ui_daemon_provisioning
            and self.is_daemon_running
        ):
            local_deployment_utils.stop_kfp_ui_daemon(
                pid_file_path=self._pid_file_path
            )

        if self.is_local:
            # don't deprovision any resources if using a remote KFP installation
            local_deployment_utils.delete_k3d_cluster(
                cluster_name=self._k3d_cluster_name
            )

            logger.info("Local kubeflow pipelines deployment deprovisioned.")

        if fileio.exists(self.log_file):
            fileio.remove(self.log_file)

    def resume(self) -> None:
        """Resumes the local k3d cluster.

        Raises:
            ProvisioningError: If the k3d cluster is not provisioned.
        """
        if self.is_running:
            logger.info("Local kubeflow pipelines deployment already running.")
            return

        if not self.is_provisioned:
            raise ProvisioningError(
                "Unable to resume local kubeflow pipelines deployment: No "
                "resources provisioned for local deployment."
            )

        kubernetes_context = self.kubernetes_context

        # will never happen, but mypy doesn't know that
        assert kubernetes_context is not None

        if (
            not self.config.skip_cluster_provisioning
            and self.is_local
            and not self.is_cluster_running
        ):
            # don't resume any resources if using a remote KFP installation
            local_deployment_utils.start_k3d_cluster(
                cluster_name=self._k3d_cluster_name
            )

            local_deployment_utils.wait_until_kubeflow_pipelines_ready(
                kubernetes_context=kubernetes_context
            )

        if not self.is_daemon_running:
            local_deployment_utils.start_kfp_ui_daemon(
                pid_file_path=self._pid_file_path,
                log_file_path=self.log_file,
                port=self._get_kfp_ui_daemon_port(),
                kubernetes_context=kubernetes_context,
            )

    def suspend(self) -> None:
        """Suspends the local k3d cluster."""
        if not self.is_provisioned:
            logger.info("Local kubeflow pipelines deployment not provisioned.")
            return

        if (
            not self.config.skip_ui_daemon_provisioning
            and self.is_daemon_running
        ):
            local_deployment_utils.stop_kfp_ui_daemon(
                pid_file_path=self._pid_file_path
            )

        if (
            not self.config.skip_cluster_provisioning
            and self.is_local
            and self.is_cluster_running
        ):
            # don't suspend any resources if using a remote KFP installation
            local_deployment_utils.stop_k3d_cluster(
                cluster_name=self._k3d_cluster_name
            )

    def _get_environment_vars_from_secrets(
        self, secrets: List[str]
    ) -> Dict[str, str]:
        """Get key-value pairs from list of secrets provided by the user.

        Args:
            secrets: List of secrets provided by the user.

        Returns:
            A dictionary of key-value pairs.

        Raises:
            ProvisioningError: If the stack has no secrets manager.
        """
        environment_vars: Dict[str, str] = {}
        secret_manager = Repository().active_stack.secrets_manager
        if secrets and secret_manager:
            for secret in secrets:
                secret_schema = secret_manager.get_secret(secret)
                environment_vars.update(secret_schema.content)
        elif secrets and not secret_manager:
            raise ProvisioningError(
                "Unable to provision local Kubeflow Pipelines deployment: "
                f"You passed in the following secrets: { ', '.join(secrets) }, "
                "however, no secrets manager is registered for the current "
                "stack."
            )
        else:
            # No secrets provided by the user.
            pass
        return environment_vars<|MERGE_RESOLUTION|>--- conflicted
+++ resolved
@@ -217,15 +217,14 @@
                 # go through all stack components and identify those that
                 # advertise a local path where they persist information that
                 # they need to be available when running pipelines.
-                for stack_component in stack.components.values():
-                    local_path = stack_component.local_path
+                for stack_comp in stack.components.values():
+                    local_path = stack_comp.local_path
                     if not local_path:
                         continue
                     return False, (
                         f"The Kubeflow orchestrator is configured to run "
                         f"pipelines in a remote Kubernetes cluster designated "
                         f"by the '{self.kubernetes_context}' configuration "
-<<<<<<< HEAD
                         f"context, but the '{stack_comp.name}' "
                         f"{stack_comp.type.value} is a local stack component "
                         f"and will not be available in the Kubeflow pipeline "
@@ -235,17 +234,6 @@
                         f"problems. You should use a flavor of "
                         f"{stack_comp.type.value} other than "
                         f"'{stack_comp.flavor}'.\n"
-=======
-                        f"context, but the '{stack_component.name}' "
-                        f"{stack_component.TYPE.value} is a local stack "
-                        f"component and will not be available in the Kubeflow "
-                        f"pipeline step.\nPlease ensure that you always use "
-                        f"non-local stack components with a remote Kubeflow "
-                        f"orchestrator, otherwise you may run into pipeline "
-                        f"execution problems. You should use a flavor of "
-                        f"{stack_component.TYPE.value} other than "
-                        f"'{stack_component.FLAVOR}'.\n"
->>>>>>> 25e57a64
                         + silence_local_validations_msg
                     )
 
@@ -257,7 +245,8 @@
                         f"pipelines in a remote Kubernetes cluster designated "
                         f"by the '{self.kubernetes_context}' configuration "
                         f"context, but the '{container_registry.name}' "
-                        f"container registry URI '{container_registry.uri}' "
+                        f"container registry URI "
+                        f"'{container_registry.config.uri}' "
                         f"points to a local container registry. Please ensure "
                         f"that you always use non-local stack components with "
                         f"a remote Kubeflow orchestrator, otherwise you will "
@@ -277,8 +266,8 @@
                         f"pipelines in a local k3d Kubernetes cluster "
                         f"designated by the '{self.kubernetes_context}' "
                         f"configuration context, but the container registry "
-                        f"URI '{container_registry.uri}' doesn't match the "
-                        f"expected format 'localhost:$PORT'. "
+                        f"URI '{container_registry.config.uri}' doesn't "
+                        f"match the expected format 'localhost:$PORT'. "
                         f"The local Kubeflow orchestrator only works with a "
                         f"local container registry because it cannot "
                         f"currently authenticate to external container "
@@ -303,12 +292,12 @@
             the local k3d cluster managed by ZenML).
         """
         return self.kubernetes_context == self._get_k3d_kubernetes_context(
-            self.uuid
+            self.id
         )
 
     @property
     def root_directory(self) -> str:
-        """Returns path to the root directory for all files concerning this orchestrator.
+        """Path to the root directory for all files concerning this orchestrator.
 
         Returns:
             Path to the root directory.
@@ -316,7 +305,7 @@
         return os.path.join(
             io_utils.get_global_config_directory(),
             "kubeflow",
-            str(self.uuid),
+            str(self.id),
         )
 
     @property
@@ -402,7 +391,7 @@
             logger.debug(
                 "The host path for %s %s (path: %s) will be mounted "
                 "in the kubeflow pipelines container.",
-                stack_comp.TYPE.value,
+                stack_comp.type.value,
                 stack_comp.name,
                 local_path,
             )
@@ -411,28 +400,15 @@
             host_path = k8s_client.V1HostPathVolumeSource(
                 path=local_stores_path, type="Directory"
             )
-<<<<<<< HEAD
-            volume_name = f"{stack_comp.type.value}-{stack_comp.name}"
-            volumes[local_path] = k8s_client.V1Volume(
-                name=re.sub(r"[^0-9a-zA-Z-]+", "-", volume_name)
-                .strip("-")
-                .lower(),
-=======
+
             volumes[local_stores_path] = k8s_client.V1Volume(
                 name="local-stores",
->>>>>>> 25e57a64
                 host_path=host_path,
             )
             logger.debug(
                 "Adding host path volume for the local ZenML stores (path: %s) "
                 "in kubeflow pipelines container.",
-<<<<<<< HEAD
-                stack_comp.type.value,
-                stack_comp.name,
-                local_path,
-=======
                 local_stores_path,
->>>>>>> 25e57a64
             )
 
             if sys.platform == "win32":
