#  Copyright (c) ZenML GmbH 2022. All Rights Reserved.
#
#  Licensed under the Apache License, Version 2.0 (the "License");
#  you may not use this file except in compliance with the License.
#  You may obtain a copy of the License at:
#
#       https://www.apache.org/licenses/LICENSE-2.0
#
#  Unless required by applicable law or agreed to in writing, software
#  distributed under the License is distributed on an "AS IS" BASIS,
#  WITHOUT WARRANTIES OR CONDITIONS OF ANY KIND, either express
#  or implied. See the License for the specific language governing
#  permissions and limitations under the License.
"""Functionality to support ZenML GlobalConfiguration."""

import os
from secrets import token_hex
from typing import Any, Dict, List, Optional
from uuid import UUID

from pydantic import BaseModel, Field, SecretStr, root_validator

from zenml.constants import (
    DEFAULT_ZENML_JWT_TOKEN_ALGORITHM,
    DEFAULT_ZENML_JWT_TOKEN_LEEWAY,
    DEFAULT_ZENML_SERVER_DEVICE_AUTH_POLLING,
    DEFAULT_ZENML_SERVER_DEVICE_AUTH_TIMEOUT,
    DEFAULT_ZENML_SERVER_MAX_DEVICE_AUTH_ATTEMPTS,
    DEFAULT_ZENML_SERVER_PIPELINE_RUN_AUTH_WINDOW,
    ENV_ZENML_SERVER_PREFIX,
)
from zenml.enums import AuthScheme
from zenml.logger import get_logger
from zenml.models import ServerDeploymentType

logger = get_logger(__name__)


def generate_jwt_secret_key() -> str:
    """Generate a random JWT secret key.

    This key is used to sign and verify generated JWT tokens.

    Returns:
        A random JWT secret key.
    """
    return token_hex(32)


class ServerConfiguration(BaseModel):
    """ZenML Server configuration attributes.

    Attributes:
        deployment_type: The type of ZenML server deployment that is running.
        base_url: The base URL of the ZenML server.
        root_url_path: The root URL path of the ZenML server.
        auth_scheme: The authentication scheme used by the ZenML server.
        jwt_token_algorithm: The algorithm used to sign and verify JWT tokens.
        jwt_token_issuer: The issuer of the JWT tokens. If not specified, the
            issuer is set to the ZenML Server ID.
        jwt_token_audience: The audience of the JWT tokens. If not specified,
            the audience is set to the ZenML Server ID.
        jwt_token_leeway_seconds: The leeway in seconds allowed when verifying
            the expiration time of JWT tokens.
        jwt_token_expire_minutes: The expiration time of JWT tokens in minutes.
            If not specified, generated JWT tokens will not be set to expire.
        jwt_secret_key: The secret key used to sign and verify JWT tokens. If
            not specified, a random secret key is generated.
        auth_cookie_name: The name of the http-only cookie used to store the JWT
            token. If not specified, the cookie name is set to a value computed
            from the ZenML server ID.
        auth_cookie_domain: The domain of the http-only cookie used to store the
            JWT token. If not specified, the cookie will be valid for the
            domain where the ZenML server is running.
        cors_allow_origins: The origins allowed to make cross-origin requests
            to the ZenML server. If not specified, all origins are allowed.
        max_failed_device_auth_attempts: The maximum number of failed OAuth 2.0
            device authentication attempts before the device is locked.
        device_auth_timeout: The timeout in seconds after which a pending OAuth
            2.0 device authorization request expires.
        device_auth_polling_interval: The polling interval in seconds used to
            poll the OAuth 2.0 device authorization endpoint.
        dashboard_url: The URL where the ZenML dashboard is hosted. Used to
            construct the OAuth 2.0 device authorization endpoint. If not set,
            a partial URL is returned to the client which is used to construct
            the full URL based on the server's root URL path.
        device_expiration: The time in minutes that an OAuth 2.0 device is
            allowed to be used to authenticate with the ZenML server. If not
            set or if `jwt_token_expire_minutes` is not set, the devices are
            allowed to be used indefinitely. This controls the expiration time
            of the JWT tokens issued to clients after they have authenticated
            with the ZenML server using an OAuth 2.0 device.
        trusted_device_expiration: The time in minutes that a trusted OAuth 2.0
            device is allowed to be used to authenticate with the ZenML server.
            If not set or if `jwt_token_expire_minutes` is not set, the devices
            are allowed to be used indefinitely. This controls the expiration
            time of the JWT tokens issued to clients after they have
            authenticated with the ZenML server using an OAuth 2.0 device
            that has been marked as trusted.
        external_login_url: The login URL of an external authenticator service
            to use with the `EXTERNAL` authentication scheme.
        external_user_info_url: The user info URL of an external authenticator
            service to use with the `EXTERNAL` authentication scheme.
        external_cookie_name: The name of the http-only cookie used to store the
            bearer token used to authenticate with the external authenticator
            service. Must be specified if the `EXTERNAL` authentication scheme
            is used.
        external_server_id: The ID of the ZenML server to use with the
            `EXTERNAL` authentication scheme. If not specified, the regular
            ZenML server ID is used.
        cloud_organization_id: The ID of the cloud organization that the ZenML
            server is running in. If not specified, the server is not running
            in a cloud organization.
        rbac_implementation_source: Source pointing to a class implementing
            the RBAC interface defined by
            `zenml.zen_server.rbac_interface.RBACInterface`. If not specified,
            RBAC will not be enabled for this server.
<<<<<<< HEAD
        workload_manager_implementation_source: Source pointing to a class
            implementing the workload management interface.
=======
        pipeline_run_auth_window: The default time window in minutes for which
            a pipeline run action is allowed to authenticate with the ZenML
            server.
>>>>>>> 41d2811a
    """

    deployment_type: ServerDeploymentType = ServerDeploymentType.OTHER
    base_url: str = ""
    root_url_path: str = ""
    auth_scheme: AuthScheme = AuthScheme.OAUTH2_PASSWORD_BEARER
    jwt_token_algorithm: str = DEFAULT_ZENML_JWT_TOKEN_ALGORITHM
    jwt_token_issuer: Optional[str] = None
    jwt_token_audience: Optional[str] = None
    jwt_token_leeway_seconds: int = DEFAULT_ZENML_JWT_TOKEN_LEEWAY
    jwt_token_expire_minutes: Optional[int] = None
    jwt_secret_key: str = Field(default_factory=generate_jwt_secret_key)
    auth_cookie_name: Optional[str] = None
    auth_cookie_domain: Optional[str] = None
    cors_allow_origins: Optional[List[str]] = None
    max_failed_device_auth_attempts: (
        int
    ) = DEFAULT_ZENML_SERVER_MAX_DEVICE_AUTH_ATTEMPTS
    device_auth_timeout: int = DEFAULT_ZENML_SERVER_DEVICE_AUTH_TIMEOUT
    device_auth_polling_interval: (
        int
    ) = DEFAULT_ZENML_SERVER_DEVICE_AUTH_POLLING
    dashboard_url: Optional[str] = None
    device_expiration_minutes: Optional[int] = None
    trusted_device_expiration_minutes: Optional[int] = None

    external_login_url: Optional[str] = None
    external_user_info_url: Optional[str] = None
    external_cookie_name: Optional[str] = None
    external_server_id: Optional[UUID] = None
    cloud_organization_id: Optional[str] = None

    rbac_implementation_source: Optional[str] = None
    workload_manager_implementation_source: Optional[str] = None
    pipeline_run_auth_window: int = (
        DEFAULT_ZENML_SERVER_PIPELINE_RUN_AUTH_WINDOW
    )

    _deployment_id: Optional[UUID] = None

    @root_validator(pre=True)
    def _validate_config(cls, values: Dict[str, Any]) -> Dict[str, Any]:
        """Validate the server configuration.

        Args:
            values: The server configuration values.

        Returns:
            The validated server configuration values.

        Raises:
            ValueError: If the server configuration is invalid.
        """
        if values.get("auth_scheme") == AuthScheme.EXTERNAL:
            # If the authentication scheme is set to `EXTERNAL`, the
            # external authenticator URLs must be specified.
            if not values.get("external_login_url") or not values.get(
                "external_user_info_url"
            ):
                raise ValueError(
                    "The external login and user info authenticator "
                    "URLs must be specified when using the EXTERNAL "
                    "authentication scheme."
                )

            # If the authentication scheme is set to `EXTERNAL`, the
            # external cookie name must be specified.
            if not values.get("external_cookie_name"):
                raise ValueError(
                    "The external cookie name must be specified when "
                    "using the EXTERNAL authentication scheme."
                )

        if cors_allow_origins := values.get("cors_allow_origins"):
            origins = cors_allow_origins.split(",")
            values["cors_allow_origins"] = origins
        else:
            values["cors_allow_origins"] = ["*"]

        return values

    @property
    def deployment_id(self) -> UUID:
        """Get the ZenML server deployment ID.

        Returns:
            The ZenML server deployment ID.
        """
        from zenml.config.global_config import GlobalConfiguration

        if self._deployment_id:
            return self._deployment_id

        self._deployment_id = (
            GlobalConfiguration().zen_store.get_deployment_id()
        )

        return self._deployment_id

    @property
    def rbac_enabled(self) -> bool:
        """Whether RBAC is enabled on the server or not.

        Returns:
            Whether RBAC is enabled on the server or not.
        """
        return self.rbac_implementation_source is not None

    @property
    def workload_manager_enabled(self) -> bool:
        """Whether workload management is enabled on the server or not.

        Returns:
            Whether workload management is enabled on the server or not.
        """
        return self.workload_manager_implementation_source is not None

    def get_jwt_token_issuer(self) -> str:
        """Get the JWT token issuer.

        If not configured, the issuer is set to the ZenML Server ID.

        Returns:
            The JWT token issuer.
        """
        if self.jwt_token_issuer:
            return self.jwt_token_issuer

        self.jwt_token_issuer = str(self.deployment_id)

        return self.jwt_token_issuer

    def get_jwt_token_audience(self) -> str:
        """Get the JWT token audience.

        If not configured, the audience is set to the ZenML Server ID.

        Returns:
            The JWT token audience.
        """
        if self.jwt_token_audience:
            return self.jwt_token_audience

        self.jwt_token_audience = str(self.deployment_id)

        return self.jwt_token_audience

    def get_auth_cookie_name(self) -> str:
        """Get the authentication cookie name.

        If not configured, the cookie name is set to a value computed from the
        ZenML server ID.

        Returns:
            The authentication cookie name.
        """
        if self.auth_cookie_name:
            return self.auth_cookie_name

        self.auth_cookie_name = f"zenml-server-{self.deployment_id}"

        return self.auth_cookie_name

    def get_external_server_id(self) -> UUID:
        """Get the external server ID.

        If not configured, the regular ZenML server ID is used.

        Returns:
            The external server ID.
        """
        if self.external_server_id:
            return self.external_server_id

        self.external_server_id = self.deployment_id

        return self.external_server_id

    @classmethod
    def get_server_config(cls) -> "ServerConfiguration":
        """Get the server configuration.

        Returns:
            The server configuration.
        """
        env_server_config: Dict[str, Any] = {}
        for k, v in os.environ.items():
            if v == "":
                continue
            if k.startswith(ENV_ZENML_SERVER_PREFIX):
                env_server_config[
                    k[len(ENV_ZENML_SERVER_PREFIX) :].lower()
                ] = v

        return ServerConfiguration(**env_server_config)

    class Config:
        """Pydantic configuration class."""

        # Allow extra attributes from configs of previous ZenML versions to
        # permit downgrading
        extra = "allow"
        # all attributes with leading underscore are private and therefore
        # are mutable and not included in serialization
        underscore_attrs_are_private = True

        # This is needed to allow correct handling of SecretStr values during
        # serialization.
        json_encoders = {
            SecretStr: lambda v: v.get_secret_value() if v else None
        }<|MERGE_RESOLUTION|>--- conflicted
+++ resolved
@@ -115,14 +115,11 @@
             the RBAC interface defined by
             `zenml.zen_server.rbac_interface.RBACInterface`. If not specified,
             RBAC will not be enabled for this server.
-<<<<<<< HEAD
         workload_manager_implementation_source: Source pointing to a class
             implementing the workload management interface.
-=======
         pipeline_run_auth_window: The default time window in minutes for which
             a pipeline run action is allowed to authenticate with the ZenML
             server.
->>>>>>> 41d2811a
     """
 
     deployment_type: ServerDeploymentType = ServerDeploymentType.OTHER
