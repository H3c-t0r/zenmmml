#  Copyright (c) ZenML GmbH 2022. All Rights Reserved.
#
#  Licensed under the Apache License, Version 2.0 (the "License");
#  you may not use this file except in compliance with the License.
#  You may obtain a copy of the License at:
#
#       https://www.apache.org/licenses/LICENSE-2.0
#
#  Unless required by applicable law or agreed to in writing, software
#  distributed under the License is distributed on an "AS IS" BASIS,
#  WITHOUT WARRANTIES OR CONDITIONS OF ANY KIND, either express
#  or implied. See the License for the specific language governing
#  permissions and limitations under the License.
"""Functionality to support ZenML GlobalConfiguration."""

import os
from secrets import token_hex
from typing import Any, Dict, List, Optional
from uuid import UUID

from pydantic import BaseModel, Field, SecretStr, root_validator

from zenml.constants import (
    DEFAULT_ZENML_JWT_TOKEN_ALGORITHM,
    DEFAULT_ZENML_JWT_TOKEN_LEEWAY,
    DEFAULT_ZENML_SERVER_DEVICE_AUTH_POLLING,
    DEFAULT_ZENML_SERVER_DEVICE_AUTH_TIMEOUT,
    DEFAULT_ZENML_SERVER_MAX_DEVICE_AUTH_ATTEMPTS,
    DEFAULT_ZENML_SERVER_PIPELINE_RUN_AUTH_WINDOW,
    ENV_ZENML_SERVER_PREFIX,
)
from zenml.enums import AuthScheme
from zenml.logger import get_logger
from zenml.models import ServerDeploymentType

logger = get_logger(__name__)


def generate_jwt_secret_key() -> str:
    """Generate a random JWT secret key.

    This key is used to sign and verify generated JWT tokens.

    Returns:
        A random JWT secret key.
    """
    return token_hex(32)


class ServerConfiguration(BaseModel):
    """ZenML Server configuration attributes.

    Attributes:
        deployment_type: The type of ZenML server deployment that is running.
        root_url_path: The root URL path of the ZenML server.
        auth_scheme: The authentication scheme used by the ZenML server.
        jwt_token_algorithm: The algorithm used to sign and verify JWT tokens.
        jwt_token_issuer: The issuer of the JWT tokens. If not specified, the
            issuer is set to the ZenML Server ID.
        jwt_token_audience: The audience of the JWT tokens. If not specified,
            the audience is set to the ZenML Server ID.
        jwt_token_leeway_seconds: The leeway in seconds allowed when verifying
            the expiration time of JWT tokens.
        jwt_token_expire_minutes: The expiration time of JWT tokens in minutes.
            If not specified, generated JWT tokens will not be set to expire.
        jwt_secret_key: The secret key used to sign and verify JWT tokens. If
            not specified, a random secret key is generated.
        auth_cookie_name: The name of the http-only cookie used to store the JWT
            token. If not specified, the cookie name is set to a value computed
            from the ZenML server ID.
        auth_cookie_domain: The domain of the http-only cookie used to store the
            JWT token. If not specified, the cookie will be valid for the
            domain where the ZenML server is running.
        cors_allow_origins: The origins allowed to make cross-origin requests
            to the ZenML server. If not specified, all origins are allowed.
        max_failed_device_auth_attempts: The maximum number of failed OAuth 2.0
            device authentication attempts before the device is locked.
        device_auth_timeout: The timeout in seconds after which a pending OAuth
            2.0 device authorization request expires.
        device_auth_polling_interval: The polling interval in seconds used to
            poll the OAuth 2.0 device authorization endpoint.
        dashboard_url: The URL where the ZenML dashboard is hosted. Used to
            construct the OAuth 2.0 device authorization endpoint. If not set,
            a partial URL is returned to the client which is used to construct
            the full URL based on the server's root URL path.
        device_expiration: The time in minutes that an OAuth 2.0 device is
            allowed to be used to authenticate with the ZenML server. If not
            set or if `jwt_token_expire_minutes` is not set, the devices are
            allowed to be used indefinitely. This controls the expiration time
            of the JWT tokens issued to clients after they have authenticated
            with the ZenML server using an OAuth 2.0 device.
        trusted_device_expiration: The time in minutes that a trusted OAuth 2.0
            device is allowed to be used to authenticate with the ZenML server.
            If not set or if `jwt_token_expire_minutes` is not set, the devices
            are allowed to be used indefinitely. This controls the expiration
            time of the JWT tokens issued to clients after they have
            authenticated with the ZenML server using an OAuth 2.0 device
            that has been marked as trusted.
        external_login_url: The login URL of an external authenticator service
            to use with the `EXTERNAL` authentication scheme.
        external_user_info_url: The user info URL of an external authenticator
            service to use with the `EXTERNAL` authentication scheme.
        external_cookie_name: The name of the http-only cookie used to store the
            bearer token used to authenticate with the external authenticator
            service. Must be specified if the `EXTERNAL` authentication scheme
            is used.
        external_server_id: The ID of the ZenML server to use with the
            `EXTERNAL` authentication scheme. If not specified, the regular
            ZenML server ID is used.
        rbac_implementation_source: Source pointing to a class implementing
            the RBAC interface defined by
            `zenml.zen_server.rbac_interface.RBACInterface`. If not specified,
            RBAC will not be enabled for this server.
        pipeline_run_auth_window: The default time window in minutes for which
            a pipeline run action is allowed to authenticate with the ZenML
            server.
    """

    deployment_type: ServerDeploymentType = ServerDeploymentType.OTHER
    root_url_path: str = ""
    auth_scheme: AuthScheme = AuthScheme.OAUTH2_PASSWORD_BEARER
    jwt_token_algorithm: str = DEFAULT_ZENML_JWT_TOKEN_ALGORITHM
    jwt_token_issuer: Optional[str] = None
    jwt_token_audience: Optional[str] = None
    jwt_token_leeway_seconds: int = DEFAULT_ZENML_JWT_TOKEN_LEEWAY
    jwt_token_expire_minutes: Optional[int] = None
    jwt_secret_key: str = Field(default_factory=generate_jwt_secret_key)
    auth_cookie_name: Optional[str] = None
    auth_cookie_domain: Optional[str] = None
    cors_allow_origins: Optional[List[str]] = None
    max_failed_device_auth_attempts: (
        int
    ) = DEFAULT_ZENML_SERVER_MAX_DEVICE_AUTH_ATTEMPTS
    device_auth_timeout: int = DEFAULT_ZENML_SERVER_DEVICE_AUTH_TIMEOUT
    device_auth_polling_interval: (
        int
    ) = DEFAULT_ZENML_SERVER_DEVICE_AUTH_POLLING
    dashboard_url: Optional[str] = None
    device_expiration_minutes: Optional[int] = None
    trusted_device_expiration_minutes: Optional[int] = None

    external_login_url: Optional[str] = None
    external_user_info_url: Optional[str] = None
    external_cookie_name: Optional[str] = None
    external_server_id: Optional[UUID] = None

    rbac_implementation_source: Optional[str] = None
<<<<<<< HEAD
    pipeline_run_auth_window: int = (
        DEFAULT_ZENML_SERVER_PIPELINE_RUN_AUTH_WINDOW
    )
=======
    workload_manager_implementation_source: Optional[str] = None
>>>>>>> 9099c6f2

    _deployment_id: Optional[UUID] = None

    @root_validator(pre=True)
    def _validate_config(cls, values: Dict[str, Any]) -> Dict[str, Any]:
        """Validate the server configuration.

        Args:
            values: The server configuration values.

        Returns:
            The validated server configuration values.

        Raises:
            ValueError: If the server configuration is invalid.
        """
        if values.get("auth_scheme") == AuthScheme.EXTERNAL:
            # If the authentication scheme is set to `EXTERNAL`, the
            # external authenticator URLs must be specified.
            if not values.get("external_login_url") or not values.get(
                "external_user_info_url"
            ):
                raise ValueError(
                    "The external login and user info authenticator "
                    "URLs must be specified when using the EXTERNAL "
                    "authentication scheme."
                )

            # If the authentication scheme is set to `EXTERNAL`, the
            # external cookie name must be specified.
            if not values.get("external_cookie_name"):
                raise ValueError(
                    "The external cookie name must be specified when "
                    "using the EXTERNAL authentication scheme."
                )

        if cors_allow_origins := values.get("cors_allow_origins"):
            origins = cors_allow_origins.split(",")
            values["cors_allow_origins"] = origins
        else:
            values["cors_allow_origins"] = ["*"]

        return values

    @property
    def deployment_id(self) -> UUID:
        """Get the ZenML server deployment ID.

        Returns:
            The ZenML server deployment ID.
        """
        from zenml.config.global_config import GlobalConfiguration

        if self._deployment_id:
            return self._deployment_id

        self._deployment_id = (
            GlobalConfiguration().zen_store.get_deployment_id()
        )

        return self._deployment_id

    @property
    def rbac_enabled(self) -> bool:
        """Whether RBAC is enabled on the server or not.

        Returns:
            Whether RBAC is enabled on the server or not.
        """
        return self.rbac_implementation_source is not None

    @property
    def workload_manager_enabled(self) -> bool:
        """Whether workload management is enabled on the server or not.

        Returns:
            Whether workload management is enabled on the server or not.
        """
        return self.workload_manager_implementation_source is not None

    def get_jwt_token_issuer(self) -> str:
        """Get the JWT token issuer.

        If not configured, the issuer is set to the ZenML Server ID.

        Returns:
            The JWT token issuer.
        """
        if self.jwt_token_issuer:
            return self.jwt_token_issuer

        self.jwt_token_issuer = str(self.deployment_id)

        return self.jwt_token_issuer

    def get_jwt_token_audience(self) -> str:
        """Get the JWT token audience.

        If not configured, the audience is set to the ZenML Server ID.

        Returns:
            The JWT token audience.
        """
        if self.jwt_token_audience:
            return self.jwt_token_audience

        self.jwt_token_audience = str(self.deployment_id)

        return self.jwt_token_audience

    def get_auth_cookie_name(self) -> str:
        """Get the authentication cookie name.

        If not configured, the cookie name is set to a value computed from the
        ZenML server ID.

        Returns:
            The authentication cookie name.
        """
        if self.auth_cookie_name:
            return self.auth_cookie_name

        self.auth_cookie_name = f"zenml-server-{self.deployment_id}"

        return self.auth_cookie_name

    def get_external_server_id(self) -> UUID:
        """Get the external server ID.

        If not configured, the regular ZenML server ID is used.

        Returns:
            The external server ID.
        """
        if self.external_server_id:
            return self.external_server_id

        self.external_server_id = self.deployment_id

        return self.external_server_id

    @classmethod
    def get_server_config(cls) -> "ServerConfiguration":
        """Get the server configuration.

        Returns:
            The server configuration.
        """
        env_server_config: Dict[str, Any] = {}
        for k, v in os.environ.items():
            if v == "":
                continue
            if k.startswith(ENV_ZENML_SERVER_PREFIX):
                env_server_config[
                    k[len(ENV_ZENML_SERVER_PREFIX) :].lower()
                ] = v

        return ServerConfiguration(**env_server_config)

    class Config:
        """Pydantic configuration class."""

        # Allow extra attributes from configs of previous ZenML versions to
        # permit downgrading
        extra = "allow"
        # all attributes with leading underscore are private and therefore
        # are mutable and not included in serialization
        underscore_attrs_are_private = True

        # This is needed to allow correct handling of SecretStr values during
        # serialization.
        json_encoders = {
            SecretStr: lambda v: v.get_secret_value() if v else None
        }<|MERGE_RESOLUTION|>--- conflicted
+++ resolved
@@ -145,13 +145,10 @@
     external_server_id: Optional[UUID] = None
 
     rbac_implementation_source: Optional[str] = None
-<<<<<<< HEAD
+    workload_manager_implementation_source: Optional[str] = None
     pipeline_run_auth_window: int = (
         DEFAULT_ZENML_SERVER_PIPELINE_RUN_AUTH_WINDOW
     )
-=======
-    workload_manager_implementation_source: Optional[str] = None
->>>>>>> 9099c6f2
 
     _deployment_id: Optional[UUID] = None
 
