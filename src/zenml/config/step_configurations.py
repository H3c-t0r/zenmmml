--- conflicted
+++ resolved
@@ -32,11 +32,7 @@
 from zenml.config.source import Source, convert_source_validator
 from zenml.config.strict_base_model import StrictBaseModel
 from zenml.logger import get_logger
-<<<<<<< HEAD
-from zenml.model.model_config import ModelConfig
-=======
 from zenml.models.model_base_model import ModelConfigModel
->>>>>>> b47a7180
 from zenml.utils import deprecation_utils
 
 if TYPE_CHECKING:
@@ -137,11 +133,7 @@
     extra: Dict[str, Any] = {}
     failure_hook_source: Optional[Source] = None
     success_hook_source: Optional[Source] = None
-<<<<<<< HEAD
-    model_config: Optional["ModelConfig"] = None
-=======
     model_config_model: Optional[ModelConfigModel] = None
->>>>>>> b47a7180
 
     outputs: Mapping[str, PartialArtifactConfiguration] = {}
 
