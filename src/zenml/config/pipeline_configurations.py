--- conflicted
+++ resolved
@@ -19,11 +19,7 @@
 from zenml.config.constants import DOCKER_SETTINGS_KEY
 from zenml.config.source import Source, convert_source_validator
 from zenml.config.strict_base_model import StrictBaseModel
-<<<<<<< HEAD
-from zenml.model.model_config import ModelConfig
-=======
 from zenml.models.model_base_model import ModelConfigModel
->>>>>>> b47a7180
 
 if TYPE_CHECKING:
     from zenml.config import DockerSettings
@@ -45,11 +41,7 @@
     extra: Dict[str, Any] = {}
     failure_hook_source: Optional[Source] = None
     success_hook_source: Optional[Source] = None
-<<<<<<< HEAD
-    model_config: Optional["ModelConfig"] = None
-=======
     model_config_model: Optional[ModelConfigModel] = None
->>>>>>> b47a7180
 
     _convert_source = convert_source_validator(
         "failure_hook_source", "success_hook_source"
