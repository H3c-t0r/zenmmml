--- conflicted
+++ resolved
@@ -139,12 +139,8 @@
 TEAMS = "/teams"
 PROJECTS = "/projects"
 ROLES = "/roles"
-<<<<<<< HEAD
 FLAVORS = "/flavors"
-ROLE_ASSIGNMENTS = "/role_assignments"
-=======
 ROLE_ASSIGNMENTS = "/role_assignments"
 
 # mandatory stack component properties
-MANDATORY_COMPONENT_PROPERTIES = ["name", "uuid"]
->>>>>>> 369291c0
+MANDATORY_COMPONENT_PROPERTIES = ["name", "uuid"]