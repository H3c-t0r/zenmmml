#  Copyright (c) ZenML GmbH 2022. All Rights Reserved.
#
#  Licensed under the Apache License, Version 2.0 (the "License");
#  you may not use this file except in compliance with the License.
#  You may obtain a copy of the License at:
#
#       https://www.apache.org/licenses/LICENSE-2.0
#
#  Unless required by applicable law or agreed to in writing, software
#  distributed under the License is distributed on an "AS IS" BASIS,
#  WITHOUT WARRANTIES OR CONDITIONS OF ANY KIND, either express
#  or implied. See the License for the specific language governing
#  permissions and limitations under the License.
"""Base Zen Store implementation."""
import os
from abc import ABC
from typing import Any, ClassVar, Dict, List, Optional, Tuple, Type, Union
from uuid import UUID

from pydantic import BaseModel

import zenml
from zenml.config.global_config import GlobalConfiguration
from zenml.config.store_config import StoreConfiguration
from zenml.constants import (
    ENV_ZENML_DEFAULT_USER_NAME,
    ENV_ZENML_DEFAULT_USER_PASSWORD,
    ENV_ZENML_DEFAULT_WORKSPACE_NAME,
    ENV_ZENML_SERVER_DEPLOYMENT_TYPE,
)
from zenml.enums import PermissionType, StackComponentType, StoreType
from zenml.logger import get_logger
from zenml.models import (
    ComponentRequestModel,
    RoleAssignmentRequestModel,
    RoleAssignmentResponseModel,
    RoleRequestModel,
    RoleResponseModel,
    StackRequestModel,
    StackResponseModel,
    UserRequestModel,
    UserResponseModel,
    WorkspaceRequestModel,
    WorkspaceResponseModel,
)
from zenml.models.server_models import (
    ServerDatabaseType,
    ServerDeploymentType,
    ServerModel,
)
from zenml.utils.analytics_utils import (
    AnalyticsEvent,
    AnalyticsTrackerMixin,
    track,
    track_event,
)
from zenml.zen_stores.zen_store_interface import ZenStoreInterface

logger = get_logger(__name__)

DEFAULT_USERNAME = "default"
DEFAULT_PASSWORD = ""
DEFAULT_WORKSPACE_NAME = "default"
DEFAULT_STACK_NAME = "default"
DEFAULT_STACK_COMPONENT_NAME = "default"
DEFAULT_ADMIN_ROLE = "admin"
DEFAULT_GUEST_ROLE = "guest"


class BaseZenStore(BaseModel, ZenStoreInterface, AnalyticsTrackerMixin, ABC):
    """Base class for accessing and persisting ZenML core objects.

    Attributes:
        config: The configuration of the store.
        track_analytics: Only send analytics if set to `True`.
    """

    config: StoreConfiguration
    track_analytics: bool = True
    _active_user: Optional[UserResponseModel] = None

    TYPE: ClassVar[StoreType]
    CONFIG_TYPE: ClassVar[Type[StoreConfiguration]]

    # ---------------------------------
    # Initialization and configuration
    # ---------------------------------

    def __init__(
        self,
        skip_default_registrations: bool = False,
        **kwargs: Any,
    ) -> None:
        """Create and initialize a store.

        Args:
            skip_default_registrations: If `True`, the creation of the default
                stack and user in the store will be skipped.
            **kwargs: Additional keyword arguments to pass to the Pydantic
                constructor.

        Raises:
            RuntimeError: If the store cannot be initialized.
        """
        super().__init__(**kwargs)

        try:
            self._initialize()
        except Exception as e:
            raise RuntimeError(
                f"Error initializing {self.type.value} store with URL "
                f"'{self.url}': {str(e)}"
            ) from e

        if not skip_default_registrations:
            logger.debug("Initializing database")
            self._initialize_database()
        else:
            logger.debug("Skipping database initialization")

    @staticmethod
    def get_store_class(store_type: StoreType) -> Type["BaseZenStore"]:
        """Returns the class of the given store type.

        Args:
            store_type: The type of the store to get the class for.

        Returns:
            The class of the given store type or None if the type is unknown.

        Raises:
            TypeError: If the store type is unsupported.
        """
        if store_type == StoreType.SQL:
            from zenml.zen_stores.sql_zen_store import SqlZenStore

            return SqlZenStore
        elif store_type == StoreType.REST:
            from zenml.zen_stores.rest_zen_store import RestZenStore

            return RestZenStore
        else:
            raise TypeError(
                f"No store implementation found for store type "
                f"`{store_type.value}`."
            )

    @staticmethod
    def get_store_config_class(
        store_type: StoreType,
    ) -> Type["StoreConfiguration"]:
        """Returns the store config class of the given store type.

        Args:
            store_type: The type of the store to get the class for.

        Returns:
            The config class of the given store type.
        """
        store_class = BaseZenStore.get_store_class(store_type)
        return store_class.CONFIG_TYPE

    @staticmethod
    def get_store_type(url: str) -> StoreType:
        """Returns the store type associated with a URL schema.

        Args:
            url: The store URL.

        Returns:
            The store type associated with the supplied URL schema.

        Raises:
            TypeError: If no store type was found to support the supplied URL.
        """
        from zenml.zen_stores.rest_zen_store import RestZenStoreConfiguration
        from zenml.zen_stores.sql_zen_store import SqlZenStoreConfiguration

        if SqlZenStoreConfiguration.supports_url_scheme(url):
            return StoreType.SQL
        elif RestZenStoreConfiguration.supports_url_scheme(url):
            return StoreType.REST
        else:
            raise TypeError(f"No store implementation found for URL: {url}.")

    @staticmethod
    def create_store(
        config: StoreConfiguration,
        skip_default_registrations: bool = False,
        **kwargs: Any,
    ) -> "BaseZenStore":
        """Create and initialize a store from a store configuration.

        Args:
            config: The store configuration to use.
            skip_default_registrations: If `True`, the creation of the default
                stack and user in the store will be skipped.
            **kwargs: Additional keyword arguments to pass to the store class

        Returns:
            The initialized store.
        """
        logger.debug(f"Creating store with config '{config}'...")
        store_class = BaseZenStore.get_store_class(config.type)
        store = store_class(
            config=config,
            skip_default_registrations=skip_default_registrations,
            **kwargs,
        )
        return store

    @staticmethod
    def get_default_store_config(path: str) -> StoreConfiguration:
        """Get the default store configuration.

        The default store is a SQLite store that saves the DB contents on the
        local filesystem.

        Args:
            path: The local path where the store DB will be stored.

        Returns:
            The default store configuration.
        """
        from zenml.zen_stores.sql_zen_store import SqlZenStoreConfiguration

        config = SqlZenStoreConfiguration(
            type=StoreType.SQL, url=SqlZenStoreConfiguration.get_local_url(path)
        )
        return config

    def _initialize_database(self) -> None:
        """Initialize the database on first use."""
        try:
            default_workspace = self._default_workspace
        except KeyError:
            default_workspace = self._create_default_workspace()
        try:
            assert self._admin_role
        except KeyError:
            self._create_admin_role()
        try:
            assert self._guest_role
        except KeyError:
            self._create_guest_role()
        try:
            default_user = self._default_user
        except KeyError:
            default_user = self._create_default_user()
        try:
            self._get_default_stack(
                workspace_name_or_id=default_workspace.id,
                user_name_or_id=default_user.id,
            )
        except KeyError:
            self._create_default_stack(
                workspace_name_or_id=default_workspace.id,
                user_name_or_id=default_user.id,
            )

    @property
    def url(self) -> str:
        """The URL of the store.

        Returns:
            The URL of the store.
        """
        return self.config.url

    @property
    def type(self) -> StoreType:
        """The type of the store.

        Returns:
            The type of the store.
        """
        return self.TYPE

    def validate_active_config(
        self,
        active_workspace_name_or_id: Optional[Union[str, UUID]] = None,
        active_stack_id: Optional[UUID] = None,
        config_name: str = "",
    ) -> Tuple[WorkspaceResponseModel, StackResponseModel]:
        """Validate the active configuration.

        Call this method to validate the supplied active workspace and active
        stack values.

        This method is guaranteed to return valid workspace ID and stack ID
        values. If the supplied workspace and stack are not set or are not valid
        (e.g. they do not exist or are not accessible), the default workspace and
        default workspace stack will be returned in their stead.

        Args:
            active_workspace_name_or_id: The name or ID of the active workspace.
            active_stack_id: The ID of the active stack.
            config_name: The name of the configuration to validate (used in the
                displayed logs/messages).

        Returns:
            A tuple containing the active workspace and active stack.
        """
        active_workspace: WorkspaceResponseModel

        if active_workspace_name_or_id:
            try:
                active_workspace = self.get_workspace(
                    active_workspace_name_or_id
                )
            except KeyError:
                active_workspace = self._get_or_create_default_workspace()

                logger.warning(
                    f"The current {config_name} active workspace is no longer "
                    f"available. Resetting the active workspace to "
                    f"'{active_workspace.name}'."
                )
        else:
            active_workspace = self._get_or_create_default_workspace()

            logger.info(
                f"Setting the {config_name} active workspace "
                f"to '{active_workspace.name}'."
            )

        active_stack: StackResponseModel

        # Sanitize the active stack
        if active_stack_id:
            # Ensure that the active stack is still valid
            try:
                active_stack = self.get_stack(stack_id=active_stack_id)
            except KeyError:
                logger.warning(
                    "The current %s active stack is no longer available. "
                    "Resetting the active stack to default.",
                    config_name,
                )
                active_stack = self._get_or_create_default_stack(
                    active_workspace
                )
            else:
                if active_stack.workspace.id != active_workspace.id:
                    logger.warning(
                        "The current %s active stack is not part of the active "
                        "workspace. Resetting the active stack to default.",
                        config_name,
                    )
                    active_stack = self._get_or_create_default_stack(
                        active_workspace
                    )
                elif not active_stack.is_shared and (
                    not active_stack.user
                    or (active_stack.user.id != self.active_user.id)
                ):
                    logger.warning(
                        "The current %s active stack is not shared and not "
                        "owned by the active user. "
                        "Resetting the active stack to default.",
                        config_name,
                    )
                    active_stack = self._get_or_create_default_stack(
                        active_workspace
                    )
        else:
            logger.warning(
                "Setting the %s active stack to default.",
                config_name,
            )
            active_stack = self._get_or_create_default_stack(active_workspace)

        return active_workspace, active_stack

    def get_store_info(self) -> ServerModel:
        """Get information about the store.

        Returns:
            Information about the store.
        """
        return ServerModel(
            id=GlobalConfiguration().user_id,
            version=zenml.__version__,
            deployment_type=os.environ.get(
                ENV_ZENML_SERVER_DEPLOYMENT_TYPE, ServerDeploymentType.OTHER
            ),
            database_type=ServerDatabaseType.OTHER,
        )

    def is_local_store(self) -> bool:
        """Check if the store is local or connected to a local ZenML server.

        Returns:
            True if the store is local, False otherwise.
        """
        return self.get_store_info().is_local()

    def _get_or_create_default_stack(
        self, workspace: "WorkspaceResponseModel"
    ) -> "StackResponseModel":
        try:
            return self._get_default_stack(
                workspace_name_or_id=workspace.id,
                user_name_or_id=self.active_user.id,
            )
        except KeyError:
            return self._create_default_stack(  # type: ignore[no-any-return]
                workspace_name_or_id=workspace.id,
                user_name_or_id=self.active_user.id,
            )

    def _get_or_create_default_workspace(self) -> "WorkspaceResponseModel":
        try:
            return self._default_workspace
        except KeyError:
            return self._create_default_workspace()  # type: ignore[no-any-return]

    # ------
    # Stacks
    # ------

    @track(AnalyticsEvent.REGISTERED_DEFAULT_STACK)
    def _create_default_stack(
        self,
        workspace_name_or_id: Union[str, UUID],
        user_name_or_id: Union[str, UUID],
    ) -> StackResponseModel:
        """Create the default stack components and stack.

        The default stack contains a local orchestrator and a local artifact
        store.

        Args:
            workspace_name_or_id: Name or ID of the workspace to which the stack
                belongs.
            user_name_or_id: The name or ID of the user that owns the stack.

        Returns:
            The model of the created default stack.
<<<<<<< HEAD

        Raises:
            StackExistsError: If a default stack already exists for the
                user in the supplied workspace.
=======
>>>>>>> 81f38b9d
        """
        workspace = self.get_workspace(
            workspace_name_or_id=workspace_name_or_id
        )
        user = self.get_user(user_name_or_id=user_name_or_id)

        logger.info(
            f"Creating default stack for user '{user.name}' in workspace "
            f"{workspace.name}..."
        )

        # Register the default orchestrator
        orchestrator = self.create_stack_component(
            component=ComponentRequestModel(
                user=user.id,
                workspace=workspace.id,
                name=DEFAULT_STACK_COMPONENT_NAME,
                type=StackComponentType.ORCHESTRATOR,
                flavor="local",
                configuration={},
            ),
        )

        # Register the default artifact store
        artifact_store = self.create_stack_component(
            component=ComponentRequestModel(
                user=user.id,
                workspace=workspace.id,
                name=DEFAULT_STACK_COMPONENT_NAME,
                type=StackComponentType.ARTIFACT_STORE,
                flavor="local",
                configuration={},
            ),
        )

        components = {c.type: [c.id] for c in [orchestrator, artifact_store]}
        # Register the default stack
        stack = StackRequestModel(
            name=DEFAULT_STACK_NAME,
            components=components,
            is_shared=False,
            workspace=workspace.id,
            user=user.id,
        )
        return self.create_stack(stack=stack)

    def _get_default_stack(
        self,
        workspace_name_or_id: Union[str, UUID],
        user_name_or_id: Union[str, UUID],
    ) -> StackResponseModel:
        """Get the default stack for a user in a workspace.

        Args:
            workspace_name_or_id: Name or ID of the workspace.
            user_name_or_id: Name or ID of the user.

        Returns:
            The default stack in the workspace owned by the supplied user.

        Raises:
            KeyError: if the workspace or default stack doesn't exist.
        """
        default_stacks = self.list_stacks(
            workspace_name_or_id=workspace_name_or_id,
            user_name_or_id=user_name_or_id,
            name=DEFAULT_STACK_NAME,
        )
        if len(default_stacks) == 0:
            raise KeyError(
                f"No default stack found for user {str(user_name_or_id)} in "
                f"workspace {str(workspace_name_or_id)}"
            )
        return default_stacks[0]

    # -----
    # Roles
    # -----
    @property
    def _admin_role(self) -> RoleResponseModel:
        """Get the admin role.

        Returns:
            The default admin role.
        """
        return self.get_role(DEFAULT_ADMIN_ROLE)

    @track(AnalyticsEvent.CREATED_DEFAULT_ROLES)
    def _create_admin_role(self) -> RoleResponseModel:
        """Creates the admin role.

        Returns:
            The admin role
        """
        logger.info(f"Creating '{DEFAULT_ADMIN_ROLE}' role ...")
        return self.create_role(
            RoleRequestModel(
                name=DEFAULT_ADMIN_ROLE,
                permissions=[
                    PermissionType.READ.value,
                    PermissionType.WRITE.value,
                    PermissionType.ME.value,
                ],
            )
        )

    @property
    def _guest_role(self) -> RoleResponseModel:
        """Get the guest role.

        Returns:
            The guest role.
        """
        return self.get_role(DEFAULT_GUEST_ROLE)

    @track(AnalyticsEvent.CREATED_DEFAULT_ROLES)
    def _create_guest_role(self) -> RoleResponseModel:
        """Creates the guest role.

        Returns:
            The guest role
        """
        logger.info(f"Creating '{DEFAULT_GUEST_ROLE}' role ...")
        return self.create_role(
            RoleRequestModel(
                name=DEFAULT_GUEST_ROLE,
                permissions=[
                    PermissionType.READ.value,
                    PermissionType.ME.value,
                ],
            )
        )

    # -----
    # Users
    # -----

    @property
    def active_user(self) -> UserResponseModel:
        """The active user.

        Returns:
            The active user.
        """
        if self._active_user is None:
            self._active_user = self.get_user(self.active_user_name)
        return self._active_user

    @property
    def users(self) -> List[UserResponseModel]:
        """All existing users.

        Returns:
            A list of all existing users.
        """
        return self.list_users()

    @property
    def _default_user_name(self) -> str:
        """Get the default user name.

        Returns:
            The default user name.
        """
        return os.getenv(ENV_ZENML_DEFAULT_USER_NAME, DEFAULT_USERNAME)

    @property
    def _default_user(self) -> UserResponseModel:
        """Get the default user.

        Returns:
            The default user.

        Raises:
            KeyError: If the default user doesn't exist.
        """
        user_name = self._default_user_name
        try:
            return self.get_user(user_name)
        except KeyError:
            raise KeyError(f"The default user '{user_name}' is not configured")

    @track(AnalyticsEvent.CREATED_DEFAULT_USER)
    def _create_default_user(self) -> UserResponseModel:
        """Creates a default user with the admin role.

        Returns:
            The default user.
        """
        user_name = os.getenv(ENV_ZENML_DEFAULT_USER_NAME, DEFAULT_USERNAME)
        user_password = os.getenv(
            ENV_ZENML_DEFAULT_USER_PASSWORD, DEFAULT_PASSWORD
        )

        logger.info(f"Creating default user '{user_name}' ...")
        new_user = self.create_user(
            UserRequestModel(
                name=user_name,
                active=True,
                password=user_password,
            )
        )
        self.create_role_assignment(
            RoleAssignmentRequestModel(
                role=self._admin_role.id,
                user=new_user.id,
                workspace=None,
                is_user=True,
            )
        )
        return new_user

    # -----
    # Roles
    # -----

    @property
    def roles(self) -> List[RoleResponseModel]:
        """All existing roles.

        Returns:
            A list of all existing roles.
        """
        return self.list_roles()

    @property
    def role_assignments(self) -> List[RoleAssignmentResponseModel]:
        """All role assignments.

        Returns:
            A list of all role assignments.
        """
        return self.list_role_assignments(user_name_or_id=self.active_user_name)

    # --------
    # Workspaces
    # --------

    @property
    def _default_workspace_name(self) -> str:
        """Get the default workspace name.

        Returns:
            The default workspace name.
        """
        return os.getenv(
            ENV_ZENML_DEFAULT_WORKSPACE_NAME, DEFAULT_WORKSPACE_NAME
        )

    @property
    def _default_workspace(self) -> WorkspaceResponseModel:
        """Get the default workspace.

        Returns:
            The default workspace.

        Raises:
            KeyError: if the default workspace doesn't exist.
        """
        workspace_name = self._default_workspace_name
        try:
            return self.get_workspace(workspace_name)
        except KeyError:
            raise KeyError(
                f"The default workspace '{workspace_name}' is not configured"
            )

    @track(AnalyticsEvent.CREATED_DEFAULT_WORKSPACE)
    def _create_default_workspace(self) -> WorkspaceResponseModel:
        """Creates a default workspace.

        Returns:
            The default workspace.
        """
        workspace_name = self._default_workspace_name
        logger.info(f"Creating default workspace '{workspace_name}' ...")
        return self.create_workspace(WorkspaceRequestModel(name=workspace_name))

    # ---------
    # Analytics
    # ---------

    def track_event(
        self,
        event: Union[str, AnalyticsEvent],
        metadata: Optional[Dict[str, Any]] = None,
    ) -> None:
        """Track an analytics event.

        Args:
            event: The event to track.
            metadata: Additional metadata to track with the event.
        """
        if self.track_analytics:
            # Server information is always tracked, if available.
            track_event(event, metadata)

    class Config:
        """Pydantic configuration class."""

        # Validate attributes when assigning them. We need to set this in order
        # to have a mix of mutable and immutable attributes
        validate_assignment = True
        # Ignore extra attributes from configs of previous ZenML versions
        extra = "ignore"
        # all attributes with leading underscore are private and therefore
        # are mutable and not included in serialization
        underscore_attrs_are_private = True<|MERGE_RESOLUTION|>--- conflicted
+++ resolved
@@ -437,13 +437,6 @@
 
         Returns:
             The model of the created default stack.
-<<<<<<< HEAD
-
-        Raises:
-            StackExistsError: If a default stack already exists for the
-                user in the supplied workspace.
-=======
->>>>>>> 81f38b9d
         """
         workspace = self.get_workspace(
             workspace_name_or_id=workspace_name_or_id
