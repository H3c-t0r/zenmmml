#  Copyright (c) ZenML GmbH 2022. All Rights Reserved.
#
#  Licensed under the Apache License, Version 2.0 (the "License");
#  you may not use this file except in compliance with the License.
#  You may obtain a copy of the License at:
#
#       https://www.apache.org/licenses/LICENSE-2.0
#
#  Unless required by applicable law or agreed to in writing, software
#  distributed under the License is distributed on an "AS IS" BASIS,
#  WITHOUT WARRANTIES OR CONDITIONS OF ANY KIND, either express
#  or implied. See the License for the specific language governing
#  permissions and limitations under the License.
"""REST Zen Store implementation."""
import os
import re
from pathlib import Path, PurePath
from typing import (
    TYPE_CHECKING,
    Any,
    ClassVar,
    Dict,
    List,
    Optional,
    Type,
    TypeVar,
    Union,
)
from urllib.parse import urlparse
from uuid import UUID

import requests
import urllib3
from pydantic import BaseModel, validator

import zenml
from zenml.config.global_config import GlobalConfiguration
from zenml.config.store_config import StoreConfiguration
from zenml.constants import (
    API,
    ARTIFACTS,
    DISABLE_CLIENT_SERVER_MISMATCH_WARNING,
    EMAIL_ANALYTICS,
    ENV_ZENML_DISABLE_CLIENT_SERVER_MISMATCH_WARNING,
    FLAVORS,
    INFO,
    INPUTS,
    LOGIN,
    METADATA_CONFIG,
    METADATA_SYNC,
    PIPELINES,
    PROJECTS,
    ROLE_ASSIGNMENTS,
    ROLES,
    RUNS,
    STACK_COMPONENTS,
    STACKS,
    STEPS,
    TEAMS,
    USERS,
    VERSION_1,
)
from zenml.enums import StackComponentType, StoreType
from zenml.exceptions import (
    AuthorizationException,
    DoesNotExistException,
    EntityExistsError,
    IllegalOperationError,
    StackComponentExistsError,
    StackExistsError,
)
from zenml.io import fileio
from zenml.logger import get_logger
from zenml.models import (
    ArtifactRequestModel,
    ArtifactResponseModel,
    ComponentRequestModel,
    ComponentResponseModel,
    ComponentUpdateModel,
    EmailOptInModel,
    FlavorRequestModel,
    FlavorResponseModel,
    PipelineRequestModel,
    PipelineResponseModel,
    PipelineRunRequestModel,
    PipelineRunResponseModel,
    PipelineRunUpdateModel,
    PipelineUpdateModel,
    ProjectRequestModel,
    ProjectResponseModel,
    ProjectUpdateModel,
    RoleAssignmentRequestModel,
    RoleAssignmentResponseModel,
    RoleRequestModel,
    RoleResponseModel,
    RoleUpdateModel,
    StackRequestModel,
    StackResponseModel,
    StackUpdateModel,
    StepRunRequestModel,
    StepRunResponseModel,
    StepRunUpdateModel,
    TeamRequestModel,
    TeamResponseModel,
    UserRequestModel,
    UserResponseModel,
    UserUpdateModel,
)
from zenml.models.base_models import (
    BaseRequestModel,
    BaseResponseModel,
    ProjectScopedRequestModel,
    ProjectScopedResponseModel,
)
from zenml.models.server_models import ServerModel
from zenml.models.team_models import TeamUpdateModel
from zenml.utils.analytics_utils import AnalyticsEvent, track
from zenml.utils.networking_utils import (
    replace_internal_hostname_with_localhost,
    replace_localhost_with_internal_hostname,
)
from zenml.zen_stores.base_zen_store import BaseZenStore

logger = get_logger(__name__)

if TYPE_CHECKING:
    from ml_metadata.proto.metadata_store_pb2 import (
        ConnectionConfig,
        MetadataStoreClientConfig,
    )

    from zenml.models import UserAuthModel

# type alias for possible json payloads (the Anys are recursive Json instances)
Json = Union[Dict[str, Any], List[Any], str, int, float, bool, None]

AnyRequestModel = TypeVar("AnyRequestModel", bound=BaseRequestModel)
AnyProjestRequestModel = TypeVar(
    "AnyProjestRequestModel", bound=ProjectScopedRequestModel
)

AnyResponseModel = TypeVar("AnyResponseModel", bound=BaseResponseModel)
AnyProjestResponseModel = TypeVar(
    "AnyProjestResponseModel", bound=ProjectScopedResponseModel
)

DEFAULT_HTTP_TIMEOUT = 30


class RestZenStoreConfiguration(StoreConfiguration):
    """REST ZenML store configuration.

    Attributes:
        username: The username to use to connect to the Zen server.
        password: The password to use to connect to the Zen server.
        verify_ssl: Either a boolean, in which case it controls whether we
            verify the server's TLS certificate, or a string, in which case it
            must be a path to a CA bundle to use or the CA bundle value itself.
        http_timeout: The timeout to use for all requests.
    """

    type: StoreType = StoreType.REST
    username: str
    password: str = ""
    verify_ssl: Union[bool, str] = True
    http_timeout: int = DEFAULT_HTTP_TIMEOUT

    @validator("url")
    def validate_url(cls, url: str) -> str:
        """Validates that the URL is a well-formed REST store URL.

        Args:
            url: The URL to be validated.

        Returns:
            The validated URL without trailing slashes.

        Raises:
            ValueError: If the URL is not a well-formed REST store URL.
        """
        url = url.rstrip("/")
        scheme = re.search("^([a-z0-9]+://)", url)
        if scheme is None or scheme.group() not in ("https://", "http://"):
            raise ValueError(
                "Invalid URL for REST store: {url}. Should be in the form "
                "https://hostname[:port] or http://hostname[:port]."
            )

        # When running inside a container, if the URL uses localhost, the
        # target service will not be available. We try to replace localhost
        # with one of the special Docker or K3D internal hostnames.
        url = replace_localhost_with_internal_hostname(url)

        return url

    @validator("verify_ssl")
    def validate_verify_ssl(
        cls, verify_ssl: Union[bool, str]
    ) -> Union[bool, str]:
        """Validates that the verify_ssl either points to a file or is a bool.

        Args:
            verify_ssl: The verify_ssl value to be validated.

        Returns:
            The validated verify_ssl value.
        """
        secret_folder = Path(
            GlobalConfiguration().local_stores_path,
            "certificates",
        )
        if isinstance(verify_ssl, bool) or verify_ssl.startswith(
            str(secret_folder)
        ):
            return verify_ssl

        if os.path.isfile(verify_ssl):
            with open(verify_ssl, "r") as f:
                verify_ssl = f.read()

        fileio.makedirs(str(secret_folder))
        file_path = Path(secret_folder, "ca_bundle.pem")
        with open(file_path, "w") as f:
            f.write(verify_ssl)
        file_path.chmod(0o600)
        verify_ssl = str(file_path)

        return verify_ssl

    @classmethod
    def supports_url_scheme(cls, url: str) -> bool:
        """Check if a URL scheme is supported by this store.

        Args:
            url: The URL to check.

        Returns:
            True if the URL scheme is supported, False otherwise.
        """
        return urlparse(url).scheme in ("http", "https")

    def expand_certificates(self) -> None:
        """Expands the certificates in the verify_ssl field."""
        # Load the certificate values back into the configuration
        if isinstance(self.verify_ssl, str) and os.path.isfile(self.verify_ssl):
            with open(self.verify_ssl, "r") as f:
                self.verify_ssl = f.read()

    @classmethod
    def copy_configuration(
        cls,
        config: "StoreConfiguration",
        config_path: str,
        load_config_path: Optional[PurePath] = None,
    ) -> "StoreConfiguration":
        """Create a copy of the store config using a different configuration path.

        This method is used to create a copy of the store configuration that can
        be loaded using a different configuration path or in the context of a
        new environment, such as a container image.

        The configuration files accompanying the store configuration are also
        copied to the new configuration path (e.g. certificates etc.).

        Args:
            config: The store configuration to copy.
            config_path: new path where the configuration copy will be loaded
                from.
            load_config_path: absolute path that will be used to load the copied
                configuration. This can be set to a value different from
                `config_path` if the configuration copy will be loaded from
                a different environment, e.g. when the configuration is copied
                to a container image and loaded using a different absolute path.
                This will be reflected in the paths and URLs encoded in the
                copied configuration.

        Returns:
            A new store configuration object that reflects the new configuration
            path.
        """
        assert isinstance(config, RestZenStoreConfiguration)
        config = config.copy(deep=True)

        # Load the certificate values back into the configuration
        config.expand_certificates()
        return config

    class Config:
        """Pydantic configuration class."""

        # Don't validate attributes when assigning them. This is necessary
        # because the `verify_ssl` attribute can be expanded to the contents
        # of the certificate file.
        validate_assignment = False
        # Forbid extra attributes set in the class.
        extra = "forbid"


class RestZenStore(BaseZenStore):
    """Store implementation for accessing data from a REST API."""

    config: RestZenStoreConfiguration
    TYPE: ClassVar[StoreType] = StoreType.REST
    CONFIG_TYPE: ClassVar[Type[StoreConfiguration]] = RestZenStoreConfiguration
    _api_token: Optional[str] = None
    _session: Optional[requests.Session] = None

    def _initialize_database(self) -> None:
        """Initialize the database."""
        # don't do anything for a REST store

    # ====================================
    # ZenML Store interface implementation
    # ====================================

    # --------------------------------
    # Initialization and configuration
    # --------------------------------

    def _initialize(self) -> None:
        """Initialize the REST store."""
        client_version = zenml.__version__
        server_version = self.get_store_info().version

        if not DISABLE_CLIENT_SERVER_MISMATCH_WARNING and (
            server_version != client_version
        ):
            logger.warning(
                "Your ZenML client version (%s) does not match the server "
                "version (%s). This version mismatch might lead to errors or "
                "unexpected behavior. \nTo disable this warning message, set "
                "the environment variable `%s=True`",
                client_version,
                server_version,
                ENV_ZENML_DISABLE_CLIENT_SERVER_MISMATCH_WARNING,
            )

    def get_store_info(self) -> ServerModel:
        """Get information about the server.

        Returns:
            Information about the server.
        """
        body = self.get(INFO)
        return ServerModel.parse_obj(body)

    # ------------
    # TFX Metadata
    # ------------

    def get_metadata_config(
        self, expand_certs: bool = False
    ) -> Union["ConnectionConfig", "MetadataStoreClientConfig"]:
        """Get the TFX metadata config of this ZenStore.

        Args:
            expand_certs: Whether to expand the certificate paths in the
                connection config to their value.

        Raises:
            ValueError: if the server response is invalid.

        Returns:
            The TFX metadata config of this ZenStore.
        """
        from google.protobuf.json_format import Parse, ParseError
        from ml_metadata.proto.metadata_store_pb2 import (
            ConnectionConfig,
            MetadataStoreClientConfig,
        )

        from zenml.zen_stores.sql_zen_store import SqlZenStoreConfiguration

        body = self.get(f"{METADATA_CONFIG}")
        if not isinstance(body, str):
            raise ValueError(
                f"Invalid response from server: {body}. Expected string."
            )

        # First try to parse the response as a ConnectionConfig, then as a
        # MetadataStoreClientConfig.
        try:
            metadata_config_pb = Parse(body, ConnectionConfig())
        except ParseError:
            return Parse(body, MetadataStoreClientConfig())

        # if the server returns a SQLite connection config, but the file is not
        # available locally, we need to replace the path with the local path of
        # the default local SQLite database
        if metadata_config_pb.HasField("sqlite") and not os.path.isfile(
            metadata_config_pb.sqlite.filename_uri
        ):
            message = (
                f"The ZenML server is using a SQLite database at "
                f"{metadata_config_pb.sqlite.filename_uri} that is not "
                f"available locally. Using the default local SQLite "
                f"database instead."
            )
            if not self.is_local_store():
                logger.warning(message)
            else:
                logger.debug(message)
            default_store_cfg = GlobalConfiguration().get_default_store()
            assert isinstance(default_store_cfg, SqlZenStoreConfiguration)
            return default_store_cfg.get_metadata_config()

        if metadata_config_pb.HasField("mysql"):
            # If the server returns a MySQL connection config with a hostname
            # that is a Docker or K3D internal hostname that cannot be resolved
            # locally, we need to replace it with localhost. We're assuming
            # that we're running on the host machine and the MySQL server can
            # be accessed via localhost.
            metadata_config_pb.mysql.host = (
                replace_internal_hostname_with_localhost(
                    metadata_config_pb.mysql.host
                )
            )

            if not expand_certs and metadata_config_pb.mysql.HasField(
                "ssl_options"
            ):
                # Save the certificates in a secure location on disk
                secret_folder = Path(
                    GlobalConfiguration().local_stores_path,
                    "certificates",
                )
                for key in ["ssl_key", "ssl_ca", "ssl_cert"]:
                    if not metadata_config_pb.mysql.ssl_options.HasField(
                        key.lstrip("ssl_")
                    ):
                        continue
                    content = getattr(
                        metadata_config_pb.mysql.ssl_options,
                        key.lstrip("ssl_"),
                    )
                    if content and not os.path.isfile(content):
                        fileio.makedirs(str(secret_folder))
                        file_path = Path(secret_folder, f"{key}.pem")
                        with open(file_path, "w") as f:
                            f.write(content)
                        file_path.chmod(0o600)
                        setattr(
                            metadata_config_pb.mysql.ssl_options,
                            key.lstrip("ssl_"),
                            str(file_path),
                        )

        return metadata_config_pb

    # ------
    # Stacks
    # ------

    @track(AnalyticsEvent.REGISTERED_STACK)
    def create_stack(self, stack: StackRequestModel) -> StackResponseModel:
        """Register a new stack.

        Args:
            stack: The stack to register.

        Returns:
            The registered stack.
        """
        return self._create_project_scoped_resource(
            resource=stack,
            route=STACKS,
            response_model=StackResponseModel,
        )

    def get_stack(self, stack_id: UUID) -> StackResponseModel:
        """Get a stack by its unique ID.

        Args:
            stack_id: The ID of the stack to get.

        Returns:
            The stack with the given ID.
        """
        return self._get_resource(
            resource_id=stack_id,
            route=STACKS,
            response_model=StackResponseModel,
        )

    def list_stacks(
        self,
        project_name_or_id: Optional[Union[str, UUID]] = None,
        user_name_or_id: Optional[Union[str, UUID]] = None,
        component_id: Optional[UUID] = None,
        name: Optional[str] = None,
        is_shared: Optional[bool] = None,
    ) -> List[StackResponseModel]:
        """List all stacks matching the given filter criteria.

        Args:
            project_name_or_id: ID or name of the Project containing the stack
            user_name_or_id: Optionally filter stacks by their owner
            component_id: Optionally filter for stacks that contain the
                          component
            name: Optionally filter stacks by their name
            is_shared: Optionally filter out stacks by whether they are shared
                or not

        Returns:
            A list of all stacks matching the filter criteria.
        """
        filters = locals()
        filters.pop("self")
        return self._list_resources(
            route=STACKS,
            response_model=StackResponseModel,
            **filters,
        )

    @track(AnalyticsEvent.UPDATED_STACK)
    def update_stack(
        self, stack_id: UUID, stack_update: StackUpdateModel
    ) -> StackResponseModel:
        """Update a stack.


        Args:
            stack_id: The ID of the stack update.
            stack_update: The update request on the stack.

        Returns:
            The updated stack.

        Raises:
            KeyError: if the stack doesn't exist.
        """
        return self._update_resource(
            resource_id=stack_id,
            resource_update=stack_update,
            route=STACKS,
            response_model=StackResponseModel,
        )

    @track(AnalyticsEvent.DELETED_STACK)
    def delete_stack(self, stack_id: UUID) -> None:
        """Delete a stack.

        Args:
            stack_id: The ID of the stack to delete.
        """
        self._delete_resource(
            resource_id=stack_id,
            route=STACKS,
        )

    # ----------------
    # Stack components
    # ----------------

    @track(AnalyticsEvent.REGISTERED_STACK_COMPONENT)
    def create_stack_component(
        self,
        component: ComponentRequestModel,
    ) -> ComponentResponseModel:
        """Create a stack component.

        Args:
            component: The stack component to create.

        Returns:
            The created stack component.
        """
        return self._create_project_scoped_resource(
            resource=component,
            route=STACK_COMPONENTS,
            response_model=ComponentResponseModel,
        )

    def get_stack_component(self, component_id: UUID) -> ComponentResponseModel:
        """Get a stack component by ID.

        Args:
            component_id: The ID of the stack component to get.

        Returns:
            The stack component.
        """
        return self._get_resource(
            resource_id=component_id,
            route=STACK_COMPONENTS,
            response_model=ComponentResponseModel,
        )

    def list_stack_components(
        self,
        project_name_or_id: Optional[Union[str, UUID]] = None,
        user_name_or_id: Optional[Union[str, UUID]] = None,
        type: Optional[str] = None,
        flavor_name: Optional[str] = None,
        name: Optional[str] = None,
        is_shared: Optional[bool] = None,
    ) -> List[ComponentResponseModel]:
        """List all stack components matching the given filter criteria.

        Args:
            project_name_or_id: The ID or name of the Project to which the stack
                components belong
            type: Optionally filter by type of stack component
            flavor_name: Optionally filter by flavor
            user_name_or_id: Optionally filter stack components by the owner
            name: Optionally filter stack component by name
            is_shared: Optionally filter out stack component by whether they are
                shared or not

        Returns:
            A list of all stack components matching the filter criteria.
        """
        filters = locals()
        filters.pop("self")
        return self._list_resources(
            route=STACK_COMPONENTS,
            response_model=ComponentResponseModel,
            **filters,
        )

    @track(AnalyticsEvent.UPDATED_STACK_COMPONENT)
    def update_stack_component(
        self,
        component_id: UUID,
        component_update: ComponentUpdateModel,
    ) -> ComponentResponseModel:
        """Update an existing stack component.

        Args:
            component_id: The ID of the stack component to update.
            component_update: The update to be applied to the stack component.

        Returns:
            The updated stack component.
        """
        return self._update_resource(
            resource_id=component_id,
            resource_update=component_update,
            route=STACK_COMPONENTS,
            response_model=ComponentResponseModel,
        )

    @track(AnalyticsEvent.DELETED_STACK_COMPONENT)
    def delete_stack_component(self, component_id: UUID) -> None:
        """Delete a stack component.

        Args:
            component_id: The ID of the stack component to delete.
        """
        self._delete_resource(
            resource_id=component_id,
            route=STACK_COMPONENTS,
        )

    # -----------------------
    # Stack component flavors
    # -----------------------

    @track(AnalyticsEvent.CREATED_FLAVOR)
    def create_flavor(self, flavor: FlavorRequestModel) -> FlavorResponseModel:
        """Creates a new stack component flavor.

        Args:
            flavor: The stack component flavor to create.

        Returns:
            The newly created flavor.
        """
        return self._create_project_scoped_resource(
            resource=flavor,
            route=FLAVORS,
            response_model=FlavorResponseModel,
        )

    def get_flavor(self, flavor_id: UUID) -> FlavorResponseModel:
        """Get a stack component flavor by ID.

        Args:
            flavor_id: The ID of the stack component flavor to get.

        Returns:
            The stack component flavor.
        """
        return self._get_resource(
            resource_id=flavor_id,
            route=FLAVORS,
            response_model=FlavorResponseModel,
        )

    def list_flavors(
        self,
        project_name_or_id: Optional[Union[str, UUID]] = None,
        user_name_or_id: Optional[Union[str, UUID]] = None,
        component_type: Optional[StackComponentType] = None,
        name: Optional[str] = None,
        is_shared: Optional[bool] = None,
    ) -> List[FlavorResponseModel]:
        """List all stack component flavors matching the given filter criteria.

        Args:
            project_name_or_id: Optionally filter by the Project to which the
                component flavors belong
            user_name_or_id: Optionally filter by the owner
            component_type: Optionally filter by type of stack component
            name: Optionally filter flavors by name
            is_shared: Optionally filter out flavors by whether they are
                shared or not

        Returns:
            List of all the stack component flavors matching the given criteria.
        """
        filters = locals()
        filters.pop("self")
        return self._list_resources(
            route=FLAVORS,
            response_model=FlavorResponseModel,
            **filters,
        )

    @track(AnalyticsEvent.DELETED_FLAVOR)
    def delete_flavor(self, flavor_id: UUID) -> None:
        """Delete a stack component flavor.

        Args:
            flavor_id: The ID of the stack component flavor to delete.
        """
        self._delete_resource(
            resource_id=flavor_id,
            route=FLAVORS,
        )

    # -----
    # Users
    # -----

    @property
    def active_user_name(self) -> str:
        """Gets the active username.

        Returns:
            The active username.
        """
        return self.config.username

    @track(AnalyticsEvent.CREATED_USER)
    def create_user(self, user: UserRequestModel) -> UserResponseModel:
        """Creates a new user.

        Args:
            user: User to be created.

        Returns:
            The newly created user.
        """
        return self._create_resource(
            resource=user,
            route=USERS + "?assign_default_role=False",
            response_model=UserResponseModel,
        )

    def get_user(self, user_name_or_id: Union[str, UUID]) -> UserResponseModel:
        """Gets a specific user.

        Args:
            user_name_or_id: The name or ID of the user to get.

        Returns:
            The requested user, if it was found.
        """
        return self._get_resource(
            resource_id=user_name_or_id,
            route=USERS,
            response_model=UserResponseModel,
        )

    def get_auth_user(
        self, user_name_or_id: Union[str, UUID]
    ) -> "UserAuthModel":
        """Gets the auth model to a specific user.

        Args:
            user_name_or_id: The name or ID of the user to get.

        Returns:
            The requested user, if it was found.
        """
        raise NotImplementedError(
            "This method is only designed for use"
            " by the server endpoints. It is not designed"
            " to be called from the client side."
        )

    def list_users(self, name: Optional[str] = None) -> List[UserResponseModel]:
        """List all users.

        Args:
            name: Optionally filter by name

        Returns:
            A list of all users.
        """
        filters = locals()
        filters.pop("self")
        return self._list_resources(
            route=USERS,
            response_model=UserResponseModel,
            **filters,
        )

    @track(AnalyticsEvent.UPDATED_USER)
    def update_user(
        self, user_name_or_id: Union[str, UUID], user_update: UserUpdateModel
    ) -> UserResponseModel:
        """Updates an existing user.

        Args:
            user_name_or_id: The id of the user to update.
            user_update: The update to be applied to the user.

        Returns:
            The updated user.
        """
        return self._update_resource(
            resource_id=user_name_or_id,
            resource_update=user_update,
            route=USERS,
            response_model=UserResponseModel,
        )

    @track(AnalyticsEvent.DELETED_USER)
    def delete_user(self, user_name_or_id: Union[str, UUID]) -> None:
        """Deletes a user.

        Args:
            user_name_or_id: The name or ID of the user to delete.
        """
        self._delete_resource(
            resource_id=user_name_or_id,
            route=USERS,
        )

    def user_email_opt_in(
        self,
        user_name_or_id: Union[str, UUID],
        user_opt_in_response: bool,
        email: Optional[str] = None,
    ) -> UserResponseModel:
        """Persist user response to the email prompt.

        Args:
            user_name_or_id: The name or the ID of the user.
            user_opt_in_response: Whether this email should be associated
                with the user id in the telemetry
            email: The users email

        Returns:
            The updated user.
        """
        request = EmailOptInModel(
            email=email, email_opted_in=user_opt_in_response
        )
        route = f"{USERS}/{str(user_name_or_id)}{EMAIL_ANALYTICS}"

        response_body = self.put(route, body=request)
        user = UserResponseModel.parse_obj(response_body)
        return user

    # -----
    # Teams
    # -----

    @track(AnalyticsEvent.CREATED_TEAM)
    def create_team(self, team: TeamRequestModel) -> TeamResponseModel:
        """Creates a new team.

        Args:
            team: The team model to create.

        Returns:
            The newly created team.
        """
        return self._create_resource(
            resource=team,
            route=TEAMS,
            response_model=TeamResponseModel,
        )

    def get_team(self, team_name_or_id: Union[str, UUID]) -> TeamResponseModel:
        """Gets a specific team.

        Args:
            team_name_or_id: Name or ID of the team to get.

        Returns:
            The requested team.
        """
        return self._get_resource(
            resource_id=team_name_or_id,
            route=TEAMS,
            response_model=TeamResponseModel,
        )

    def list_teams(self, name: Optional[str] = None) -> List[TeamResponseModel]:
        """List all teams.

        Args:
            name: Optionally filter by name

        Returns:
            A list of all teams.
        """
        filters = locals()
        filters.pop("self")
        return self._list_resources(
            route=TEAMS,
            response_model=TeamResponseModel,
            **filters,
        )

    @track(AnalyticsEvent.UPDATED_TEAM)
    def update_team(
        self, team_id: UUID, team_update: TeamUpdateModel
    ) -> TeamResponseModel:
        """Update an existing team.

        Args:
            team_id: The ID of the team to be updated.
            team_update: The update to be applied to the team.

        Returns:
            The updated team.

        Raises:
            KeyError: if the team does not exist.
        """
        return self._update_resource(
            resource_id=team_id,
            resource_update=team_update,
            route=TEAMS,
            response_model=TeamResponseModel,
        )

    @track(AnalyticsEvent.DELETED_TEAM)
    def delete_team(self, team_name_or_id: Union[str, UUID]) -> None:
        """Deletes a team.

        Args:
            team_name_or_id: Name or ID of the team to delete.
        """
        self._delete_resource(
            resource_id=team_name_or_id,
            route=TEAMS,
        )

    # ---------------
    # Team membership
    # ---------------

    def get_users_for_team(
        self, team_name_or_id: Union[str, UUID]
    ) -> List[UserResponseModel]:
        """Fetches all users of a team.

        Args:
            team_name_or_id: The name or ID of the team for which to get users.

        Raises:
            NotImplementedError: This method is not implemented
        """
        raise NotImplementedError("Not Implemented")

    def get_teams_for_user(
        self, user_name_or_id: Union[str, UUID]
    ) -> List[TeamResponseModel]:
        """Fetches all teams for a user.

        Args:
            user_name_or_id: The name or ID of the user for which to get all
                teams.

        Raises:
            NotImplementedError: This method is not implemented
        """
        raise NotImplementedError("Not Implemented")

    def add_user_to_team(
        self,
        user_name_or_id: Union[str, UUID],
        team_name_or_id: Union[str, UUID],
    ) -> None:
        """Adds a user to a team.

        Args:
            user_name_or_id: Name or ID of the user to add to the team.
            team_name_or_id: Name or ID of the team to which to add the user to.

        Raises:
            NotImplementedError: This method is not implemented
        """
        raise NotImplementedError("Not Implemented")

    def remove_user_from_team(
        self,
        user_name_or_id: Union[str, UUID],
        team_name_or_id: Union[str, UUID],
    ) -> None:
        """Removes a user from a team.

        Args:
            user_name_or_id: Name or ID of the user to remove from the team.
            team_name_or_id: Name or ID of the team from which to remove the
                user.

        Raises:
            NotImplementedError: This method is not implemented
        """
        raise NotImplementedError("Not Implemented")

    # -----
    # Roles
    # -----

    @track(AnalyticsEvent.CREATED_ROLE)
    def create_role(self, role: RoleRequestModel) -> RoleResponseModel:
        """Creates a new role.

        Args:
            role: The role model to create.

        Returns:
            The newly created role.
        """
        return self._create_resource(
            resource=role,
            route=ROLES,
            response_model=RoleResponseModel,
        )

    # TODO: Should it be name or id or just id?
    def get_role(self, role_name_or_id: Union[str, UUID]) -> RoleResponseModel:
        """Gets a specific role.

        Args:
            role_name_or_id: Name or ID of the role to get.

        Returns:
            The requested role.
        """
        return self._get_resource(
            resource_id=role_name_or_id,
            route=ROLES,
            response_model=RoleResponseModel,
        )

    def list_roles(self, name: Optional[str] = None) -> List[RoleResponseModel]:
        """List all roles.

        Args:
            name: Optionally filter by name

        Returns:
            A list of all roles.
        """
        filters = locals()
        filters.pop("self")
        return self._list_resources(
            route=ROLES,
            response_model=RoleResponseModel,
            **filters,
        )

    @track(AnalyticsEvent.UPDATED_ROLE)
    def update_role(
        self, role_id: UUID, role_update: RoleUpdateModel
    ) -> RoleResponseModel:
        """Update an existing role.

        Args:
            role_id: The ID of the role to be updated.
            role_update: The update to be applied to the role.

        Returns:
            The updated role.
        """
        return self._update_resource(
            resource_id=role_id,
            resource_update=role_update,
            route=ROLES,
            response_model=RoleResponseModel,
        )

    @track(AnalyticsEvent.DELETED_ROLE)
    def delete_role(self, role_name_or_id: Union[str, UUID]) -> None:
        """Deletes a role.

        Args:
            role_name_or_id: Name or ID of the role to delete.
        """
        self._delete_resource(
            resource_id=role_name_or_id,
            route=ROLES,
        )

    # ----------------
    # Role assignments
    # ----------------

    def list_role_assignments(
        self,
        project_name_or_id: Optional[Union[str, UUID]] = None,
        role_name_or_id: Optional[Union[str, UUID]] = None,
        team_name_or_id: Optional[Union[str, UUID]] = None,
        user_name_or_id: Optional[Union[str, UUID]] = None,
    ) -> List[RoleAssignmentResponseModel]:
        """List all role assignments.

        Args:
            project_name_or_id: If provided, only list assignments for the given
                project
            role_name_or_id: If provided, only list assignments of the given
                role
            team_name_or_id: If provided, only list assignments for the given
                team
            user_name_or_id: If provided, only list assignments for the given
                user

        Returns:
            A list of all role assignments.
        """
        return self._list_resources(
            route=f"{ROLE_ASSIGNMENTS}",
            project_name_or_id=project_name_or_id,
            role_name_or_id=role_name_or_id,
            team_name_or_id=team_name_or_id,
            user_name_or_id=user_name_or_id,
            response_model=RoleAssignmentResponseModel,
        )

    def get_role_assignment(
        self, role_assignment_id: UUID
    ) -> RoleAssignmentResponseModel:
        """Get an existing role assignment by name or ID.

        Args:
            role_assignment_id: Name or ID of the role assignment to get.

        Returns:
            The requested project.
        """
        return self._get_resource(
            resource_id=role_assignment_id,
            route=ROLE_ASSIGNMENTS,
            response_model=RoleAssignmentResponseModel,
        )

    def delete_role_assignment(self, role_assignment_id: UUID) -> None:
        """Delete a specific role assignment

        Args:
            role_assignment_id: The Id of the specific role assignment
        """
        self._delete_resource(
            resource_id=role_assignment_id,
            route=ROLE_ASSIGNMENTS,
        )

    def create_role_assignment(
        self, role_assignment: RoleAssignmentRequestModel
    ) -> RoleAssignmentResponseModel:
        """Creates a new role assignment.

        Args:
            role_assignment: The role assignment to create.

        Returns:
            The newly created project.
        """
        return self._create_resource(
            resource=role_assignment,
            route=ROLE_ASSIGNMENTS,
            response_model=RoleAssignmentResponseModel,
        )

    # --------
    # Projects
    # --------

    @track(AnalyticsEvent.CREATED_PROJECT)
    def create_project(
        self, project: ProjectRequestModel
    ) -> ProjectResponseModel:
        """Creates a new project.

        Args:
            project: The project to create.

        Returns:
            The newly created project.
        """
        return self._create_resource(
            resource=project,
            route=PROJECTS,
            response_model=ProjectResponseModel,
        )

    def get_project(
        self, project_name_or_id: Union[UUID, str]
    ) -> ProjectResponseModel:
        """Get an existing project by name or ID.

        Args:
            project_name_or_id: Name or ID of the project to get.

        Returns:
            The requested project.
        """
        return self._get_resource(
            resource_id=project_name_or_id,
            route=PROJECTS,
            response_model=ProjectResponseModel,
        )

    def list_projects(
        self, name: Optional[str] = None
    ) -> List[ProjectResponseModel]:
        """List all projects.

        Args:
            name: Optionally filter by name

        Returns:
            A list of all projects.
        """
        filters = locals()
        filters.pop("self")
        return self._list_resources(
            route=PROJECTS,
            response_model=ProjectResponseModel,
            **filters,
        )

    @track(AnalyticsEvent.UPDATED_PROJECT)
    def update_project(
        self, project_id: UUID, project_update: ProjectUpdateModel
    ) -> ProjectResponseModel:
        """Update an existing project.

        Args:
            project_id: The ID of the project to be updated.
            project_update: The update to be applied to the project.

        Returns:
            The updated project.
        """
        return self._update_resource(
            resource_id=project_id,
            resource_update=project_update,
            route=PROJECTS,
            response_model=ProjectResponseModel,
        )

    @track(AnalyticsEvent.DELETED_PROJECT)
    def delete_project(self, project_name_or_id: Union[str, UUID]) -> None:
        """Deletes a project.

        Args:
            project_name_or_id: Name or ID of the project to delete.
        """
        self._delete_resource(
            resource_id=project_name_or_id,
            route=PROJECTS,
        )

    # ---------
    # Pipelines
    # ---------

    @track(AnalyticsEvent.CREATE_PIPELINE)
    def create_pipeline(
        self, pipeline: PipelineRequestModel
    ) -> PipelineResponseModel:
        """Creates a new pipeline in a project.

        Args:
            pipeline: The pipeline to create.

        Returns:
            The newly created pipeline.
        """
        return self._create_project_scoped_resource(
            resource=pipeline,
            route=PIPELINES,
            response_model=PipelineResponseModel,
        )

    def get_pipeline(self, pipeline_id: UUID) -> PipelineResponseModel:
        """Get a pipeline with a given ID.

        Args:
            pipeline_id: ID of the pipeline.

        Returns:
            The pipeline.
        """
        return self._get_resource(
            resource_id=pipeline_id,
            route=PIPELINES,
            response_model=PipelineResponseModel,
        )

    def list_pipelines(
        self,
        project_name_or_id: Optional[Union[str, UUID]] = None,
        user_name_or_id: Optional[Union[str, UUID]] = None,
        name: Optional[str] = None,
    ) -> List[PipelineResponseModel]:
        """List all pipelines in the project.

        Args:
            project_name_or_id: If provided, only list pipelines in this
            project.
            user_name_or_id: If provided, only list pipelines from this user.
            name: If provided, only list pipelines with this name.

        Returns:
            A list of pipelines.
        """
        filters = locals()
        filters.pop("self")
        return self._list_resources(
            route=PIPELINES,
            response_model=PipelineResponseModel,
            **filters,
        )

    @track(AnalyticsEvent.UPDATE_PIPELINE)
    def update_pipeline(
        self, pipeline_id: UUID, pipeline_update: PipelineUpdateModel
    ) -> PipelineResponseModel:
        """Updates a pipeline.

        Args:
            pipeline_id: The ID of the pipeline to be updated.
            pipeline_update: The update to be applied.

        Returns:
            The updated pipeline.
        """
        return self._update_resource(
            resource_id=pipeline_id,
            resource_update=pipeline_update,
            route=PIPELINES,
            response_model=PipelineResponseModel,
        )

    @track(AnalyticsEvent.DELETE_PIPELINE)
    def delete_pipeline(self, pipeline_id: UUID) -> None:
        """Deletes a pipeline.

        Args:
            pipeline_id: The ID of the pipeline to delete.
        """
        self._delete_resource(
            resource_id=pipeline_id,
            route=PIPELINES,
        )

    # --------------
    # Pipeline runs
    # --------------

    def create_run(
        self, pipeline_run: PipelineRunRequestModel
    ) -> PipelineRunResponseModel:
        """Creates a pipeline run.

        Args:
            pipeline_run: The pipeline run to create.

        Returns:
            The created pipeline run.
        """
        return self._create_project_scoped_resource(
            resource=pipeline_run,
            response_model=PipelineRunResponseModel,
            route=RUNS,
        )

    def get_run(
        self, run_name_or_id: Union[UUID, str]
    ) -> PipelineRunResponseModel:
        """Gets a pipeline run.

        Args:
            run_name_or_id: The name or ID of the pipeline run to get.

        Returns:
            The pipeline run.
        """
        self._sync_runs()
        return self._get_resource(
            resource_id=run_name_or_id,
            route=RUNS,
            response_model=PipelineRunResponseModel,
        )

    def get_or_create_run(
        self, pipeline_run: PipelineRunModel
    ) -> PipelineRunModel:
        """Gets or creates a pipeline run.

        If a run with the same ID or name already exists, it is returned.
        Otherwise, a new run is created.

        Args:
            pipeline_run: The pipeline run to get or create.

        Returns:
            The pipeline run.
        """
        return self._create_project_scoped_resource(
            resource=pipeline_run, route=RUNS, params={"get_if_exists": True}
        )

    def list_runs(
        self,
        project_name_or_id: Optional[Union[str, UUID]] = None,
        stack_id: Optional[UUID] = None,
        component_id: Optional[UUID] = None,
        run_name: Optional[str] = None,
        user_name_or_id: Optional[Union[str, UUID]] = None,
        pipeline_id: Optional[UUID] = None,
        unlisted: bool = False,
    ) -> List[PipelineRunResponseModel]:
        """Gets all pipeline runs.

        Args:
            project_name_or_id: If provided, only return runs for this project.
            stack_id: If provided, only return runs for this stack.
            component_id: Optionally filter for runs that used the
                          component
            run_name: Run name if provided
            user_name_or_id: If provided, only return runs for this user.
            pipeline_id: If provided, only return runs for this pipeline.
            unlisted: If True, only return unlisted runs that are not
                associated with any pipeline (filter by `pipeline_id==None`).

        Returns:
            A list of all pipeline runs.
        """
        self._sync_runs()
        filters = locals()
        filters.pop("self")
        return self._list_resources(
            route=RUNS,
            response_model=PipelineRunResponseModel,
            **filters,
        )

    def update_run(
        self, run_id: UUID, run_update: PipelineRunUpdateModel
    ) -> PipelineRunResponseModel:
        """Updates a pipeline run.

        Args:
            run_id: The ID of the pipeline run to update.
            run_update: The update to be applied to the pipeline run.


        Returns:
            The updated pipeline run.
        """
        return self._update_resource(
            resource_id=run_id,
            resource_update=run_update,
            response_model=PipelineRunResponseModel,
            route=RUNS,
        )

    # ------------------
    # Pipeline run steps
    # ------------------

    def create_run_step(
        self, step: StepRunRequestModel
    ) -> StepRunResponseModel:
        """Creates a step.

        Args:
            step: The step to create.

        Returns:
            The created step.
        """
        return self._create_resource(
            resource=step,
            response_model=StepRunResponseModel,
            route=STEPS,
        )

    def get_run_step(self, step_id: UUID) -> StepRunResponseModel:
        """Get a step by ID.

        Args:
            step_id: The ID of the step to get.

        Returns:
            The step.
        """
        self._sync_runs()
        return self._get_resource(
            resource_id=step_id,
            route=STEPS,
            response_model=StepRunResponseModel,
        )

    def list_run_steps(
        self, run_id: Optional[UUID] = None
    ) -> List[StepRunResponseModel]:
        """Get all run steps.

        Args:
            run_id: If provided, only return steps for this pipeline run.

        Returns:
            A list of all run steps.
        """
        self._sync_runs()
        filters = locals()
        filters.pop("self")
        return self._list_resources(
            route=STEPS,
            resource_model=StepRunResponseModel,
            **filters,
        )

    def update_run_step(
        self,
        step_id: UUID,
        step_update: StepRunUpdateModel,
    ) -> StepRunResponseModel:
        """Updates a step.

        Args:
            step_id: The ID of the step to update.
            step_update: The update to be applied to the step.

        Returns:
            The updated step.
        """
        return self._update_resource(
            resource_id=step_id,
            resource_update=step_update,
            response_model=StepRunResponseModel,
            route=STEPS,
        )

    def get_run_step_inputs(
        self, step_id: UUID
    ) -> Dict[str, ArtifactResponseModel]:
        """Get a list of inputs for a specific step.

        Args:
            step_id: The id of the step to get inputs for.

        Returns:
            A dict mapping artifact names to the input artifacts for the step.

        Raises:
            ValueError: if the response from the API is not a dict.
        """
        body = self.get(f"{STEPS}/{str(step_id)}{INPUTS}")
        if not isinstance(body, dict):
            raise ValueError(
                f"Bad API Response. Expected dict, got {type(body)}"
            )
        return {
            name: ArtifactResponseModel.parse_obj(entry)
            for name, entry in body.items()
        }

    # ---------
    # Artifacts
    # ---------

    def create_artifact(
        self, artifact: ArtifactRequestModel
    ) -> ArtifactResponseModel:
        """Creates an artifact.

        Args:
            artifact: The artifact to create.

        Returns:
            The created artifact.
        """
        return self._create_resource(
            resource=artifact,
            response_model=ArtifactResponseModel,
            route=ARTIFACTS,
        )

    def list_artifacts(
        self,
        artifact_uri: Optional[str] = None,
        parent_step_id: Optional[UUID] = None,
    ) -> List[ArtifactResponseModel]:
        """Lists all artifacts.

        Args:
            artifact_uri: If specified, only artifacts with the given URI will
                be returned.
            parent_step_id: If specified, only artifacts for the given step run
                will be returned.

        Returns:
            A list of all artifacts.
        """
        self._sync_runs()
        filters = locals()
        filters.pop("self")
        return self._list_resources(
            route=ARTIFACTS,
            resource_model=ArtifactResponseModel,
            **filters,
        )

    # =======================
    # Internal helper methods
    # =======================

    def _get_auth_token(self) -> str:
        """Get the authentication token for the REST store.

        Returns:
            The authentication token.

        Raises:
            ValueError: if the response from the server isn't in the right
                format.
        """
        if self._api_token is None:
            response = self._handle_response(
                requests.post(
                    self.url + API + VERSION_1 + LOGIN,
                    data={
                        "username": self.config.username,
                        "password": self.config.password,
                    },
                    verify=self.config.verify_ssl,
                    timeout=self.config.http_timeout,
                )
            )
            if not isinstance(response, dict) or "access_token" not in response:
                raise ValueError(
                    f"Bad API Response. Expected access token dict, got "
                    f"{type(response)}"
                )
            self._api_token = response["access_token"]
        return self._api_token

    @property
    def session(self) -> requests.Session:
        """Authenticate to the ZenML server.

        Returns:
            A requests session with the authentication token.
        """
        if self._session is None:
            if self.config.verify_ssl is False:
                urllib3.disable_warnings(
                    urllib3.exceptions.InsecureRequestWarning
                )

            self._session = requests.Session()
            self._session.verify = self.config.verify_ssl
            token = self._get_auth_token()
            self._session.headers.update({"Authorization": "Bearer " + token})
            logger.debug("Authenticated to ZenML server.")
        return self._session

    @staticmethod
    def _handle_response(response: requests.Response) -> Json:
        """Handle API response, translating http status codes to Exception.

        Args:
            response: The response to handle.

        Returns:
            The parsed response.

        Raises:
            DoesNotExistException: If the response indicates that the
                requested entity does not exist.
            EntityExistsError: If the response indicates that the requested
                entity already exists.
            AuthorizationException: If the response indicates that the request
                is not authorized.
            IllegalOperationError: If the response indicates that the requested
                operation is forbidden.
            KeyError: If the response indicates that the requested entity
                does not exist.
            RuntimeError: If the response indicates that the requested entity
                does not exist.
            StackComponentExistsError: If the response indicates that the
                requested entity already exists.
            StackExistsError: If the response indicates that the requested
                entity already exists.
            ValueError: If the response indicates that the requested entity
                does not exist.
        """
        if 200 <= response.status_code < 300:
            try:
                payload: Json = response.json()
                return payload
            except requests.exceptions.JSONDecodeError:
                raise ValueError(
                    "Bad response from API. Expected json, got\n"
                    f"{response.text}"
                )
        elif response.status_code == 401:
            raise AuthorizationException(
                f"{response.status_code} Client Error: Unauthorized request to "
                f"URL {response.url}: {response.json().get('detail')}"
            )
        elif response.status_code == 403:
            msg = response.json().get("detail", response.text)
            if isinstance(msg, list):
                msg = msg[-1]
            raise IllegalOperationError(msg)
        elif response.status_code == 404:
            if "KeyError" in response.text:
                raise KeyError(
                    response.json().get("detail", (response.text,))[1]
                )
            elif "DoesNotExistException" in response.text:
                message = ": ".join(
                    response.json().get("detail", (response.text,))
                )
                raise DoesNotExistException(message)
            raise DoesNotExistException("Endpoint does not exist.")
        elif response.status_code == 409:
            if "StackComponentExistsError" in response.text:
                raise StackComponentExistsError(
                    message=": ".join(
                        response.json().get("detail", (response.text,))
                    )
                )
            elif "StackExistsError" in response.text:
                raise StackExistsError(
                    message=": ".join(
                        response.json().get("detail", (response.text,))
                    )
                )
            elif "EntityExistsError" in response.text:
                raise EntityExistsError(
                    message=": ".join(
                        response.json().get("detail", (response.text,))
                    )
                )
            else:
                raise ValueError(
                    ": ".join(response.json().get("detail", (response.text,)))
                )
        elif response.status_code == 422:
            raise RuntimeError(
                ": ".join(response.json().get("detail", (response.text,)))
            )
        elif response.status_code == 500:
            raise RuntimeError(response.text)
        else:
            raise RuntimeError(
                "Error retrieving from API. Got response "
                f"{response.status_code} with body:\n{response.text}"
            )

    def _request(
        self,
        method: str,
        url: str,
        params: Optional[Dict[str, Any]] = None,
        **kwargs: Any,
    ) -> Json:
        """Make a request to the REST API.

        Args:
            method: The HTTP method to use.
            url: The URL to request.
            params: The query parameters to pass to the endpoint.
            kwargs: Additional keyword arguments to pass to the request.

        Returns:
            The parsed response.
        """
        params = {k: str(v) for k, v in params.items()} if params else {}
        try:
            return self._handle_response(
                self.session.request(
                    method,
                    url,
                    params=params,
                    verify=self.config.verify_ssl,
                    timeout=self.config.http_timeout,
                    **kwargs,
                )
            )
        except AuthorizationException:
            # The authentication token could have expired; refresh it and try
            # again
            self._session = None
            return self._handle_response(
                self.session.request(
                    method,
                    url,
                    params=params,
                    verify=self.config.verify_ssl,
                    timeout=self.config.http_timeout,
                    **kwargs,
                )
            )

    def get(
        self, path: str, params: Optional[Dict[str, Any]] = None, **kwargs: Any
    ) -> Json:
        """Make a GET request to the given endpoint path.

        Args:
            path: The path to the endpoint.
            params: The query parameters to pass to the endpoint.
            kwargs: Additional keyword arguments to pass to the request.

        Returns:
            The response body.
        """
        logger.debug(f"Sending GET request to {path}...")
        return self._request(
            "GET", self.url + API + VERSION_1 + path, params=params, **kwargs
        )

    def delete(
        self, path: str, params: Optional[Dict[str, Any]] = None, **kwargs: Any
    ) -> Json:
        """Make a DELETE request to the given endpoint path.

        Args:
            path: The path to the endpoint.
            params: The query parameters to pass to the endpoint.
            kwargs: Additional keyword arguments to pass to the request.

        Returns:
            The response body.
        """
        logger.debug(f"Sending DELETE request to {path}...")
        return self._request(
            "DELETE", self.url + API + VERSION_1 + path, params=params, **kwargs
        )

    def post(
        self,
        path: str,
        body: BaseModel,
        params: Optional[Dict[str, Any]] = None,
        **kwargs: Any,
    ) -> Json:
        """Make a POST request to the given endpoint path.

        Args:
            path: The path to the endpoint.
            body: The body to send.
            params: The query parameters to pass to the endpoint.
            kwargs: Additional keyword arguments to pass to the request.

        Returns:
            The response body.
        """
        logger.debug(f"Sending POST request to {path}...")
        return self._request(
            "POST",
            self.url + API + VERSION_1 + path,
            data=body.json(),
            params=params,
            **kwargs,
        )

    def put(
        self,
        path: str,
        body: BaseModel,
        params: Optional[Dict[str, Any]] = None,
        **kwargs: Any,
    ) -> Json:
        """Make a PUT request to the given endpoint path.

        Args:
            path: The path to the endpoint.
            body: The body to send.
            params: The query parameters to pass to the endpoint.
            kwargs: Additional keyword arguments to pass to the request.

        Returns:
            The response body.
        """
        logger.debug(f"Sending PUT request to {path}...")
        return self._request(
            "PUT",
            self.url + API + VERSION_1 + path,
            data=body.json(exclude_unset=True),
            params=params,
            **kwargs,
        )

    def _create_resource(
        self,
        resource: BaseRequestModel,
        response_model: Type[AnyResponseModel],
        route: str,
<<<<<<< HEAD
    ) -> AnyResponseModel:
=======
        request_model: Optional[Type[CreateRequest[AnyModel]]] = None,
        response_model: Optional[Type[CreateResponse[AnyModel]]] = None,
        params: Optional[Dict[str, Any]] = None,
    ) -> AnyModel:
>>>>>>> 4a6111ab
        """Create a new resource.

        Args:
            resource: The resource to create.
            route: The resource REST API route to use.
            response_model: Optional model to use to deserialize the response
                body. If not provided, the resource class itself will be used.
            params: Optional query parameters to pass to the endpoint.

        Returns:
            The created resource.
        """
<<<<<<< HEAD
        response_body = self.post(f"{route}", body=resource)
        return response_model.parse_obj(response_body)
=======
        request: BaseModel = resource
        if request_model is not None:
            request = request_model.from_model(resource)
        response_body = self.post(f"{route}", body=request, params=params)
        if response_model is not None:
            response = response_model.parse_obj(response_body)
            created_resource = response.to_model()
        else:
            created_resource = resource.parse_obj(response_body)
        return created_resource
>>>>>>> 4a6111ab

    def _create_project_scoped_resource(
        self,
        resource: ProjectScopedRequestModel,
        response_model: Type[AnyProjestResponseModel],
        route: str,
<<<<<<< HEAD
    ) -> AnyProjestResponseModel:
=======
        request_model: Optional[
            Type[CreateRequest[AnyProjectScopedModel]]
        ] = None,
        response_model: Optional[
            Type[CreateResponse[AnyProjectScopedModel]]
        ] = None,
        params: Optional[Dict[str, Any]] = None,
    ) -> AnyProjectScopedModel:
>>>>>>> 4a6111ab
        """Create a new project scoped resource.

        Args:
            resource: The resource to create.
            route: The resource REST API route to use.
            response_model: Optional model to use to deserialize the response
                body. If not provided, the resource class itself will be used.
            params: Optional query parameters to pass to the endpoint.

        Returns:
            The created resource.
        """
        return self._create_resource(
            resource=resource,
            response_model=response_model,
<<<<<<< HEAD
            route=f"{PROJECTS}/{str(resource.project)}{route}",
=======
            params=params,
>>>>>>> 4a6111ab
        )

    def _get_resource(
        self,
        resource_id: Union[str, UUID],
        route: str,
        response_model: Type[AnyResponseModel],
    ) -> AnyResponseModel:
        """Retrieve a single resource.

        Args:
            resource_id: The ID of the resource to retrieve.
            route: The resource REST API route to use.
            response_model: Model to use to serialize the response body.

        Returns:
            The retrieved resource.
        """
        body = self.get(f"{route}/{str(resource_id)}")
        return response_model.parse_obj(body)

    def _list_resources(
        self,
        route: str,
        response_model: Type[AnyResponseModel],
        **filters: Any,
    ) -> List[AnyResponseModel]:
        """Retrieve a list of resources filtered by some criteria.

        Args:
            route: The resource REST API route to use.
            resource_model: Model to use to serialize the response body.
            filters: Filter parameters to use in the query.

        Returns:
            List of retrieved resources matching the filter criteria.

        Raises:
            ValueError: If the value returned by the server is not a list.
        """
        # leave out filter params that are not supplied
        params = dict(filter(lambda x: x[1] is not None, filters.items()))
        body = self.get(f"{route}", params=params)
        if not isinstance(body, list):
            raise ValueError(
                f"Bad API Response. Expected list, got {type(body)}"
            )
        return [response_model.parse_obj(entry) for entry in body]

    def _update_resource(
        self,
        resource_id: UUID,
        resource_update: BaseRequestModel,
        response_model: Type[AnyResponseModel],
        route: str,
    ) -> AnyResponseModel:
        """Update an existing resource.

        Args:
            resource_id: The id of the resource to update.
            resource_update: The resource update.
            route: The resource REST API route to use.
            response_model: Optional model to use to deserialize the response
                body. If not provided, the resource class itself will be used.

        Returns:
            The updated resource.
        """
        response_body = self.put(
            f"{route}/{str(resource_id)}", body=resource_update
        )

        return response_model.parse_obj(response_body)

    def _delete_resource(
        self, resource_id: Union[str, UUID], route: str
    ) -> None:
        """Delete a resource.

        Args:
            resource_id: The ID of the resource to delete.
            route: The resource REST API route to use.
        """
        self.delete(f"{route}/{str(resource_id)}")

    def _sync_runs(self) -> None:
        """Syncs runs from MLMD."""
        self.get(METADATA_SYNC)<|MERGE_RESOLUTION|>--- conflicted
+++ resolved
@@ -1914,14 +1914,8 @@
         resource: BaseRequestModel,
         response_model: Type[AnyResponseModel],
         route: str,
-<<<<<<< HEAD
+        params: Optional[Dict[str, Any]] = None,
     ) -> AnyResponseModel:
-=======
-        request_model: Optional[Type[CreateRequest[AnyModel]]] = None,
-        response_model: Optional[Type[CreateResponse[AnyModel]]] = None,
-        params: Optional[Dict[str, Any]] = None,
-    ) -> AnyModel:
->>>>>>> 4a6111ab
         """Create a new resource.
 
         Args:
@@ -1934,39 +1928,16 @@
         Returns:
             The created resource.
         """
-<<<<<<< HEAD
-        response_body = self.post(f"{route}", body=resource)
+        response_body = self.post(f"{route}", body=resource, params=params)
         return response_model.parse_obj(response_body)
-=======
-        request: BaseModel = resource
-        if request_model is not None:
-            request = request_model.from_model(resource)
-        response_body = self.post(f"{route}", body=request, params=params)
-        if response_model is not None:
-            response = response_model.parse_obj(response_body)
-            created_resource = response.to_model()
-        else:
-            created_resource = resource.parse_obj(response_body)
-        return created_resource
->>>>>>> 4a6111ab
 
     def _create_project_scoped_resource(
         self,
         resource: ProjectScopedRequestModel,
         response_model: Type[AnyProjestResponseModel],
         route: str,
-<<<<<<< HEAD
+        params: Optional[Dict[str, Any]] = None,
     ) -> AnyProjestResponseModel:
-=======
-        request_model: Optional[
-            Type[CreateRequest[AnyProjectScopedModel]]
-        ] = None,
-        response_model: Optional[
-            Type[CreateResponse[AnyProjectScopedModel]]
-        ] = None,
-        params: Optional[Dict[str, Any]] = None,
-    ) -> AnyProjectScopedModel:
->>>>>>> 4a6111ab
         """Create a new project scoped resource.
 
         Args:
@@ -1982,11 +1953,8 @@
         return self._create_resource(
             resource=resource,
             response_model=response_model,
-<<<<<<< HEAD
             route=f"{PROJECTS}/{str(resource.project)}{route}",
-=======
             params=params,
->>>>>>> 4a6111ab
         )
 
     def _get_resource(
