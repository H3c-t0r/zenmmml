#  Copyright (c) ZenML GmbH 2022. All Rights Reserved.
#
#  Licensed under the Apache License, Version 2.0 (the "License");
#  you may not use this file except in compliance with the License.
#  You may obtain a copy of the License at:
#
#       https://www.apache.org/licenses/LICENSE-2.0
#
#  Unless required by applicable law or agreed to in writing, software
#  distributed under the License is distributed on an "AS IS" BASIS,
#  WITHOUT WARRANTIES OR CONDITIONS OF ANY KIND, either express
#  or implied. See the License for the specific language governing
#  permissions and limitations under the License.
"""REST Zen Store implementation."""

import os
import re
from pathlib import Path, PurePath
from typing import Any, ClassVar, Dict, List, Optional, Type, TypeVar, Union
from uuid import UUID

import requests
from google.protobuf.json_format import Parse
from ml_metadata.proto.metadata_store_pb2 import ConnectionConfig
from pydantic import BaseModel, validator

from zenml.config.global_config import GlobalConfiguration
from zenml.config.store_config import StoreConfiguration
from zenml.constants import (
    ARTIFACTS,
    FLAVORS,
    INFO,
    INPUTS,
    LOGIN,
    METADATA_CONFIG,
    OUTPUTS,
    PIPELINES,
    PROJECTS,
    ROLES,
    RUNS,
    STACK_COMPONENTS,
    STACKS,
    STEPS,
    TEAMS,
    USERS,
<<<<<<< HEAD
    VERSION_1, EMAIL_ANALYTICS,
=======
    VERSION_1,
    API,
>>>>>>> 1cb0fa15
)
from zenml.enums import ExecutionStatus, StackComponentType, StoreType
from zenml.exceptions import (
    AuthorizationException,
    DoesNotExistException,
    EntityExistsError,
    StackComponentExistsError,
    StackExistsError,
)
from zenml.io import fileio
from zenml.logger import get_logger
from zenml.models import (
    ArtifactModel,
    ComponentModel,
    FlavorModel,
    PipelineModel,
    PipelineRunModel,
    ProjectModel,
    RoleAssignmentModel,
    RoleModel,
    StackModel,
    StepRunModel,
    TeamModel,
    UserModel,
)
from zenml.models.base_models import DomainModel, ProjectScopedDomainModel
from zenml.models.server_models import ServerModel
from zenml.utils.analytics_utils import AnalyticsEvent, track
from zenml.zen_server.models.base_models import (
    CreateRequest,
    CreateResponse,
    UpdateRequest,
    UpdateResponse,
)
from zenml.zen_server.models.pipeline_models import (
    CreatePipelineRequest,
    UpdatePipelineRequest,
)
from zenml.zen_server.models.projects_models import (
    CreateProjectRequest,
    UpdateProjectRequest,
)
from zenml.zen_server.models.stack_models import (
    CreateStackRequest,
    UpdateStackRequest,
)
from zenml.zen_server.models.user_management_models import (
    CreateRoleRequest,
    CreateTeamRequest,
    CreateUserRequest,
    CreateUserResponse,
    UpdateRoleRequest,
    UpdateTeamRequest,
    UpdateUserRequest, EmailOptInModel,
)
from zenml.zen_stores.base_zen_store import BaseZenStore

logger = get_logger(__name__)

# type alias for possible json payloads (the Anys are recursive Json instances)
Json = Union[Dict[str, Any], List[Any], str, int, float, bool, None]

AnyModel = TypeVar("AnyModel", bound=DomainModel)
AnyProjectScopedModel = TypeVar(
    "AnyProjectScopedModel", bound=ProjectScopedDomainModel
)


class RestZenStoreConfiguration(StoreConfiguration):
    """REST ZenML store configuration.

    Attributes:
        username: The username to use to connect to the Zen server.
        password: The password to use to connect to the Zen server.
        verify_ssl: Either a boolean, in which case it controls whether we
            verify the server's TLS certificate, or a string, in which case it
            must be a path to a CA bundle to use or the CA bundle value itself.
    """

    type: StoreType = StoreType.REST
    username: str
    password: str = ""
    verify_ssl: Union[bool, str] = True

    @validator("url")
    def validate_url(cls, url: str) -> str:
        """Validates that the URL is a well formed REST store URL.

        Args:
            url: The URL to be validated.

        Returns:
            The validated URL without trailing slashes.

        Raises:
            ValueError: If the URL is not a well formed REST store URL.
        """
        url = url.rstrip("/")
        scheme = re.search("^([a-z0-9]+://)", url)
        if scheme is None or scheme.group() not in ("https://", "http://"):
            raise ValueError(
                "Invalid URL for REST store: {url}. Should be in the form "
                "https://hostname[:port] or http://hostname[:port]."
            )

        return url

    @validator("verify_ssl")
    def validate_verify_ssl(
        cls, verify_ssl: Union[bool, str]
    ) -> Union[bool, str]:
        """Validates that the verify_ssl field either points to a file or is a bool.

        Args:
            verify_ssl: The verify_ssl value to be validated.

        Returns:
            The validated verify_ssl value.
        """
        secret_folder = Path(
            GlobalConfiguration().local_stores_path,
            "certificates",
        )
        if isinstance(verify_ssl, bool) or verify_ssl.startswith(
            str(secret_folder)
        ):
            return verify_ssl

        if os.path.isfile(verify_ssl):
            with open(verify_ssl, "r") as f:
                verify_ssl = f.read()

        fileio.makedirs(str(secret_folder))
        file_path = Path(secret_folder, "ca_bundle.pem")
        with open(file_path, "w") as f:
            f.write(verify_ssl)
        file_path.chmod(0o600)
        verify_ssl = str(file_path)

        return verify_ssl

    class Config:
        """Pydantic configuration class."""

        # Don't validate attributes when assigning them. This is necessary
        # because the `verify_ssl` attribute can be expanded to the contents
        # of the certificate file.
        validate_assignment = False
        # Forbid extra attributes set in the class.
        extra = "forbid"


class RestZenStore(BaseZenStore):
    """Store implementation for accessing data from a REST API."""

    config: RestZenStoreConfiguration
    TYPE: ClassVar[StoreType] = StoreType.REST
    CONFIG_TYPE: ClassVar[Type[StoreConfiguration]] = RestZenStoreConfiguration
    _api_token: Optional[str] = None
    _session: Optional[requests.Session] = None

    def _initialize_database(self) -> None:
        """Initialize the database."""
        # don't do anything for a REST store

    # ====================================
    # ZenML Store interface implementation
    # ====================================

    # --------------------------------
    # Initialization and configuration
    # --------------------------------

    def _initialize(self) -> None:
        """Initialize the REST store."""
        # try to connect to the server to validate the configuration
        self.active_user

    @staticmethod
    def get_local_url(path: str) -> str:
        """Get a local URL for a given local path.

        Args:
            path: the path string to build a URL out of.

        Raises:
            NotImplementedError: always
        """
        raise NotImplementedError("Cannot build a REST url from a path.")

    @classmethod
    def copy_local_store(
        cls,
        config: StoreConfiguration,
        path: str,
        load_config_path: Optional[PurePath] = None,
    ) -> StoreConfiguration:
        """Copy a local store to a new location.

        Use this method to create a copy of a store database to a new location
        and return a new store configuration pointing to the database copy. This
        only applies to stores that use the local filesystem to store their
        data. Calling this method for remote stores simply returns the input
        store configuration unaltered.

        Args:
            config: The configuration of the store to copy.
            path: The new local path where the store DB will be copied.
            load_config_path: path that will be used to load the copied store
                database. This can be set to a value different from `path`
                if the local database copy will be loaded from a different
                environment, e.g. when the database is copied to a container
                image and loaded using a different absolute path. This will be
                reflected in the paths and URLs encoded in the copied store
                configuration.

        Returns:
            The store configuration of the copied store.
        """
        assert isinstance(config, RestZenStoreConfiguration)
        if isinstance(config.verify_ssl, str) and os.path.isfile(
            config.verify_ssl
        ):
            config = config.copy(deep=True)
            with open(config.verify_ssl, "r") as f:
                config.verify_ssl = f.read()
        return config

    def get_store_info(self) -> ServerModel:
        """Get information about the server.

        Returns:
            Information about the server.
        """
        body = self.get(INFO)
        return ServerModel.parse_obj(body)

    # ------------
    # TFX Metadata
    # ------------

    def get_metadata_config(
        self, expand_certs: bool = False
    ) -> ConnectionConfig:
        """Get the TFX metadata config of this ZenStore.

        Args:
            expand_certs: Whether to expand the certificate paths in the
                connection config to their value.

        Raises:
            ValueError: if the server response is invalid.

        Returns:
            The TFX metadata config of this ZenStore.
        """
        body = self.get(f"{METADATA_CONFIG}")
        if not isinstance(body, str):
            raise ValueError(
                f"Invalid response from server: {body}. Expected string."
            )
        metadata_config_pb = Parse(body, ConnectionConfig())

        if not expand_certs:
            if metadata_config_pb.HasField(
                "mysql"
            ) and metadata_config_pb.mysql.HasField("ssl_options"):
                # Save the certificates in a secure location on disk
                secret_folder = Path(
                    GlobalConfiguration().local_stores_path,
                    "certificates",
                )
                for key in ["ssl_key", "ssl_ca", "ssl_cert"]:
                    if not metadata_config_pb.mysql.ssl_options.HasField(
                        key.lstrip("ssl_")
                    ):
                        continue
                    content = getattr(
                        metadata_config_pb.mysql.ssl_options, key.lstrip("ssl_")
                    )
                    if content and not os.path.isfile(content):
                        fileio.makedirs(str(secret_folder))
                        file_path = Path(secret_folder, f"{key}.pem")
                        with open(file_path, "w") as f:
                            f.write(content)
                        file_path.chmod(0o600)
                        setattr(
                            metadata_config_pb.mysql.ssl_options,
                            key.lstrip("ssl_"),
                            str(file_path),
                        )

        return metadata_config_pb

    # ------
    # Stacks
    # ------

    @track(AnalyticsEvent.REGISTERED_STACK)
    def create_stack(
        self,
        stack: StackModel,
    ) -> StackModel:
        """Register a new stack.

        Args:
            stack: The stack to register.

        Returns:
            The registered stack.
        """
        return self._create_project_scoped_resource(
            resource=stack,
            route=STACKS,
            request_model=CreateStackRequest,
        )

    def get_stack(self, stack_id: UUID) -> StackModel:
        """Get a stack by its unique ID.

        Args:
            stack_id: The ID of the stack to get.

        Returns:
            The stack with the given ID.
        """
        return self._get_resource(
            resource_id=stack_id,
            route=STACKS,
            resource_model=StackModel,
        )

    def list_stacks(
        self,
        project_name_or_id: Optional[Union[str, UUID]] = None,
        user_name_or_id: Optional[Union[str, UUID]] = None,
        component_id: Optional[UUID] = None,
        name: Optional[str] = None,
        is_shared: Optional[bool] = None,
    ) -> List[StackModel]:
        """List all stacks matching the given filter criteria.

        Args:
            project_name_or_id: Id or name of the Project containing the stack
            user_name_or_id: Optionally filter stacks by their owner
            component_id: Optionally filter for stacks that contain the
                          component
            name: Optionally filter stacks by their name
            is_shared: Optionally filter out stacks by whether they are shared
                or not

        Returns:
            A list of all stacks matching the filter criteria.
        """
        filters = locals()
        filters.pop("self")
        return self._list_resources(
            route=STACKS,
            resource_model=StackModel,
            **filters,
        )

    @track(AnalyticsEvent.UPDATED_STACK)
    def update_stack(
        self,
        stack: StackModel,
    ) -> StackModel:
        """Update a stack.

        Args:
            stack: The stack to use for the update.

        Returns:
            The updated stack.
        """
        return self._update_resource(
            resource=stack,
            route=STACKS,
            request_model=UpdateStackRequest,
        )

    @track(AnalyticsEvent.DELETED_STACK)
    def delete_stack(self, stack_id: UUID) -> None:
        """Delete a stack.

        Args:
            stack_id: The ID of the stack to delete.
        """
        self._delete_resource(
            resource_id=stack_id,
            route=STACKS,
        )

    # ----------------
    # Stack components
    # ----------------

    @track(AnalyticsEvent.REGISTERED_STACK_COMPONENT)
    def create_stack_component(
        self,
        component: ComponentModel,
    ) -> ComponentModel:
        """Create a stack component.

        Args:
            component: The stack component to create.

        Returns:
            The created stack component.
        """
        return self._create_project_scoped_resource(
            resource=component,
            route=STACK_COMPONENTS,
            # TODO[Stefan]: for when the request model is ready
            # request_model=CreateStackComponentRequest,
        )

    def get_stack_component(self, component_id: UUID) -> ComponentModel:
        """Get a stack component by ID.

        Args:
            component_id: The ID of the stack component to get.

        Returns:
            The stack component.
        """
        return self._get_resource(
            resource_id=component_id,
            route=STACK_COMPONENTS,
            resource_model=ComponentModel,
        )

    def list_stack_components(
        self,
        project_name_or_id: Optional[Union[str, UUID]] = None,
        user_name_or_id: Optional[Union[str, UUID]] = None,
        type: Optional[str] = None,
        flavor_name: Optional[str] = None,
        name: Optional[str] = None,
        is_shared: Optional[bool] = None,
    ) -> List[ComponentModel]:
        """List all stack components matching the given filter criteria.

        Args:
            project_name_or_id: The ID or name of the Project to which the stack
                components belong
            type: Optionally filter by type of stack component
            flavor_name: Optionally filter by flavor
            user_name_or_id: Optionally filter stack components by the owner
            name: Optionally filter stack component by name
            is_shared: Optionally filter out stack component by whether they are
                shared or not

        Returns:
            A list of all stack components matching the filter criteria.
        """
        filters = locals()
        filters.pop("self")
        return self._list_resources(
            route=STACK_COMPONENTS,
            resource_model=ComponentModel,
            **filters,
        )

    @track(AnalyticsEvent.UPDATED_STACK_COMPONENT)
    def update_stack_component(
        self,
        component: ComponentModel,
    ) -> ComponentModel:
        """Update an existing stack component.

        Args:
            component: The stack component to use for the update.

        Returns:
            The updated stack component.
        """
        return self._update_resource(
            resource=component,
            route=STACK_COMPONENTS,
            # TODO[Stefan]: for when the request model is ready
            # request_model=UpdateComponentRequest,
        )

    @track(AnalyticsEvent.DELETED_STACK_COMPONENT)
    def delete_stack_component(self, component_id: UUID) -> None:
        """Delete a stack component.

        Args:
            component_id: The ID of the stack component to delete.
        """
        self._delete_resource(
            resource_id=component_id,
            route=STACK_COMPONENTS,
        )

    def get_stack_component_side_effects(
        self,
        component_id: UUID,
        run_id: UUID,
        pipeline_id: UUID,
        stack_id: UUID,
    ) -> Dict[Any, Any]:
        """Get the side effects of a stack component.

        Args:
            component_id: The ID of the stack component to get side effects for.
            run_id: The ID of the run to get side effects for.
            pipeline_id: The ID of the pipeline to get side effects for.
            stack_id: The ID of the stack to get side effects for.
        """

    # -----------------------
    # Stack component flavors
    # -----------------------

    @track(AnalyticsEvent.CREATED_FLAVOR)
    def create_flavor(
        self,
        flavor: FlavorModel,
    ) -> FlavorModel:
        """Creates a new stack component flavor.

        Args:
            flavor: The stack component flavor to create.

        Returns:
            The newly created flavor.
        """
        return self._create_project_scoped_resource(
            resource=flavor,
            route=FLAVORS,
            # TODO[Stefan]: for when the request model is ready
            # request_model=CreateFlavorRequest,
        )

    def get_flavor(self, flavor_id: UUID) -> FlavorModel:
        """Get a stack component flavor by ID.

        Args:
            flavor_id: The ID of the stack component flavor to get.

        Returns:
            The stack component flavor.
        """
        return self._get_resource(
            resource_id=flavor_id,
            route=FLAVORS,
            resource_model=FlavorModel,
        )

    def list_flavors(
        self,
        project_name_or_id: Optional[Union[str, UUID]] = None,
        user_name_or_id: Optional[Union[str, UUID]] = None,
        component_type: Optional[StackComponentType] = None,
        name: Optional[str] = None,
        is_shared: Optional[bool] = None,
    ) -> List[FlavorModel]:
        """List all stack component flavors matching the given filter criteria.

        Args:
            project_name_or_id: Optionally filter by the Project to which the
                component flavors belong
            user_name_or_id: Optionally filter by the owner
            component_type: Optionally filter by type of stack component
            name: Optionally filter flavors by name
            is_shared: Optionally filter out flavors by whether they are
                shared or not

        Returns:
            List of all the stack component flavors matching the given criteria.
        """
        filters = locals()
        filters.pop("self")
        return self._list_resources(
            route=FLAVORS,
            resource_model=FlavorModel,
            **filters,
        )

    @track(AnalyticsEvent.UPDATED_FLAVOR)
    def update_flavor(self, flavor: FlavorModel) -> FlavorModel:
        """Update an existing stack component flavor.

        Args:
            flavor: The stack component flavor to use for the update.

        Returns:
            The updated stack component flavor.
        """
        return self._update_resource(
            resource=flavor,
            route=FLAVORS,
            # TODO[Stefan]: for when the request model is ready
            # request_model=UpdateFlavorRequest,
        )

    @track(AnalyticsEvent.DELETED_FLAVOR)
    def delete_flavor(self, flavor_id: UUID) -> None:
        """Delete a stack component flavor.

        Args:
            flavor_id: The ID of the stack component flavor to delete.
        """
        self._delete_resource(
            resource_id=flavor_id,
            route=FLAVORS,
        )

    # -----
    # Users
    # -----

    @property
    def active_user_name(self) -> str:
        """Gets the active username.

        Returns:
            The active username.
        """
        return self.config.username

    @track(AnalyticsEvent.CREATED_USER)
    def create_user(self, user: UserModel) -> UserModel:
        """Creates a new user.

        Args:
            user: User to be created.

        Returns:
            The newly created user.
        """
        return self._create_resource(
            resource=user,
            route=USERS,
            request_model=CreateUserRequest,
            response_model=CreateUserResponse,
        )

    def get_user(self, user_name_or_id: Union[str, UUID]) -> UserModel:
        """Gets a specific user.

        Args:
            user_name_or_id: The name or ID of the user to get.

        Returns:
            The requested user, if it was found.
        """
        return self._get_resource(
            resource_id=user_name_or_id,
            route=USERS,
            resource_model=UserModel,
        )
        return UserModel.parse_obj(self.get(f"{USERS}/{str(user_name_or_id)}"))

    # TODO: [ALEX] add filtering param(s)
    def list_users(self) -> List[UserModel]:
        """List all users.

        Returns:
            A list of all users.
        """
        filters = locals()
        filters.pop("self")
        return self._list_resources(
            route=USERS,
            resource_model=UserModel,
            **filters,
        )

    @track(AnalyticsEvent.UPDATED_USER)
    def update_user(self, user: UserModel) -> UserModel:
        """Updates an existing user.

        Args:
            user: The user model to use for the update.

        Returns:
            The updated user.
        """
        return self._update_resource(
            resource=user,
            route=USERS,
            request_model=UpdateUserRequest,
        )

    @track(AnalyticsEvent.DELETED_USER)
    def delete_user(self, user_name_or_id: Union[str, UUID]) -> None:
        """Deletes a user.

        Args:
            user_name_or_id: The name or ID of the user to delete.
        """
        self._delete_resource(
            resource_id=user_name_or_id,
            route=USERS,
        )

    def user_email_opt_in(
        self,
        user_name_or_id: Union[str, UUID],
        email: str,
        user_opt_in_response: bool
    ) -> None:
        """Persist user response to the email prompt.

        Args:
            user_name_or_id: The name or the ID of the user.
            email: The users email
            user_opt_in_response: Whether this email should be associated
                                  with the user id in the telemtry
        Raises:
            KeyError: If no user with the given name exists.
        """

        request = EmailOptInModel(email=email,
                                  email_opted_in=user_opt_in_response)
        route = f"{USERS}/{str(user_name_or_id)}{EMAIL_ANALYTICS}"
        self.post(f"{route}", body=request)

    # -----
    # Teams
    # -----

    @track(AnalyticsEvent.CREATED_TEAM)
    def create_team(self, team: TeamModel) -> TeamModel:
        """Creates a new team.

        Args:
            team: The team model to create.

        Returns:
            The newly created team.
        """
        return self._create_resource(
            resource=team,
            route=TEAMS,
            request_model=CreateTeamRequest,
        )

    def get_team(self, team_name_or_id: Union[str, UUID]) -> TeamModel:
        """Gets a specific team.

        Args:
            team_name_or_id: Name or ID of the team to get.

        Returns:
            The requested team.
        """
        return self._get_resource(
            resource_id=team_name_or_id,
            route=TEAMS,
            resource_model=TeamModel,
        )

    def list_teams(self) -> List[TeamModel]:
        """List all teams.

        Returns:
            A list of all teams.
        """
        filters = locals()
        filters.pop("self")
        return self._list_resources(
            route=TEAMS,
            resource_model=TeamModel,
            **filters,
        )

    @track(AnalyticsEvent.UPDATED_TEAM)
    def update_team(self, team: TeamModel) -> TeamModel:
        """Update an existing team.

        Args:
            team: The team to use for the update.

        Returns:
            The updated team.
        """
        return self._update_resource(
            resource=team,
            route=TEAMS,
            request_model=UpdateTeamRequest,
        )

    @track(AnalyticsEvent.DELETED_TEAM)
    def delete_team(self, team_name_or_id: Union[str, UUID]) -> None:
        """Deletes a team.

        Args:
            team_name_or_id: Name or ID of the team to delete.
        """
        self._delete_resource(
            resource_id=team_name_or_id,
            route=TEAMS,
        )

    # ---------------
    # Team membership
    # ---------------

    def get_users_for_team(
        self, team_name_or_id: Union[str, UUID]
    ) -> List[UserModel]:
        """Fetches all users of a team.

        Args:
            team_name_or_id: The name or ID of the team for which to get users.
        """

    def get_teams_for_user(
        self, user_name_or_id: Union[str, UUID]
    ) -> List[TeamModel]:
        """Fetches all teams for a user.

        Args:
            user_name_or_id: The name or ID of the user for which to get all
                teams.
        """

    def add_user_to_team(
        self,
        user_name_or_id: Union[str, UUID],
        team_name_or_id: Union[str, UUID],
    ) -> None:
        """Adds a user to a team.

        Args:
            user_name_or_id: Name or ID of the user to add to the team.
            team_name_or_id: Name or ID of the team to which to add the user to.
        """

    def remove_user_from_team(
        self,
        user_name_or_id: Union[str, UUID],
        team_name_or_id: Union[str, UUID],
    ) -> None:
        """Removes a user from a team.

        Args:
            user_name_or_id: Name or ID of the user to remove from the team.
            team_name_or_id: Name or ID of the team from which to remove the user.
        """

    # -----
    # Roles
    # -----

    @track(AnalyticsEvent.CREATED_ROLE)
    def create_role(self, role: RoleModel) -> RoleModel:
        """Creates a new role.

        Args:
            role: The role model to create.

        Returns:
            The newly created role.
        """
        return self._create_resource(
            resource=role,
            route=ROLES,
            request_model=CreateRoleRequest,
        )

    # TODO: consider using team_id instead
    def get_role(self, role_name_or_id: Union[str, UUID]) -> RoleModel:
        """Gets a specific role.

        Args:
            role_name_or_id: Name or ID of the role to get.

        Returns:
            The requested role.
        """
        return self._get_resource(
            resource_id=role_name_or_id,
            route=ROLES,
            resource_model=RoleModel,
        )

    # TODO: [ALEX] add filtering param(s)
    def list_roles(self) -> List[RoleModel]:
        """List all roles.

        Returns:
            A list of all roles.
        """
        filters = locals()
        filters.pop("self")
        return self._list_resources(
            route=ROLES,
            resource_model=RoleModel,
            **filters,
        )

    @track(AnalyticsEvent.UPDATED_ROLE)
    def update_role(self, role: RoleModel) -> RoleModel:
        """Update an existing role.

        Args:
            role: The role to use for the update.

        Returns:
            The updated role.
        """
        return self._update_resource(
            resource=role,
            route=ROLES,
            request_model=UpdateRoleRequest,
        )

    @track(AnalyticsEvent.DELETED_ROLE)
    def delete_role(self, role_name_or_id: Union[str, UUID]) -> None:
        """Deletes a role.

        Args:
            role_name_or_id: Name or ID of the role to delete.
        """
        self._delete_resource(
            resource_id=role_name_or_id,
            route=ROLES,
        )

    # ----------------
    # Role assignments
    # ----------------

    def list_role_assignments(
        self,
        project_name_or_id: Optional[Union[str, UUID]] = None,
        team_name_or_id: Optional[Union[str, UUID]] = None,
        user_name_or_id: Optional[Union[str, UUID]] = None,
    ) -> List[RoleAssignmentModel]:
        """List all role assignments.

        Args:
            project_name_or_id: If provided, only list assignments for the given
                project
            team_name_or_id: If provided, only list assignments for the given
                team
            user_name_or_id: If provided, only list assignments for the given
                user

        Returns:
            A list of all role assignments.
        """
        roles: List[RoleAssignmentModel] = []
        if user_name_or_id:
            roles.extend(
                self._list_resources(
                    route=f"{USERS}/{user_name_or_id}{ROLES}",
                    resource_model=RoleAssignmentModel,
                    project_name_or_id=project_name_or_id,
                )
            )
        if team_name_or_id:
            roles.extend(
                self._list_resources(
                    route=f"{TEAMS}/{team_name_or_id}{ROLES}",
                    resource_model=RoleAssignmentModel,
                    project_name_or_id=project_name_or_id,
                )
            )
        return roles

    def assign_role(
        self,
        role_name_or_id: Union[str, UUID],
        user_or_team_name_or_id: Union[str, UUID],
        project_name_or_id: Optional[Union[str, UUID]] = None,
        is_user: bool = True,
    ) -> None:
        """Assigns a role to a user or team, scoped to a specific project.

        Args:
            role_name_or_id: Name or ID of the role to assign.
            user_or_team_name_or_id: Name or ID of the user or team to which to
                assign the role.
            is_user: Whether `user_or_team_id` refers to a user or a team.
            project_name_or_id: Optional Name or ID of a project in which to
                assign the role. If this is not provided, the role will be
                assigned globally.
        """

    def revoke_role(
        self,
        role_name_or_id: Union[str, UUID],
        user_or_team_name_or_id: Union[str, UUID],
        is_user: bool = True,
        project_name_or_id: Optional[Union[str, UUID]] = None,
    ) -> None:
        """Revokes a role from a user or team for a given project.

        Args:
            role_name_or_id: ID of the role to revoke.
            user_or_team_name_or_id: Name or ID of the user or team from which
                to revoke the role.
            is_user: Whether `user_or_team_id` refers to a user or a team.
            project_name_or_id: Optional ID of a project in which to revoke
                the role. If this is not provided, the role will be revoked
                globally.
        """

    # --------
    # Projects
    # --------

    @track(AnalyticsEvent.CREATED_PROJECT)
    def create_project(self, project: ProjectModel) -> ProjectModel:
        """Creates a new project.

        Args:
            project: The project to create.

        Returns:
            The newly created project.
        """
        return self._create_resource(
            resource=project,
            route=PROJECTS,
            request_model=CreateProjectRequest,
        )

    def get_project(self, project_name_or_id: Union[UUID, str]) -> ProjectModel:
        """Get an existing project by name or ID.

        Args:
            project_name_or_id: Name or ID of the project to get.

        Returns:
            The requested project.
        """
        return self._get_resource(
            resource_id=project_name_or_id,
            route=PROJECTS,
            resource_model=ProjectModel,
        )

    # TODO: [ALEX] add filtering param(s)
    def list_projects(self) -> List[ProjectModel]:
        """List all projects.

        Returns:
            A list of all projects.
        """
        filters = locals()
        filters.pop("self")
        return self._list_resources(
            route=PROJECTS,
            resource_model=ProjectModel,
            **filters,
        )

    @track(AnalyticsEvent.UPDATED_PROJECT)
    def update_project(self, project: ProjectModel) -> ProjectModel:
        """Update an existing project.

        Args:
            project: The project to use for the update.

        Returns:
            The updated project.
        """
        return self._update_resource(
            resource=project,
            route=PROJECTS,
            request_model=UpdateProjectRequest,
        )

    @track(AnalyticsEvent.DELETED_PROJECT)
    def delete_project(self, project_name_or_id: Union[str, UUID]) -> None:
        """Deletes a project.

        Args:
            project_name_or_id: Name or ID of the project to delete.
        """
        self._delete_resource(
            resource_id=project_name_or_id,
            route=PROJECTS,
        )

    # ---------
    # Pipelines
    # ---------

    @track(AnalyticsEvent.CREATE_PIPELINE)
    def create_pipeline(self, pipeline: PipelineModel) -> PipelineModel:
        """Creates a new pipeline in a project.

        Args:
            pipeline: The pipeline to create.

        Returns:
            The newly created pipeline.
        """
        return self._create_project_scoped_resource(
            resource=pipeline,
            route=PIPELINES,
            request_model=CreatePipelineRequest,
        )

    def get_pipeline(self, pipeline_id: UUID) -> PipelineModel:
        """Get a pipeline with a given ID.

        Args:
            pipeline_id: ID of the pipeline.

        Returns:
            The pipeline.
        """
        return self._get_resource(
            resource_id=pipeline_id,
            route=PIPELINES,
            resource_model=PipelineModel,
        )

    def list_pipelines(
        self,
        project_name_or_id: Optional[Union[str, UUID]] = None,
        user_name_or_id: Optional[Union[str, UUID]] = None,
        name: Optional[str] = None,
    ) -> List[PipelineModel]:
        """List all pipelines in the project.

        Args:
            project_name_or_id: If provided, only list pipelines in this project.
            user_name_or_id: If provided, only list pipelines from this user.
            name: If provided, only list pipelines with this name.

        Returns:
            A list of pipelines.
        """
        filters = locals()
        filters.pop("self")
        return self._list_resources(
            route=PIPELINES,
            resource_model=PipelineModel,
            **filters,
        )

    @track(AnalyticsEvent.UPDATE_PIPELINE)
    def update_pipeline(self, pipeline: PipelineModel) -> PipelineModel:
        """Updates a pipeline.

        Args:
            pipeline: The pipeline to use for the update.

        Returns:
            The updated pipeline.
        """
        return self._update_resource(
            resource=pipeline,
            route=PIPELINES,
            request_model=UpdatePipelineRequest,
        )

    @track(AnalyticsEvent.DELETE_PIPELINE)
    def delete_pipeline(self, pipeline_id: UUID) -> None:
        """Deletes a pipeline.

        Args:
            pipeline_id: The ID of the pipeline to delete.
        """
        self._delete_resource(
            resource_id=pipeline_id,
            route=PIPELINES,
        )

    # --------------
    # Pipeline steps
    # --------------

    # TODO: Note that this doesn't have a corresponding API endpoint (consider adding?)
    # TODO: Discuss whether we even need this, given that the endpoint is on
    # pipeline runs
    # TODO: [ALEX] add filtering param(s)
    def list_steps(self, pipeline_id: UUID) -> List[StepRunModel]:
        """List all steps.

        Args:
            pipeline_id: The ID of the pipeline to list steps for.
        """

    # --------------
    # Pipeline runs
    # --------------

    def get_run(self, run_id: UUID) -> PipelineRunModel:
        """Gets a pipeline run.

        Args:
            run_id: The ID of the pipeline run to get.

        Returns:
            The pipeline run.
        """
        return self._get_resource(
            resource_id=run_id,
            route=RUNS,
            resource_model=PipelineRunModel,
        )

    # TODO: Figure out what exactly gets returned from this
    def get_run_component_side_effects(
        self,
        run_id: UUID,
        component_id: Optional[UUID] = None,
    ) -> Dict[str, Any]:
        """Gets the side effects for a component in a pipeline run.

        Args:
            run_id: The ID of the pipeline run to get.
            component_id: The ID of the component to get.
        """

    def list_runs(
        self,
        project_name_or_id: Optional[Union[str, UUID]] = None,
        stack_id: Optional[UUID] = None,
        component_id: Optional[UUID] = None,
        run_name: Optional[str] = None,
        user_name_or_id: Optional[Union[str, UUID]] = None,
        pipeline_id: Optional[UUID] = None,
        unlisted: bool = False,
    ) -> List[PipelineRunModel]:
        """Gets all pipeline runs.

        Args:
            project_name_or_id: If provided, only return runs for this project.
            stack_id: If provided, only return runs for this stack.
            component_id: Optionally filter for runs that used the
                          component
            run_name: Run name if provided
            user_name_or_id: If provided, only return runs for this user.
            pipeline_id: If provided, only return runs for this pipeline.
            unlisted: If True, only return unlisted runs that are not
                associated with any pipeline (filter by `pipeline_id==None`).

        Returns:
            A list of all pipeline runs.
        """
        filters = locals()
        filters.pop("self")
        return self._list_resources(
            route=RUNS,
            resource_model=PipelineRunModel,
            **filters,
        )

    def get_run_status(self, run_id: UUID) -> ExecutionStatus:
        """Gets the execution status of a pipeline run.

        Args:
            run_id: The ID of the pipeline run to get the status for.

        Raises:
            NotImplementedError: since it is not implemented.
        """
        # TODO
        raise NotImplementedError

    # ------------------
    # Pipeline run steps
    # ------------------

    def get_run_step(self, step_id: UUID) -> StepRunModel:
        """Get a step by ID.

        Args:
            step_id: The ID of the step to get.

        Returns:
            The step.
        """
        return self._get_resource(
            resource_id=step_id,
            route=STEPS,
            resource_model=StepRunModel,
        )

    def get_run_step_outputs(self, step_id: UUID) -> Dict[str, ArtifactModel]:
        """Get a list of outputs for a specific step.

        Args:
            step_id: The id of the step to get outputs for.

        Returns:
            A dict mapping artifact names to the output artifacts for the step.

        Raises:
            ValueError: if the response from the API is not a dict.
        """
        body = self.get(f"{STEPS}/{str(step_id)}{OUTPUTS}")
        if not isinstance(body, dict):
            raise ValueError(
                f"Bad API Response. Expected dict, got {type(body)}"
            )
        return {
            name: ArtifactModel.parse_obj(entry) for name, entry in body.items()
        }

    def get_run_step_inputs(self, step_id: UUID) -> Dict[str, ArtifactModel]:
        """Get a list of inputs for a specific step.

        Args:
            step_id: The id of the step to get inputs for.

        Returns:
            A dict mapping artifact names to the input artifacts for the step.

        Raises:
            ValueError: if the response from the API is not a dict.
        """
        body = self.get(f"{STEPS}/{str(step_id)}{INPUTS}")
        if not isinstance(body, dict):
            raise ValueError(
                f"Bad API Response. Expected dict, got {type(body)}"
            )
        return {
            name: ArtifactModel.parse_obj(entry) for name, entry in body.items()
        }

    def get_run_step_status(self, step_id: UUID) -> ExecutionStatus:
        """Gets the execution status of a single step.

        Args:
            step_id: The ID of the step to get the status for.
        """

    def list_run_steps(self, run_id: UUID) -> List[StepRunModel]:
        """Gets all steps in a pipeline run.

        Args:
            run_id: The ID of the pipeline run for which to list runs.

        Returns:
            A mapping from step names to step models for all steps in the run.
        """
        return self._list_resources(
            route=f"{RUNS}/{str(run_id)}{STEPS}",
            resource_model=StepRunModel,
        )

    def list_artifacts(
        self, artifact_uri: Optional[str] = None
    ) -> List[ArtifactModel]:
        """Lists all artifacts.

        Args:
            artifact_uri: If specified, only artifacts with the given URI will
                be returned.

        Returns:
            A list of all artifacts.
        """
        filters = locals()
        filters.pop("self")
        return self._list_resources(
            route=ARTIFACTS,
            resource_model=ArtifactModel,
            **filters,
        )

    # =======================
    # Internal helper methods
    # =======================

    def _get_auth_token(self) -> str:
        """Get the authentication token for the REST store.

        Returns:
            The authentication token.

        Raises:
            ValueError: if the response from the server isn't in the right format.
        """
        if self._api_token is None:
            response = self._handle_response(
                requests.post(
                    self.url + API + VERSION_1 + LOGIN,
                    data={
                        "username": self.config.username,
                        "password": self.config.password,
                    },
                    verify=self.config.verify_ssl,
                )
            )
            if not isinstance(response, dict) or "access_token" not in response:
                raise ValueError(
                    f"Bad API Response. Expected access token dict, got "
                    f"{type(response)}"
                )
            self._api_token = response["access_token"]
        return self._api_token

    @property
    def session(self) -> requests.Session:
        """Authenticate to the ZenML server.

        Returns:
            A requests session with the authentication token.
        """
        if self._session is None:
            self._session = requests.Session()
            self._session.verify = self.config.verify_ssl
            token = self._get_auth_token()
            self._session.headers.update({"Authorization": "Bearer " + token})
            logger.debug("Authenticated to ZenML server.")
        return self._session

    def _handle_response(self, response: requests.Response) -> Json:
        """Handle API response, translating http status codes to Exception.

        Args:
            response: The response to handle.

        Returns:
            The parsed response.

        Raises:
            DoesNotExistException: If the response indicates that the
                requested entity does not exist.
            EntityExistsError: If the response indicates that the requested
                entity already exists.
            AuthorizationException: If the response indicates that the request
                is not authorized.
            KeyError: If the response indicates that the requested entity
                does not exist.
            RuntimeError: If the response indicates that the requested entity
                does not exist.
            StackComponentExistsError: If the response indicates that the
                requested entity already exists.
            StackExistsError: If the response indicates that the requested
                entity already exists.
            ValueError: If the response indicates that the requested entity
                does not exist.
        """
        if response.status_code >= 200 and response.status_code < 300:
            try:
                payload: Json = response.json()
                return payload
            except requests.exceptions.JSONDecodeError:
                raise ValueError(
                    "Bad response from API. Expected json, got\n"
                    f"{response.text}"
                )
        elif response.status_code == 401:
            raise AuthorizationException(
                f"{response.status_code} Client Error: Unauthorized request to "
                f"URL {response.url}: {response.json().get('detail')}"
            )
        elif response.status_code == 404:
            if "DoesNotExistException" not in response.text:
                raise KeyError(response.json().get("detail",
                                                   (response.text,))[1])
            message = ": ".join(response.json().get("detail", (response.text,)))
            raise DoesNotExistException(message)
        elif response.status_code == 409:
            if "StackComponentExistsError" in response.text:
                raise StackComponentExistsError(
                    message=
                    ": ".join(response.json().get("detail", (response.text,)))
                )
            elif "StackExistsError" in response.text:
                raise StackExistsError(
                    message=
                    ": ".join(response.json().get("detail", (response.text,)))
                )
            elif "EntityExistsError" in response.text:
                raise EntityExistsError(
                    message=
                    ": ".join(response.json().get("detail", (response.text,)))
                )
            else:
                raise ValueError(
                    ": ".join(response.json().get("detail", (response.text,)))
                )
        elif response.status_code == 422:
            raise RuntimeError(": ".join(response.json()
                                         .get("detail", (response.text,))))
        elif response.status_code == 500:
            raise RuntimeError(response.text)
        else:
            raise RuntimeError(
                "Error retrieving from API. Got response "
                f"{response.status_code} with body:\n{response.text}"
            )

    def _request(
        self,
        method: str,
        url: str,
        params: Optional[Dict[str, Any]] = None,
        **kwargs: Any,
    ) -> Json:
        """Make a request to the REST API.

        Args:
            method: The HTTP method to use.
            url: The URL to request.
            params: The query parameters to pass to the endpoint.
            kwargs: Additional keyword arguments to pass to the request.

        Returns:
            The parsed response.
        """
        params = {k: str(v) for k, v in params.items()} if params else {}
        try:
            return self._handle_response(
                self.session.request(
                    method,
                    url,
                    params=params,
                    verify=self.config.verify_ssl,
                    **kwargs,
                )
            )
        except AuthorizationException:
            # The authentication token could have expired; refresh it and try
            # again
            self._session = None
            return self._handle_response(
                self.session.request(method, url, **kwargs)
            )

    def get(
        self, path: str, params: Optional[Dict[str, Any]] = None, **kwargs: Any
    ) -> Json:
        """Make a GET request to the given endpoint path.

        Args:
            path: The path to the endpoint.
            params: The query parameters to pass to the endpoint.
            kwargs: Additional keyword arguments to pass to the request.

        Returns:
            The response body.
        """
        logger.debug(f"Sending GET request to {path}...")
        return self._request(
            "GET", self.url + API + VERSION_1 + path, params=params, **kwargs
        )

    def delete(
        self, path: str, params: Optional[Dict[str, Any]] = None, **kwargs: Any
    ) -> Json:
        """Make a DELETE request to the given endpoint path.

        Args:
            path: The path to the endpoint.
            params: The query parameters to pass to the endpoint.
            kwargs: Additional keyword arguments to pass to the request.

        Returns:
            The response body.
        """
        logger.debug(f"Sending DELETE request to {path}...")
        return self._request(
            "DELETE", self.url + API + VERSION_1 + path, params=params, **kwargs
        )

    def post(
        self,
        path: str,
        body: BaseModel,
        params: Optional[Dict[str, Any]] = None,
        **kwargs: Any,
    ) -> Json:
        """Make a POST request to the given endpoint path.

        Args:
            path: The path to the endpoint.
            body: The body to send.
            params: The query parameters to pass to the endpoint.
            kwargs: Additional keyword arguments to pass to the request.

        Returns:
            The response body.
        """
        logger.debug(f"Sending POST request to {path}...")
        return self._request(
            "POST",
            self.url + API + VERSION_1 + path,
            data=body.json(),
            params=params,
            **kwargs,
        )

    def put(
        self,
        path: str,
        body: BaseModel,
        params: Optional[Dict[str, Any]] = None,
        **kwargs: Any,
    ) -> Json:
        """Make a PUT request to the given endpoint path.

        Args:
            path: The path to the endpoint.
            body: The body to send.
            params: The query parameters to pass to the endpoint.
            kwargs: Additional keyword arguments to pass to the request.

        Returns:
            The response body.
        """
        logger.debug(f"Sending PUT request to {path}...")
        return self._request(
            "PUT",
            self.url + API + VERSION_1 + path,
            data=body.json(),
            params=params,
            **kwargs,
        )

    def _create_resource(
        self,
        resource: AnyModel,
        route: str,
        request_model: Optional[Type[CreateRequest[AnyModel]]] = None,
        response_model: Optional[Type[CreateResponse[AnyModel]]] = None,
    ) -> AnyModel:
        """Create a new resource.

        Args:
            resource: The resource to create.
            route: The resource REST API route to use.
            request_model: Optional model to use to serialize the request body.
                If not provided, the resource object itself will be used.
            response_model: Optional model to use to deserialize the response
                body. If not provided, the resource class itself will be used.

        Returns:
            The created resource.
        """
        request: BaseModel = resource
        if request_model is not None:
            request = request_model.from_model(resource)
        response_body = self.post(f"{route}", body=request)
        if response_model is not None:
            response = response_model.parse_obj(response_body)
            created_resource = response.to_model()
        else:
            created_resource = resource.parse_obj(response_body)
        return created_resource

    def _create_project_scoped_resource(
        self,
        resource: AnyProjectScopedModel,
        route: str,
        request_model: Optional[
            Type[CreateRequest[AnyProjectScopedModel]]
        ] = None,
        response_model: Optional[
            Type[CreateResponse[AnyProjectScopedModel]]
        ] = None,
    ) -> AnyProjectScopedModel:
        """Create a new project scoped resource.

        Args:
            resource: The resource to create.
            route: The resource REST API route to use.
            request_model: Optional model to use to serialize the request body.
                If not provided, the resource object itself will be used.
            response_model: Optional model to use to deserialize the response
                body. If not provided, the resource class itself will be used.

        Returns:
            The created resource.
        """
        return self._create_resource(
            resource=resource,
            route=f"{PROJECTS}/{str(resource.project)}{route}",
            request_model=request_model,
            response_model=response_model,
        )

    def _get_resource(
        self,
        resource_id: Union[str, UUID],
        route: str,
        resource_model: Type[AnyModel],
    ) -> AnyModel:
        """Retrieve a single resource.

        Args:
            resource_id: The ID of the resource to retrieve.
            route: The resource REST API route to use.
            resource_model: Model to use to serialize the response body.

        Returns:
            The retrieved resource.
        """
        body = self.get(f"{route}/{str(resource_id)}")
        return resource_model.parse_obj(body)

    def _list_resources(
        self,
        route: str,
        resource_model: Type[AnyModel],
        **filters: Any,
    ) -> List[AnyModel]:
        """Retrieve a list of resources filtered by some criteria.

        Args:
            route: The resource REST API route to use.
            resource_model: Model to use to serialize the response body.
            filters: Filter parameters to use in the query.

        Returns:
            List of retrieved resources matching the filter criteria.

        Raises:
            ValueError: If the value returned by the server is not a list.
        """
        # leave out filter params that are not supplied
        params = dict(filter(lambda x: x[1] is not None, filters.items()))
        body = self.get(f"{route}", params=params)
        if not isinstance(body, list):
            raise ValueError(
                f"Bad API Response. Expected list, got {type(body)}"
            )
        return [resource_model.parse_obj(entry) for entry in body]

    def _update_resource(
        self,
        resource: AnyModel,
        route: str,
        request_model: Optional[Type[UpdateRequest[AnyModel]]] = None,
        response_model: Optional[Type[UpdateResponse[AnyModel]]] = None,
    ) -> AnyModel:
        """Update an existing resource.

        Args:
            resource: The resource to update.
            route: The resource REST API route to use.
            request_model: Optional model to use to serialize the request body.
                If not provided, the resource object itself will be used.
            response_model: Optional model to use to deserialize the response
                body. If not provided, the resource class itself will be used.

        Returns:
            The updated resource.
        """
        request: BaseModel = resource
        if request_model is not None:
            request = request_model.from_model(resource)
        response_body = self.put(f"{route}/{str(resource.id)}", body=request)
        if response_model is not None:
            response = response_model.parse_obj(response_body)
            updated_resource = response.to_model()
        else:
            updated_resource = resource.parse_obj(response_body)

        return updated_resource

    def _delete_resource(
        self, resource_id: Union[str, UUID], route: str
    ) -> None:
        """Delete a resource.

        Args:
            resource_id: The ID of the resource to delete.
            route: The resource REST API route to use.
        """
        self.delete(f"{route}/{str(resource_id)}")<|MERGE_RESOLUTION|>--- conflicted
+++ resolved
@@ -43,12 +43,9 @@
     STEPS,
     TEAMS,
     USERS,
-<<<<<<< HEAD
-    VERSION_1, EMAIL_ANALYTICS,
-=======
     VERSION_1,
+    EMAIL_ANALYTICS,
     API,
->>>>>>> 1cb0fa15
 )
 from zenml.enums import ExecutionStatus, StackComponentType, StoreType
 from zenml.exceptions import (
@@ -102,7 +99,8 @@
     CreateUserResponse,
     UpdateRoleRequest,
     UpdateTeamRequest,
-    UpdateUserRequest, EmailOptInModel,
+    UpdateUserRequest,
+    EmailOptInModel,
 )
 from zenml.zen_stores.base_zen_store import BaseZenStore
 
