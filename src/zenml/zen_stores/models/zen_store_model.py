#  Copyright (c) ZenML GmbH 2022. All Rights Reserved.
#
#  Licensed under the Apache License, Version 2.0 (the "License");
#  you may not use this file except in compliance with the License.
#  You may obtain a copy of the License at:
#
#       https://www.apache.org/licenses/LICENSE-2.0
#
#  Unless required by applicable law or agreed to in writing, software
#  distributed under the License is distributed on an "AS IS" BASIS,
#  WITHOUT WARRANTIES OR CONDITIONS OF ANY KIND, either express
#  or implied. See the License for the specific language governing
#  permissions and limitations under the License.

from collections import defaultdict
from typing import DefaultDict, Dict, List, Set

from pydantic import Field, validator

from zenml.enums import StackComponentType
from zenml.utils.filesync_model import FileSyncModel
from zenml.zen_stores.models import (
    FlavorWrapper,
    Project,
    Role,
    RoleAssignment,
    Team,
    User,
)
from zenml.zen_stores.models.pipeline_models import PipelineRunWrapper


class ZenStoreModel(FileSyncModel):
    """Pydantic object used for serializing a ZenStore.

    Attributes:
        version: zenml version number
        stacks: Maps stack names to a configuration object containing the
            names and flavors of all stack components.
        stack_components: Contains names and flavors of all registered stack
            components.
        stack_component_flavors: Contains the flavor definitions of each
            stack component type
        users: All registered users.
        teams: All registered teams.
        projects: All registered projects.
        roles: All registered roles.
        role_assignments: All role assignments.
        team_assignments: Maps team names to names of users that are part of
            the team.
        pipeline_runs: Maps pipeline names to runs of that pipeline.
    """

<<<<<<< HEAD
    stacks: Dict[str, Dict[StackComponentType, str]]
    stack_components: DefaultDict[StackComponentType, Dict[str, str]]
    stack_component_flavors: List[FlavorWrapper] = []
    users: List[User] = []
    teams: List[Team] = []
    projects: List[Project] = []
    roles: List[Role] = []
    role_assignments: List[RoleAssignment] = []
    team_assignments: DefaultDict[str, Set[str]] = defaultdict(set)
    pipeline_runs: DefaultDict[str, List[PipelineRunWrapper]] = defaultdict(list)
=======
    stacks: Dict[str, Dict[StackComponentType, str]] = Field(
        default_factory=dict
    )
    stack_components: DefaultDict[StackComponentType, Dict[str, str]] = Field(
        default=defaultdict(dict)
    )
    stack_component_flavors: List[FlavorWrapper] = Field(default_factory=list)
    users: List[User] = Field(default_factory=list)
    teams: List[Team] = Field(default_factory=list)
    projects: List[Project] = Field(default_factory=list)
    roles: List[Role] = Field(default_factory=list)
    role_assignments: List[RoleAssignment] = Field(default_factory=list)
    team_assignments: DefaultDict[str, Set[str]] = Field(
        default=defaultdict(set)
    )
>>>>>>> 13f649be

    @validator("stack_components")
    def _construct_stack_components_defaultdict(
        cls, stack_components: Dict[StackComponentType, Dict[str, str]]
    ) -> DefaultDict[StackComponentType, Dict[str, str]]:
        """Ensures that `stack_components` is a defaultdict so stack
        components of a new component type can be added without issues."""
        return defaultdict(dict, stack_components)

    @validator("team_assignments")
    def _construct_team_assignments_defaultdict(
        cls, team_assignments: Dict[str, Set[str]]
    ) -> DefaultDict[str, Set[str]]:
        """Ensures that `team_assignments` is a defaultdict so users
        of a new teams can be added without issues."""
        return defaultdict(set, team_assignments)

<<<<<<< HEAD
    @validator("pipeline_runs")
    def _construct_pipeline_runs_defaultdict(
        cls, pipeline_runs: Dict[str, List[PipelineRunWrapper]]
    ) -> DefaultDict[str, List[PipelineRunWrapper]]:
        """Ensures that `pipeline_runs` is a defaultdict so runs
        of a new pipeline can be added without issues."""
        return defaultdict(list, pipeline_runs)

    @classmethod
    def empty_store(cls) -> "ZenStoreModel":
        """Initialize a new empty zen store with current zen version."""
        return cls(stacks={}, stack_components={})

=======
>>>>>>> 13f649be
    class Config:
        """Pydantic configuration class."""

        # Validate attributes when assigning them. We need to set this in order
        # to have a mix of mutable and immutable attributes
        validate_assignment = True
        # Ignore extra attributes from configs of previous ZenML versions
        extra = "ignore"<|MERGE_RESOLUTION|>--- conflicted
+++ resolved
@@ -51,18 +51,7 @@
         pipeline_runs: Maps pipeline names to runs of that pipeline.
     """
 
-<<<<<<< HEAD
-    stacks: Dict[str, Dict[StackComponentType, str]]
-    stack_components: DefaultDict[StackComponentType, Dict[str, str]]
-    stack_component_flavors: List[FlavorWrapper] = []
-    users: List[User] = []
-    teams: List[Team] = []
-    projects: List[Project] = []
-    roles: List[Role] = []
-    role_assignments: List[RoleAssignment] = []
-    team_assignments: DefaultDict[str, Set[str]] = defaultdict(set)
-    pipeline_runs: DefaultDict[str, List[PipelineRunWrapper]] = defaultdict(list)
-=======
+
     stacks: Dict[str, Dict[StackComponentType, str]] = Field(
         default_factory=dict
     )
@@ -78,7 +67,7 @@
     team_assignments: DefaultDict[str, Set[str]] = Field(
         default=defaultdict(set)
     )
->>>>>>> 13f649be
+    pipeline_runs: DefaultDict[str, List[PipelineRunWrapper]] = Field(default=defaultdict(list))
 
     @validator("stack_components")
     def _construct_stack_components_defaultdict(
@@ -96,7 +85,6 @@
         of a new teams can be added without issues."""
         return defaultdict(set, team_assignments)
 
-<<<<<<< HEAD
     @validator("pipeline_runs")
     def _construct_pipeline_runs_defaultdict(
         cls, pipeline_runs: Dict[str, List[PipelineRunWrapper]]
@@ -105,13 +93,6 @@
         of a new pipeline can be added without issues."""
         return defaultdict(list, pipeline_runs)
 
-    @classmethod
-    def empty_store(cls) -> "ZenStoreModel":
-        """Initialize a new empty zen store with current zen version."""
-        return cls(stacks={}, stack_components={})
-
-=======
->>>>>>> 13f649be
     class Config:
         """Pydantic configuration class."""
 
