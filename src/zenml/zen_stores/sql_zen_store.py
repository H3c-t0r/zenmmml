#  Copyright (c) ZenML GmbH 2022. All Rights Reserved.
#
#  Licensed under the Apache License, Version 2.0 (the "License");
#  you may not use this file except in compliance with the License.
#  You may obtain a copy of the License at:
#
#       https://www.apache.org/licenses/LICENSE-2.0
#
#  Unless required by applicable law or agreed to in writing, software
#  distributed under the License is distributed on an "AS IS" BASIS,
#  WITHOUT WARRANTIES OR CONDITIONS OF ANY KIND, either express
#  or implied. See the License for the specific language governing
#  permissions and limitations under the License.
"""SQL Zen Store implementation."""

import base64
import json
import logging
import math
import os
import re
from contextvars import ContextVar
from pathlib import Path, PurePath
from typing import (
    Any,
    ClassVar,
    Dict,
    List,
    Optional,
    Tuple,
    Type,
    TypeVar,
    Union,
    cast,
)
from uuid import UUID

import pymysql
from pydantic import root_validator
from sqlalchemy import func, text
from sqlalchemy.engine import URL, Engine, make_url
from sqlalchemy.exc import ArgumentError, NoResultFound, OperationalError
from sqlalchemy.orm import noload
from sqlmodel import Session, create_engine, or_, select
from sqlmodel.sql.expression import Select, SelectOfScalar

from zenml.config.global_config import GlobalConfiguration
from zenml.config.store_config import StoreConfiguration
from zenml.constants import (
    ENV_ZENML_DISABLE_DATABASE_MIGRATION,
    ENV_ZENML_SERVER_DEPLOYMENT_TYPE,
)
from zenml.enums import (
    ExecutionStatus,
    LoggingLevels,
    StackComponentType,
    StoreType,
)
from zenml.exceptions import (
    EntityExistsError,
    IllegalOperationError,
    StackComponentExistsError,
    StackExistsError,
)
from zenml.io import fileio
from zenml.logger import get_console_handler, get_logger, get_logging_level
from zenml.models import (
    ArtifactFilterModel,
    ArtifactRequestModel,
    ArtifactResponseModel,
    ComponentFilterModel,
    ComponentRequestModel,
    ComponentResponseModel,
    ComponentUpdateModel,
    FilterBaseModel,
    FlavorFilterModel,
    FlavorRequestModel,
    FlavorResponseModel,
    PipelineFilterModel,
    PipelineRequestModel,
    PipelineResponseModel,
    PipelineRunFilterModel,
    PipelineRunRequestModel,
    PipelineRunResponseModel,
    PipelineRunUpdateModel,
    PipelineUpdateModel,
    ProjectFilterModel,
    ProjectRequestModel,
    ProjectResponseModel,
    ProjectUpdateModel,
    RoleFilterModel,
    RoleRequestModel,
    RoleResponseModel,
    RoleUpdateModel,
<<<<<<< HEAD
    StackFilterModel,
=======
    ScheduleRequestModel,
    ScheduleResponseModel,
    ScheduleUpdateModel,
>>>>>>> cf636d1f
    StackRequestModel,
    StackResponseModel,
    StackUpdateModel,
    StepRunFilterModel,
    StepRunRequestModel,
    StepRunResponseModel,
    StepRunUpdateModel,
    TeamRequestModel,
    TeamResponseModel,
    TeamRoleAssignmentFilterModel,
    TeamRoleAssignmentRequestModel,
    TeamRoleAssignmentResponseModel,
    TeamUpdateModel,
    UserAuthModel,
    UserFilterModel,
    UserRequestModel,
    UserResponseModel,
    UserRoleAssignmentFilterModel,
    UserRoleAssignmentRequestModel,
    UserRoleAssignmentResponseModel,
    UserUpdateModel,
)
from zenml.models.base_models import BaseResponseModel
from zenml.models.page_model import Page
from zenml.models.server_models import ServerDatabaseType, ServerModel
from zenml.utils import uuid_utils
from zenml.utils.analytics_utils import AnalyticsEvent, track
from zenml.utils.enum_utils import StrEnum
from zenml.utils.networking_utils import (
    replace_localhost_with_internal_hostname,
)
from zenml.zen_stores.base_zen_store import (
    DEFAULT_ADMIN_ROLE,
    DEFAULT_GUEST_ROLE,
    DEFAULT_STACK_COMPONENT_NAME,
    DEFAULT_STACK_NAME,
    BaseZenStore,
)
from zenml.zen_stores.migrations.alembic import (
    ZENML_ALEMBIC_START_REVISION,
    Alembic,
)
from zenml.zen_stores.schemas import (
    ArtifactSchema,
    BaseSchema,
    FlavorSchema,
    IdentitySchema,
    NamedSchema,
    PipelineRunSchema,
    PipelineSchema,
    ProjectSchema,
    RolePermissionSchema,
    RoleSchema,
    ScheduleSchema,
    StackComponentSchema,
    StackSchema,
    StepRunInputArtifactSchema,
    StepRunOutputArtifactSchema,
    StepRunParentsSchema,
    StepRunSchema,
    TeamRoleAssignmentSchema,
    TeamSchema,
    UserRoleAssignmentSchema,
    UserSchema,
)
from zenml.zen_stores.schemas.base_schemas import BaseSchema

AnyNamedSchema = TypeVar("AnyNamedSchema", bound=NamedSchema)
AnySchema = TypeVar("AnySchema", bound=BaseSchema)
B = TypeVar("B", bound=BaseResponseModel)

params_value: ContextVar[FilterBaseModel] = ContextVar("params_value")


# Enable SQL compilation caching to remove the https://sqlalche.me/e/14/cprf
# warning
SelectOfScalar.inherit_cache = True
Select.inherit_cache = True

logger = get_logger(__name__)

ZENML_SQLITE_DB_FILENAME = "zenml.db"


def _is_mysql_missing_database_error(error: OperationalError) -> bool:
    """Checks if the given error is due to a missing database.

    Args:
        error: The error to check.

    Returns:
        If the error if because the MySQL database doesn't exist.
    """
    from pymysql.constants.ER import BAD_DB_ERROR

    if not isinstance(error.orig, pymysql.err.OperationalError):
        return False

    error_code = cast(int, error.orig.args[0])
    return error_code == BAD_DB_ERROR


class SQLDatabaseDriver(StrEnum):
    """SQL database drivers supported by the SQL ZenML store."""

    MYSQL = "mysql"
    SQLITE = "sqlite"


class SqlZenStoreConfiguration(StoreConfiguration):
    """SQL ZenML store configuration.

    Attributes:
        type: The type of the store.
        driver: The SQL database driver.
        database: database name. If not already present on the server, it will
            be created automatically on first access.
        username: The database username.
        password: The database password.
        ssl_ca: certificate authority certificate. Required for SSL
            enabled authentication if the CA certificate is not part of the
            certificates shipped by the operating system.
        ssl_cert: client certificate. Required for SSL enabled
            authentication if client certificates are used.
        ssl_key: client certificate private key. Required for SSL
            enabled if client certificates are used.
        ssl_verify_server_cert: set to verify the identity of the server
            against the provided server certificate.
        pool_size: The maximum number of connections to keep in the SQLAlchemy
            pool.
        max_overflow: The maximum number of connections to allow in the
            SQLAlchemy pool in addition to the pool_size.
    """

    type: StoreType = StoreType.SQL

    driver: Optional[SQLDatabaseDriver] = None
    database: Optional[str] = None
    username: Optional[str] = None
    password: Optional[str] = None
    ssl_ca: Optional[str] = None
    ssl_cert: Optional[str] = None
    ssl_key: Optional[str] = None
    ssl_verify_server_cert: bool = False
    pool_size: int = 20
    max_overflow: int = 20

    @root_validator(pre=True)
    def _remove_grpc_attributes(cls, values: Dict[str, Any]) -> Dict[str, Any]:
        """Removes old GRPC attributes.

        Args:
            values: All model attribute values.

        Returns:
            The model attribute values
        """
        grpc_attribute_keys = [
            "grpc_metadata_host",
            "grpc_metadata_port",
            "grpc_metadata_ssl_ca",
            "grpc_metadata_ssl_key",
            "grpc_metadata_ssl_cert",
        ]
        grpc_values = [values.pop(key, None) for key in grpc_attribute_keys]
        if any(grpc_values):
            logger.warning(
                "The GRPC attributes %s are unused and will be removed soon. "
                "Please remove them from SQLZenStore configuration. This will "
                "become an error in future versions of ZenML."
            )

        return values

    @root_validator
    def _validate_url(cls, values: Dict[str, Any]) -> Dict[str, Any]:
        """Validate the SQL URL.

        The validator also moves the MySQL username, password and database
        parameters from the URL into the other configuration arguments, if they
        are present in the URL.

        Args:
            values: The values to validate.

        Returns:
            The validated values.

        Raises:
            ValueError: If the URL is invalid or the SQL driver is not
                supported.
        """
        url = values.get("url")
        if url is None:
            return values

        # When running inside a container, if the URL uses localhost, the
        # target service will not be available. We try to replace localhost
        # with one of the special Docker or K3D internal hostnames.
        url = replace_localhost_with_internal_hostname(url)

        try:
            sql_url = make_url(url)
        except ArgumentError as e:
            raise ValueError(
                "Invalid SQL URL `%s`: %s. The URL must be in the format "
                "`driver://[[username:password@]hostname:port]/database["
                "?<extra-args>]`.",
                url,
                str(e),
            )

        if sql_url.drivername not in SQLDatabaseDriver.values():
            raise ValueError(
                "Invalid SQL driver value `%s`: The driver must be one of: %s.",
                url,
                ", ".join(SQLDatabaseDriver.values()),
            )
        values["driver"] = SQLDatabaseDriver(sql_url.drivername)
        if sql_url.drivername == SQLDatabaseDriver.SQLITE:
            if (
                sql_url.username
                or sql_url.password
                or sql_url.query
                or sql_url.database is None
            ):
                raise ValueError(
                    "Invalid SQLite URL `%s`: The URL must be in the "
                    "format `sqlite:///path/to/database.db`.",
                    url,
                )
            if values.get("username") or values.get("password"):
                raise ValueError(
                    "Invalid SQLite configuration: The username and password "
                    "must not be set",
                    url,
                )
            values["database"] = sql_url.database
        elif sql_url.drivername == SQLDatabaseDriver.MYSQL:
            if sql_url.username:
                values["username"] = sql_url.username
                sql_url = sql_url._replace(username=None)
            if sql_url.password:
                values["password"] = sql_url.password
                sql_url = sql_url._replace(password=None)
            if sql_url.database:
                values["database"] = sql_url.database
                sql_url = sql_url._replace(database=None)
            if sql_url.query:
                for k, v in sql_url.query.items():
                    if k == "ssl_ca":
                        values["ssl_ca"] = v
                    elif k == "ssl_cert":
                        values["ssl_cert"] = v
                    elif k == "ssl_key":
                        values["ssl_key"] = v
                    elif k == "ssl_verify_server_cert":
                        values["ssl_verify_server_cert"] = v
                    else:
                        raise ValueError(
                            "Invalid MySQL URL query parameter `%s`: The "
                            "parameter must be one of: ssl_ca, ssl_cert, "
                            "ssl_key, or ssl_verify_server_cert.",
                            k,
                        )
                sql_url = sql_url._replace(query={})

            database = values.get("database")
            if (
                not values.get("username")
                or not values.get("password")
                or not database
            ):
                raise ValueError(
                    "Invalid MySQL configuration: The username, password and "
                    "database must be set in the URL or as configuration "
                    "attributes",
                )

            regexp = r"^[^\\/?%*:|\"<>.-]{1,64}$"
            match = re.match(regexp, database)
            if not match:
                raise ValueError(
                    f"The database name does not conform to the required "
                    f"format "
                    f"rules ({regexp}): {database}"
                )

            # Save the certificates in a secure location on disk
            secret_folder = Path(
                GlobalConfiguration().local_stores_path,
                "certificates",
            )
            for key in ["ssl_key", "ssl_ca", "ssl_cert"]:
                content = values.get(key)
                if content and not os.path.isfile(content):
                    fileio.makedirs(str(secret_folder))
                    file_path = Path(secret_folder, f"{key}.pem")
                    with open(file_path, "w") as f:
                        f.write(content)
                    file_path.chmod(0o600)
                    values[key] = str(file_path)

        values["url"] = str(sql_url)
        return values

    @staticmethod
    def get_local_url(path: str) -> str:
        """Get a local SQL url for a given local path.

        Args:
            path: The path to the local sqlite file.

        Returns:
            The local SQL url for the given path.
        """
        return f"sqlite:///{path}/{ZENML_SQLITE_DB_FILENAME}"

    @classmethod
    def supports_url_scheme(cls, url: str) -> bool:
        """Check if a URL scheme is supported by this store.

        Args:
            url: The URL to check.

        Returns:
            True if the URL scheme is supported, False otherwise.
        """
        return make_url(url).drivername in SQLDatabaseDriver.values()

    def expand_certificates(self) -> None:
        """Expands the certificates in the verify_ssl field."""
        # Load the certificate values back into the configuration
        for key in ["ssl_key", "ssl_ca", "ssl_cert"]:
            file_path = getattr(self, key, None)
            if file_path and os.path.isfile(file_path):
                with open(file_path, "r") as f:
                    setattr(self, key, f.read())

    @classmethod
    def copy_configuration(
        cls,
        config: "StoreConfiguration",
        config_path: str,
        load_config_path: Optional[PurePath] = None,
    ) -> "StoreConfiguration":
        """Copy the store config using a different configuration path.

        This method is used to create a copy of the store configuration that can
        be loaded using a different configuration path or in the context of a
        new environment, such as a container image.

        The configuration files accompanying the store configuration are also
        copied to the new configuration path (e.g. certificates etc.).

        Args:
            config: The store configuration to copy.
            config_path: new path where the configuration copy will be loaded
                from.
            load_config_path: absolute path that will be used to load the copied
                configuration. This can be set to a value different from
                `config_path` if the configuration copy will be loaded from
                a different environment, e.g. when the configuration is copied
                to a container image and loaded using a different absolute path.
                This will be reflected in the paths and URLs encoded in the
                copied configuration.

        Returns:
            A new store configuration object that reflects the new configuration
            path.
        """
        assert isinstance(config, SqlZenStoreConfiguration)
        config = config.copy()

        if config.driver == SQLDatabaseDriver.MYSQL:
            # Load the certificate values back into the configuration
            config.expand_certificates()

        elif config.driver == SQLDatabaseDriver.SQLITE:
            if load_config_path:
                config.url = cls.get_local_url(str(load_config_path))
            else:
                config.url = cls.get_local_url(config_path)

        return config

    def get_sqlmodel_config(
        self,
    ) -> Tuple[str, Dict[str, Any], Dict[str, Any]]:
        """Get the SQLModel engine configuration for the SQL ZenML store.

        Returns:
            The URL and connection arguments for the SQLModel engine.

        Raises:
            NotImplementedError: If the SQL driver is not supported.
        """
        sql_url = make_url(self.url)
        sqlalchemy_connect_args: Dict[str, Any] = {}
        engine_args = {}
        if sql_url.drivername == SQLDatabaseDriver.SQLITE:
            assert self.database is not None
            # The following default value is needed for sqlite to avoid the
            # Error:
            #   sqlite3.ProgrammingError: SQLite objects created in a thread can
            #   only be used in that same thread.
            sqlalchemy_connect_args = {"check_same_thread": False}
        elif sql_url.drivername == SQLDatabaseDriver.MYSQL:
            # all these are guaranteed by our root validator
            assert self.database is not None
            assert self.username is not None
            assert self.password is not None
            assert sql_url.host is not None

            engine_args = {
                "pool_size": self.pool_size,
                "max_overflow": self.max_overflow,
            }

            sql_url = sql_url._replace(
                drivername="mysql+pymysql",
                username=self.username,
                password=self.password,
                database=self.database,
            )

            sqlalchemy_ssl_args: Dict[str, Any] = {}

            # Handle SSL params
            for key in ["ssl_key", "ssl_ca", "ssl_cert"]:
                ssl_setting = getattr(self, key)
                if not ssl_setting:
                    continue
                if not os.path.isfile(ssl_setting):
                    logger.warning(
                        f"Database SSL setting `{key}` is not a file. "
                    )
                sqlalchemy_ssl_args[key.lstrip("ssl_")] = ssl_setting
            if len(sqlalchemy_ssl_args) > 0:
                sqlalchemy_ssl_args[
                    "check_hostname"
                ] = self.ssl_verify_server_cert
                sqlalchemy_connect_args["ssl"] = sqlalchemy_ssl_args
        else:
            raise NotImplementedError(
                f"SQL driver `{sql_url.drivername}` is not supported."
            )

        return str(sql_url), sqlalchemy_connect_args, engine_args

    class Config:
        """Pydantic configuration class."""

        # Don't validate attributes when assigning them. This is necessary
        # because the certificate attributes can be expanded to the contents
        # of the certificate files.
        validate_assignment = False
        # Forbid extra attributes set in the class.
        extra = "forbid"


class SqlZenStore(BaseZenStore):
    """Store Implementation that uses SQL database backend.

    Attributes:
        config: The configuration of the SQL ZenML store.
        skip_migrations: Whether to skip migrations when initializing the store.
        TYPE: The type of the store.
        CONFIG_TYPE: The type of the store configuration.
        _engine: The SQLAlchemy engine.
    """

    config: SqlZenStoreConfiguration
    skip_migrations: bool = False
    TYPE: ClassVar[StoreType] = StoreType.SQL
    CONFIG_TYPE: ClassVar[Type[StoreConfiguration]] = SqlZenStoreConfiguration

    _engine: Optional[Engine] = None
    _alembic: Optional[Alembic] = None

    @property
    def engine(self) -> Engine:
        """The SQLAlchemy engine.

        Returns:
            The SQLAlchemy engine.

        Raises:
            ValueError: If the store is not initialized.
        """
        if not self._engine:
            raise ValueError("Store not initialized")
        return self._engine

    @property
    def runs_inside_server(self) -> bool:
        """Whether the store is running inside a server.

        Returns:
            Whether the store is running inside a server.
        """
        if ENV_ZENML_SERVER_DEPLOYMENT_TYPE in os.environ:
            return True
        return False

    @property
    def alembic(self) -> Alembic:
        """The Alembic wrapper.

        Returns:
            The Alembic wrapper.

        Raises:
            ValueError: If the store is not initialized.
        """
        if not self._alembic:
            raise ValueError("Store not initialized")
        return self._alembic

    @classmethod
    def filter_and_paginate(
        cls,
        session: Session,
        query: Union[Select[AnySchema], SelectOfScalar[AnySchema]],
        table: Type[AnySchema],
        filter_model: FilterBaseModel,
    ) -> Page[B]:
        """Given a query, return aPage instance with a list of filtered Models.

        Args:
            session: The SQLModel Session
            query: The query to execute
            table: The table to select from
            filter_model: The filter to use, including pagination and sorting

        Returns:
            The Domain Model representation of the DB resource
        """

        # Filtering
        filters = filter_model.generate_filter(table=table)

        if filters is not None:
            query = query.where(filters)

        # Sorting
        query = query.order_by(getattr(table, filter_model.sort_by))

        # Get the total amount of items in the database for a given query
        total = session.scalar(
            select(func.count("*")).select_from(
                query.order_by(None).options(noload("*")).subquery()
            )
        )

        # Get the total amount of pages in the database for a given query
        total_pages = math.ceil(total / filter_model.size)

        # Get a page of the actual data
        item_schemas: List[AnySchema] = (
            session.exec(
                query.limit(filter_model.size).offset(filter_model.offset)
            )
            .unique()
            .all()
        )

        # Convert this page of items from schemas to models
        items: List[B] = [i.to_model() for i in item_schemas]

        return Page(
            total=total,
            total_pages=total_pages,
            items=items,
            page=filter_model.page,
            size=filter_model.size,
        )

    # ====================================
    # ZenML Store interface implementation
    # ====================================

    # --------------------------------
    # Initialization and configuration
    # --------------------------------

    def _initialize(self) -> None:
        """Initialize the SQL store.

        Raises:
            OperationalError: If connecting to the database failed.
        """
        logger.debug("Initializing SqlZenStore at %s", self.config.url)

        url, connect_args, engine_args = self.config.get_sqlmodel_config()
        self._engine = create_engine(
            url=url, connect_args=connect_args, **engine_args
        )

        # SQLite: As long as the parent directory exists, SQLAlchemy will
        # automatically create the database.
        if (
            self.config.driver == SQLDatabaseDriver.SQLITE
            and self.config.database
            and not fileio.exists(self.config.database)
        ):
            fileio.makedirs(os.path.dirname(self.config.database))

        # MySQL: We might need to create the database manually.
        # To do so, we create a new engine that connects to the `mysql` database
        # and then create the desired database.
        # See https://stackoverflow.com/a/8977109
        if (
            self.config.driver == SQLDatabaseDriver.MYSQL
            and self.config.database
        ):
            try:
                self._engine.connect()
            except OperationalError as e:
                logger.debug(
                    "Failed to connect to mysql database `%s`.",
                    self._engine.url.database,
                )

                if _is_mysql_missing_database_error(e):
                    self._create_mysql_database(
                        url=self._engine.url,
                        connect_args=connect_args,
                        engine_args=engine_args,
                    )
                else:
                    raise

        self._alembic = Alembic(self.engine)
        if (
            not self.skip_migrations
            and ENV_ZENML_DISABLE_DATABASE_MIGRATION not in os.environ
        ):
            self.migrate_database()

    def _create_mysql_database(
        self,
        url: URL,
        connect_args: Dict[str, Any],
        engine_args: Dict[str, Any],
    ) -> None:
        """Creates a mysql database.

        Args:
            url: The URL of the database to create.
            connect_args: Connect arguments for the SQLAlchemy engine.
            engine_args: Additional initialization arguments for the SQLAlchemy
                engine
        """
        logger.info("Trying to create database %s.", url.database)
        master_url = url._replace(database=None)
        master_engine = create_engine(
            url=master_url, connect_args=connect_args, **engine_args
        )
        query = f"CREATE DATABASE IF NOT EXISTS {self.config.database}"
        try:
            connection = master_engine.connect()
            connection.execute(text(query))
        finally:
            connection.close()

    def migrate_database(self) -> None:
        """Migrate the database to the head as defined by the python package."""
        alembic_logger = logging.getLogger("alembic")

        # remove all existing handlers
        while len(alembic_logger.handlers):
            alembic_logger.removeHandler(alembic_logger.handlers[0])

        logging_level = get_logging_level()

        # suppress alembic info logging if the zenml logging level is not debug
        if logging_level == LoggingLevels.DEBUG:
            alembic_logger.setLevel(logging.DEBUG)
        else:
            alembic_logger.setLevel(logging.WARNING)

        alembic_logger.addHandler(get_console_handler())

        # We need to account for 3 distinct cases here:
        # 1. the database is completely empty (not initialized)
        # 2. the database is not empty, but has never been migrated with alembic
        #   before (i.e. was created with SQLModel back when alembic wasn't
        #   used)
        # 3. the database is not empty and has been migrated with alembic before
        revisions = self.alembic.current_revisions()
        if len(revisions) >= 1:
            if len(revisions) > 1:
                logger.warning(
                    "The ZenML database has more than one migration head "
                    "revision. This is not expected and might indicate a "
                    "database migration problem. Please raise an issue on "
                    "GitHub if you encounter this."
                )
            # Case 3: the database has been migrated with alembic before. Just
            # upgrade to the latest revision.
            self.alembic.upgrade()
        else:
            if self.alembic.db_is_empty():
                # Case 1: the database is empty. We can just create the
                # tables from scratch with alembic.
                self.alembic.upgrade()
            else:
                # Case 2: the database is not empty, but has never been
                # migrated with alembic before. We need to create the alembic
                # version table, initialize it with the first revision where we
                # introduced alembic and then upgrade to the latest revision.
                self.alembic.stamp(ZENML_ALEMBIC_START_REVISION)
                self.alembic.upgrade()

    def get_store_info(self) -> ServerModel:
        """Get information about the store.

        Returns:
            Information about the store.

        Raises:
            KeyError: If the deployment ID could not be loaded from the
                database.
        """
        model = super().get_store_info()
        sql_url = make_url(self.config.url)
        model.database_type = ServerDatabaseType(sql_url.drivername)

        # Fetch the deployment ID from the database and use it to replace the one
        # fetched from the global configuration
        with Session(self.engine) as session:
            identity = session.exec(select(IdentitySchema)).first()

            if identity is None:
                raise KeyError(
                    "The deployment ID could not be loaded from the database."
                )
            model.id = identity.id
        return model

    # ------
    # Stacks
    # ------

    @track(AnalyticsEvent.REGISTERED_STACK)
    def create_stack(self, stack: StackRequestModel) -> StackResponseModel:
        """Register a new stack.

        Args:
            stack: The stack to register.

        Returns:
            The registered stack.
        """
        with Session(self.engine) as session:
            self._fail_if_stack_with_name_exists_for_user(
                stack=stack, session=session
            )

            if stack.is_shared:
                self._fail_if_stack_with_name_already_shared(
                    stack=stack, session=session
                )

            # Get the Schemas of all components mentioned
            component_ids = [
                component_id
                for list_of_component_ids in stack.components.values()
                for component_id in list_of_component_ids
            ]
            filters = [
                (StackComponentSchema.id == component_id)
                for component_id in component_ids
            ]

            defined_components = session.exec(
                select(StackComponentSchema).where(or_(*filters))
            ).all()

            new_stack_schema = StackSchema(
                project_id=stack.project,
                user_id=stack.user,
                is_shared=stack.is_shared,
                name=stack.name,
                description=stack.description,
                components=defined_components,
            )

            session.add(new_stack_schema)
            session.commit()
            session.refresh(new_stack_schema)

            return new_stack_schema.to_model()

    def get_stack(self, stack_id: UUID) -> StackResponseModel:
        """Get a stack by its unique ID.

        Args:
            stack_id: The ID of the stack to get.

        Returns:
            The stack with the given ID.

        Raises:
            KeyError: if the stack doesn't exist.
        """
        with Session(self.engine) as session:
            stack = session.exec(
                select(StackSchema).where(StackSchema.id == stack_id)
            ).first()

            if stack is None:
                raise KeyError(f"Stack with ID {stack_id} not found.")
            return stack.to_model()

    def list_stacks(
        self, stack_filter_model: StackFilterModel
    ) -> Page[StackResponseModel]:
        """List all stacks matching the given filter criteria.

        Args:
            stack_filter_model: All filter parameters including pagination
                                params

        Returns:
            A list of all stacks matching the filter criteria.
        """
        with Session(self.engine) as session:
            # Manually create the query and add any custom clauses
            query = select(StackSchema)

            return self.filter_and_paginate(
                session=session,
                query=query,
                table=StackSchema,
                filter_model=stack_filter_model,
            )

    @track(AnalyticsEvent.UPDATED_STACK)
    def update_stack(
        self, stack_id: UUID, stack_update: StackUpdateModel
    ) -> StackResponseModel:
        """Update a stack.

        Args:
            stack_id: The ID of the stack update.
            stack_update: The update request on the stack.

        Returns:
            The updated stack.

        Raises:
            KeyError: if the stack doesn't exist.
            IllegalOperationError: if the stack is a default stack.
        """
        with Session(self.engine) as session:
            # Check if stack with the domain key (name, project, owner) already
            #  exists
            existing_stack = session.exec(
                select(StackSchema).where(StackSchema.id == stack_id)
            ).first()
            if existing_stack is None:
                raise KeyError(
                    f"Unable to update stack with id '{stack_id}': Found no"
                    f"existing stack with this id."
                )
            if existing_stack.name == DEFAULT_STACK_NAME:
                raise IllegalOperationError(
                    "The default stack cannot be modified."
                )
            # In case of a renaming update, make sure no stack already exists
            # with that name
            if stack_update.name:
                if existing_stack.name != stack_update.name:
                    self._fail_if_stack_with_name_exists_for_user(
                        stack=stack_update, session=session
                    )

            # Check if stack update makes the stack a shared stack. In that
            # case, check if a stack with the same name is already shared
            # within the project
            if stack_update.is_shared:
                if not existing_stack.is_shared and stack_update.is_shared:
                    self._fail_if_stack_with_name_already_shared(
                        stack=stack_update, session=session
                    )

            components = []
            if stack_update.components:
                filters = [
                    (StackComponentSchema.id == component_id)
                    for list_of_component_ids in stack_update.components.values()
                    for component_id in list_of_component_ids
                ]
                components = session.exec(
                    select(StackComponentSchema).where(or_(*filters))
                ).all()

            existing_stack.update(
                stack_update=stack_update,
                components=components,
            )

            session.add(existing_stack)
            session.commit()
            session.refresh(existing_stack)

            return existing_stack.to_model()

    @track(AnalyticsEvent.DELETED_STACK)
    def delete_stack(self, stack_id: UUID) -> None:
        """Delete a stack.

        Args:
            stack_id: The ID of the stack to delete.

        Raises:
            KeyError: if the stack doesn't exist.
            IllegalOperationError: if the stack is a default stack.
        """
        with Session(self.engine) as session:
            try:
                stack = session.exec(
                    select(StackSchema).where(StackSchema.id == stack_id)
                ).one()
                if stack.name == DEFAULT_STACK_NAME:
                    raise IllegalOperationError(
                        "The default stack cannot be deleted."
                    )
                session.delete(stack)
            except NoResultFound as error:
                raise KeyError from error

            session.commit()

    def _fail_if_stack_with_name_exists_for_user(
        self,
        stack: StackRequestModel,
        session: Session,
    ) -> None:
        """Raise an exception if a Component with same name exists for user.

        Args:
            stack: The Stack
            session: The Session

        Returns:
            None

        Raises:
            StackExistsError: If a Stack with the given name is already
                                       owned by the user
        """
        existing_domain_stack = session.exec(
            select(StackSchema)
            .where(StackSchema.name == stack.name)
            .where(StackSchema.project_id == stack.project)
            .where(StackSchema.user_id == stack.user)
        ).first()
        if existing_domain_stack is not None:
            project = self._get_project_schema(
                project_name_or_id=stack.project, session=session
            )
            user = self._get_user_schema(
                user_name_or_id=stack.user, session=session
            )
            raise StackExistsError(
                f"Unable to register stack with name "
                f"'{stack.name}': Found an existing stack with the same "
                f"name in the active project, '{project.name}', owned by the "
                f"same user, '{user.name}'."
            )
        return None

    def _fail_if_stack_with_name_already_shared(
        self,
        stack: StackRequestModel,
        session: Session,
    ) -> None:
        """Raise an exception if a Stack with same name is already shared.

        Args:
            stack: The Stack
            session: The Session

        Raises:
            StackExistsError: If a stack with the given name is already shared
                              by a user.
        """
        # Check if component with the same name, type is already shared
        # within the project
        existing_shared_stack = session.exec(
            select(StackSchema)
            .where(StackSchema.name == stack.name)
            .where(StackSchema.project_id == stack.project)
            .where(StackSchema.is_shared == stack.is_shared)
        ).first()
        if existing_shared_stack is not None:
            project = self._get_project_schema(
                project_name_or_id=stack.project, session=session
            )
            error_msg = (
                f"Unable to share stack with name '{stack.name}': Found an "
                f"existing shared stack with the same name in project "
                f"'{project.name}'"
            )
            if existing_shared_stack.user_id:
                owner_of_shared = self._get_user_schema(
                    existing_shared_stack.user_id, session=session
                )
                error_msg += f" owned by '{owner_of_shared.name}'."
            else:
                error_msg += ", which is currently not owned by any user."
            raise StackExistsError(error_msg)

    # ----------------
    # Stack components
    # ----------------

    @track(AnalyticsEvent.REGISTERED_STACK_COMPONENT)
    def create_stack_component(
        self,
        component: ComponentRequestModel,
    ) -> ComponentResponseModel:
        """Create a stack component.

        Args:
            component: The stack component to create.

        Returns:
            The created stack component.
        """
        with Session(self.engine) as session:
            self._fail_if_component_with_name_type_exists_for_user(
                name=component.name,
                component_type=component.type,
                user_id=component.user,
                project_id=component.project,
                session=session,
            )

            if component.is_shared:
                self._fail_if_component_with_name_type_already_shared(
                    name=component.name,
                    component_type=component.type,
                    project_id=component.project,
                    session=session,
                )

            # Create the component
            new_component = StackComponentSchema(
                name=component.name,
                project_id=component.project,
                user_id=component.user,
                is_shared=component.is_shared,
                type=component.type,
                flavor=component.flavor,
                configuration=base64.b64encode(
                    json.dumps(component.configuration).encode("utf-8")
                ),
            )

            session.add(new_component)
            session.commit()

            session.refresh(new_component)

            return new_component.to_model()

    def get_stack_component(
        self, component_id: UUID
    ) -> ComponentResponseModel:
        """Get a stack component by ID.

        Args:
            component_id: The ID of the stack component to get.

        Returns:
            The stack component.

        Raises:
            KeyError: if the stack component doesn't exist.
        """
        with Session(self.engine) as session:
            stack_component = session.exec(
                select(StackComponentSchema).where(
                    StackComponentSchema.id == component_id
                )
            ).first()

            if stack_component is None:
                raise KeyError(
                    f"Stack component with ID {component_id} not found."
                )

            return stack_component.to_model()

    def list_stack_components(
        self, component_filter_model: ComponentFilterModel
    ) -> Page[ComponentResponseModel]:
        """List all stack components matching the given filter criteria.

        Args:
            component_filter_model: All filter parameters including
                                    pagination params

        Returns:
            A list of all stack components matching the filter criteria.
        """
        with Session(self.engine) as session:
            # Manually create the query and add any custom clauses
            query = select(StackComponentSchema)
<<<<<<< HEAD
=======
            if project_name_or_id:
                project = self._get_project_schema(
                    project_name_or_id, session=session
                )
                query = query.where(
                    StackComponentSchema.project_id == project.id
                )
            if user_name_or_id:
                user = self._get_user_schema(user_name_or_id, session=session)
                query = query.where(StackComponentSchema.user_id == user.id)
            if type:
                query = query.where(StackComponentSchema.type == type)
            if flavor_name:
                query = query.where(StackComponentSchema.flavor == flavor_name)
            if name:
                query = query.where(StackComponentSchema.name == name)
            if is_shared is not None:
                query = query.where(
                    StackComponentSchema.is_shared == is_shared
                )
>>>>>>> cf636d1f

            paged_components = self.filter_and_paginate(
                session=session,
                query=query,
                table=StackComponentSchema,
                filter_model=component_filter_model,
            )
            return paged_components

    @track(AnalyticsEvent.UPDATED_STACK_COMPONENT)
    def update_stack_component(
        self, component_id: UUID, component_update: ComponentUpdateModel
    ) -> ComponentResponseModel:
        """Update an existing stack component.

        Args:
            component_id: The ID of the stack component to update.
            component_update: The update to be applied to the stack component.

        Returns:
            The updated stack component.

        Raises:
            KeyError: if the stack component doesn't exist.
            IllegalOperationError: if the stack component is a default stack
                component.
        """
        with Session(self.engine) as session:
            existing_component = session.exec(
                select(StackComponentSchema).where(
                    StackComponentSchema.id == component_id
                )
            ).first()

            if existing_component is None:
                raise KeyError(
                    f"Unable to update component with id "
                    f"'{component_id}': Found no"
                    f"existing component with this id."
                )

            if (
                existing_component.name == DEFAULT_STACK_COMPONENT_NAME
                and existing_component.type
                in [
                    StackComponentType.ORCHESTRATOR,
                    StackComponentType.ARTIFACT_STORE,
                ]
            ):
                raise IllegalOperationError(
                    f"The default {existing_component.type} cannot be modified."
                )

            # In case of a renaming update, make sure no component of the same
            # type already exists with that name
            if component_update.name:
                if (
                    existing_component.name != component_update.name
                    and existing_component.user_id is not None
                ):
                    self._fail_if_component_with_name_type_exists_for_user(
                        name=component_update.name,
                        component_type=existing_component.type,
                        project_id=existing_component.project_id,
                        user_id=existing_component.user_id,
                        session=session,
                    )

            # Check if component update makes the component a shared component,
            # In that case check if a component with the same name, type are
            # already shared within the project
            if component_update.is_shared:
                if (
                    not existing_component.is_shared
                    and component_update.is_shared
                ):
                    self._fail_if_component_with_name_type_already_shared(
                        name=component_update.name or existing_component.name,
                        component_type=existing_component.type,
                        project_id=existing_component.project_id,
                        session=session,
                    )

            existing_component.update(component_update=component_update)
            session.add(existing_component)
            session.commit()

            return existing_component.to_model()

    @track(AnalyticsEvent.DELETED_STACK_COMPONENT)
    def delete_stack_component(self, component_id: UUID) -> None:
        """Delete a stack component.

        Args:
            component_id: The id of the stack component to delete.

        Raises:
            KeyError: if the stack component doesn't exist.
            IllegalOperationError: if the stack component is part of one or
                more stacks, or if it's a default stack component.
        """
        with Session(self.engine) as session:
            try:
                stack_component = session.exec(
                    select(StackComponentSchema).where(
                        StackComponentSchema.id == component_id
                    )
                ).one()
                if (
                    stack_component.name == DEFAULT_STACK_COMPONENT_NAME
                    and stack_component.type
                    in [
                        StackComponentType.ORCHESTRATOR,
                        StackComponentType.ARTIFACT_STORE,
                    ]
                ):
                    raise IllegalOperationError(
                        f"The default {stack_component.type} cannot be deleted."
                    )

                if len(stack_component.stacks) > 0:
                    raise IllegalOperationError(
                        f"Stack Component `{stack_component.name}` of type "
                        f"`{stack_component.type} cannot be "
                        f"deleted as it is part of "
                        f"{len(stack_component.stacks)} stacks. "
                        f"Before deleting this stack "
                        f"component, make sure to remove it "
                        f"from all stacks."
                    )
                else:
                    session.delete(stack_component)
            except NoResultFound as error:
                raise KeyError from error

            session.commit()

    @staticmethod
    def _fail_if_component_with_name_type_exists_for_user(
        name: str,
        component_type: StackComponentType,
        project_id: UUID,
        user_id: UUID,
        session: Session,
    ) -> None:
        """Raise an exception if a Component with same name/type exists.

        Args:
            name: The name of the component
            component_type: The type of the component
            project_id: The ID of the project
            user_id: The ID of the user
            session: The Session

        Returns:
            None

        Raises:
            StackComponentExistsError: If a component with the given name and
                                       type is already owned by the user
        """
        assert user_id
        # Check if component with the same domain key (name, type, project,
        # owner) already exists
        existing_domain_component = session.exec(
            select(StackComponentSchema)
            .where(StackComponentSchema.name == name)
            .where(StackComponentSchema.project_id == project_id)
            .where(StackComponentSchema.user_id == user_id)
            .where(StackComponentSchema.type == component_type)
        ).first()
        if existing_domain_component is not None:
            # Theoretically the user schema is optional, in this case there is
            #  no way that it will be None
            assert existing_domain_component.user
            raise StackComponentExistsError(
                f"Unable to register '{component_type.value}' component "
                f"with name '{name}': Found an existing "
                f"component with the same name and type in the same "
                f" project, '{existing_domain_component.project.name}', "
                f"owned by the same user, "
                f"'{existing_domain_component.user.name}'."
            )
        return None

    @staticmethod
    def _fail_if_component_with_name_type_already_shared(
        name: str,
        component_type: StackComponentType,
        project_id: UUID,
        session: Session,
    ) -> None:
        """Raise an exception if a Component with same name/type already shared.

        Args:
            name: The name of the component
            component_type: The type of the component
            project_id: The ID of the project
            session: The Session

        Raises:
            StackComponentExistsError: If a component with the given name and
                type is already shared by a user
        """
        # Check if component with the same name, type is already shared
        # within the project
        existing_shared_component = session.exec(
            select(StackComponentSchema)
            .where(StackComponentSchema.name == name)
            .where(StackComponentSchema.project_id == project_id)
            .where(StackComponentSchema.type == component_type)
            .where(StackComponentSchema.is_shared is True)
        ).first()
        if existing_shared_component is not None:
            raise StackComponentExistsError(
                f"Unable to shared component of type '{component_type.value}' "
                f"with name '{name}': Found an existing shared "
                f"component with the same name and type in project "
                f"'{project_id}'."
            )

    # -----------------------
    # Stack component flavors
    # -----------------------

    @track(AnalyticsEvent.CREATED_FLAVOR)
    def create_flavor(self, flavor: FlavorRequestModel) -> FlavorResponseModel:
        """Creates a new stack component flavor.

        Args:
            flavor: The stack component flavor to create.

        Returns:
            The newly created flavor.

        Raises:
            EntityExistsError: If a flavor with the same name and type
                is already owned by this user in this project.
        """
        with Session(self.engine) as session:
            # Check if component with the same domain key (name, type, project,
            # owner) already exists
            existing_flavor = session.exec(
                select(FlavorSchema)
                .where(FlavorSchema.name == flavor.name)
                .where(FlavorSchema.type == flavor.type)
                .where(FlavorSchema.project_id == flavor.project)
                .where(FlavorSchema.user_id == flavor.user)
            ).first()

            if existing_flavor is not None:
                raise EntityExistsError(
                    f"Unable to register '{flavor.type.value}' flavor "
                    f"with name '{flavor.name}': Found an existing "
                    f"flavor with the same name and type in the same "
                    f"'{flavor.project}' project owned by the same "
                    f"'{flavor.user}' user."
                )

            new_flavor = FlavorSchema(
                name=flavor.name,
                type=flavor.type,
                source=flavor.source,
                config_schema=flavor.config_schema,
                integration=flavor.integration,
                project_id=flavor.project,
                user_id=flavor.user,
            )
            session.add(new_flavor)
            session.commit()

            return new_flavor.to_model()

    def get_flavor(self, flavor_id: UUID) -> FlavorResponseModel:
        """Get a flavor by ID.

        Args:
            flavor_id: The ID of the flavor to fetch.

        Returns:
            The stack component flavor.

        Raises:
            KeyError: if the stack component flavor doesn't exist.
        """
        with Session(self.engine) as session:
            flavor_in_db = session.exec(
                select(FlavorSchema).where(FlavorSchema.id == flavor_id)
            ).first()
            if flavor_in_db is None:
                raise KeyError(f"Flavor with ID {flavor_id} not found.")
            return flavor_in_db.to_model()

    def list_flavors(
        self, flavor_filter_model: FlavorFilterModel
    ) -> Page[FlavorResponseModel]:
        """List all stack component flavors matching the given filter criteria.

        Args:
            flavor_filter_model: All filter parameters including pagination
            params


        Returns:
            List of all the stack component flavors matching the given criteria.
        """
        with Session(self.engine) as session:
            # Manually create the query and add any custom clauses
            query = select(FlavorSchema)

            return self.filter_and_paginate(
                session=session,
                query=query,
                table=FlavorSchema,
                filter_model=flavor_filter_model,
            )

    @track(AnalyticsEvent.DELETED_FLAVOR)
    def delete_flavor(self, flavor_id: UUID) -> None:
        """Delete a flavor.

        Args:
            flavor_id: The id of the flavor to delete.

        Raises:
            KeyError: if the flavor doesn't exist.
            IllegalOperationError: if the flavor is used by a stack component.
        """
        with Session(self.engine) as session:
            try:
                flavor_in_db = session.exec(
                    select(FlavorSchema).where(FlavorSchema.id == flavor_id)
                ).one()
                components_of_flavor = session.exec(
                    select(StackComponentSchema).where(
                        StackComponentSchema.flavor == flavor_in_db.name
                    )
                ).all()
                if len(components_of_flavor) > 0:
                    raise IllegalOperationError(
                        f"Stack Component `{flavor_in_db.name}` of type "
                        f"`{flavor_in_db.type} cannot be "
                        f"deleted as it is used by"
                        f"{len(components_of_flavor)} "
                        f"components. Before deleting this "
                        f"flavor, make sure to delete all "
                        f"associated components."
                    )
                else:
                    session.delete(flavor_in_db)
            except NoResultFound as error:
                raise KeyError from error

            session.commit()

    # -----
    # Users
    # -----

    @track(AnalyticsEvent.CREATED_USER)
    def create_user(self, user: UserRequestModel) -> UserResponseModel:
        """Creates a new user.

        Args:
            user: User to be created.

        Returns:
            The newly created user.

        Raises:
            EntityExistsError: If a user with the given name already exists.
        """
        with Session(self.engine) as session:
            # Check if user with the given name already exists
            existing_user = session.exec(
                select(UserSchema).where(UserSchema.name == user.name)
            ).first()
            if existing_user is not None:
                raise EntityExistsError(
                    f"Unable to create user with name '{user.name}': "
                    f"Found existing user with this name."
                )

            # Create the user
            new_user = UserSchema.from_request(user)
            session.add(new_user)
            session.commit()

            return new_user.to_model()

    def get_user(
        self,
        user_name_or_id: Optional[Union[str, UUID]] = None,
        include_private: bool = False,
    ) -> UserResponseModel:
        """Gets a specific user, when no id is specified the active user is returned.

        Raises a KeyError in case a user with that id does not exist.

        Args:
            user_name_or_id: The name or ID of the user to get.
            include_private: Whether to include private user information

        Returns:
            The requested user, if it was found.
        """
        if not user_name_or_id:
            user_name_or_id = self._default_user_name

        with Session(self.engine) as session:
            user = self._get_user_schema(user_name_or_id, session=session)

            return user.to_model(include_private=include_private)

    def get_auth_user(
        self, user_name_or_id: Union[str, UUID]
    ) -> UserAuthModel:
        """Gets the auth model to a specific user.

        Args:
            user_name_or_id: The name or ID of the user to get.

        Returns:
            The requested user, if it was found.
        """
        with Session(self.engine) as session:
            user = self._get_user_schema(user_name_or_id, session=session)
            return UserAuthModel(
                id=user.id,
                name=user.name,
                full_name=user.full_name,
                email_opted_in=user.email_opted_in,
                active=user.active,
                created=user.created,
                updated=user.updated,
                password=user.password,
                activation_token=user.activation_token,
            )

    def list_users(
<<<<<<< HEAD
        self, user_filter_model: UserFilterModel
    ) -> Page[UserResponseModel]:
=======
        self, name: Optional[str] = None
    ) -> List[UserResponseModel]:
>>>>>>> cf636d1f
        """List all users.

        Args:
            user_filter_model: All filter parameters including pagination params

        Returns:
            A list of all users.
        """
        with Session(self.engine) as session:
            # Manually create the query and add any custom clauses
            query = select(UserSchema)

            paged_user = self.filter_and_paginate(
                session=session,
                query=query,
                table=UserSchema,
                filter_model=user_filter_model,
            )
            return paged_user

    @track(AnalyticsEvent.UPDATED_USER)
    def update_user(
        self, user_id: UUID, user_update: UserUpdateModel
    ) -> UserResponseModel:
        """Updates an existing user.

        Args:
            user_id: The id of the user to update.
            user_update: The update to be applied to the user.

        Returns:
            The updated user.

        Raises:
            IllegalOperationError: If the request tries to update the username
                for the default user account.
        """
        with Session(self.engine) as session:
            existing_user = self._get_user_schema(user_id, session=session)
            if (
                existing_user.name == self._default_user_name
                and "name" in user_update.__fields_set__
                and user_update.name != existing_user.name
            ):
                raise IllegalOperationError(
                    "The username of the default user account cannot be "
                    "changed."
                )
            existing_user.update(user_update=user_update)
            session.add(existing_user)
            session.commit()

            # Refresh the Model that was just created
            session.refresh(existing_user)
            return existing_user.to_model()

    @track(AnalyticsEvent.DELETED_USER)
    def delete_user(self, user_name_or_id: Union[str, UUID]) -> None:
        """Deletes a user.

        Args:
            user_name_or_id: The name or the ID of the user to delete.

        Raises:
            IllegalOperationError: If the user is the default user account.
        """
        with Session(self.engine) as session:
            user = self._get_user_schema(user_name_or_id, session=session)
            if user.name == self._default_user_name:
                raise IllegalOperationError(
                    "The default user account cannot be deleted."
                )
            session.delete(user)
            session.commit()

    # -----
    # Teams
    # -----

    @track(AnalyticsEvent.CREATED_TEAM)
    def create_team(self, team: TeamRequestModel) -> TeamResponseModel:
        """Creates a new team.

        Args:
            team: The team model to create.

        Returns:
            The newly created team.

        Raises:
            EntityExistsError: If a team with the given name already exists.
        """
        with Session(self.engine) as session:
            # Check if team with the given name already exists
            existing_team = session.exec(
                select(TeamSchema).where(TeamSchema.name == team.name)
            ).first()
            if existing_team is not None:
                raise EntityExistsError(
                    f"Unable to create team with name '{team.name}': "
                    f"Found existing team with this name."
                )

            defined_users = []
            if team.users:
                # Get the Schemas of all users mentioned
                filters = [
                    (UserSchema.id == user_id) for user_id in team.users
                ]

                defined_users = session.exec(
                    select(UserSchema).where(or_(*filters))
                ).all()

            # Create the team
            new_team = TeamSchema(name=team.name, users=defined_users)
            session.add(new_team)
            session.commit()

            return new_team.to_model()

    def get_team(self, team_name_or_id: Union[str, UUID]) -> TeamResponseModel:
        """Gets a specific team.

        Args:
            team_name_or_id: Name or ID of the team to get.

        Returns:
            The requested team.
        """
        with Session(self.engine) as session:
            team = self._get_team_schema(team_name_or_id, session=session)
            return team.to_model()

    def list_teams(
<<<<<<< HEAD
        self, team_filter_model: StackFilterModel
    ) -> Page[TeamResponseModel]:
        """List all teams matching the given filter criteria.
=======
        self, name: Optional[str] = None
    ) -> List[TeamResponseModel]:
        """List all teams.
>>>>>>> cf636d1f

        Args:
            team_filter_model: All filter parameters including pagination params

        Returns:
            A list of all teams matching the filter criteria.
        """
        with Session(self.engine) as session:
            # Manually create the query and add any custom clauses
            query = select(TeamSchema)

            return self.filter_and_paginate(
                session=session,
                query=query,
                table=TeamSchema,
                filter_model=team_filter_model,
            )

    @track(AnalyticsEvent.UPDATED_TEAM)
    def update_team(
        self, team_id: UUID, team_update: TeamUpdateModel
    ) -> TeamResponseModel:
        """Update an existing team.

        Args:
            team_id: The ID of the team to be updated.
            team_update: The update to be applied to the team.

        Returns:
            The updated team.

        Raises:
            KeyError: if the team does not exist.
        """
        with Session(self.engine) as session:
            existing_team = session.exec(
                select(TeamSchema).where(TeamSchema.id == team_id)
            ).first()

            if existing_team is None:
                raise KeyError(
                    f"Unable to update team with id "
                    f"'{team_id}': Found no"
                    f"existing teams with this id."
                )

            # Update the team
            existing_team.update(team_update=team_update)
            existing_team.users = []
            if "users" in team_update.__fields_set__ and team_update.users:
                for user in team_update.users:
                    existing_team.users.append(
                        self._get_user_schema(
                            user_name_or_id=user, session=session
                        )
                    )

            session.add(existing_team)
            session.commit()

            # Refresh the Model that was just created
            session.refresh(existing_team)
            return existing_team.to_model()

    @track(AnalyticsEvent.DELETED_TEAM)
    def delete_team(self, team_name_or_id: Union[str, UUID]) -> None:
        """Deletes a team.

        Args:
            team_name_or_id: Name or ID of the team to delete.
        """
        with Session(self.engine) as session:
            team = self._get_team_schema(team_name_or_id, session=session)
            session.delete(team)
            session.commit()

    # -----
    # Roles
    # -----

    @track(AnalyticsEvent.CREATED_ROLE)
    def create_role(self, role: RoleRequestModel) -> RoleResponseModel:
        """Creates a new role.

        Args:
            role: The role model to create.

        Returns:
            The newly created role.

        Raises:
            EntityExistsError: If a role with the given name already exists.
        """
        with Session(self.engine) as session:
            # Check if role with the given name already exists
            existing_role = session.exec(
                select(RoleSchema).where(RoleSchema.name == role.name)
            ).first()
            if existing_role is not None:
                raise EntityExistsError(
                    f"Unable to create role '{role.name}': Role already exists."
                )

            # Create role
            role_schema = RoleSchema.from_request(role)
            session.add(role_schema)
            session.commit()
            # Add all permissions
            for p in role.permissions:
                session.add(
                    RolePermissionSchema(name=p, role_id=role_schema.id)
                )

            session.commit()
            return role_schema.to_model()

    def get_role(self, role_name_or_id: Union[str, UUID]) -> RoleResponseModel:
        """Gets a specific role.

        Args:
            role_name_or_id: Name or ID of the role to get.

        Returns:
            The requested role.
        """
        with Session(self.engine) as session:
            role = self._get_role_schema(role_name_or_id, session=session)
            return role.to_model()

    def list_roles(
<<<<<<< HEAD
        self, role_filter_model: RoleFilterModel
    ) -> Page[RoleResponseModel]:
        """List all roles matching the given filter criteria.
=======
        self, name: Optional[str] = None
    ) -> List[RoleResponseModel]:
        """List all roles.
>>>>>>> cf636d1f

        Args:
            role_filter_model: All filter parameters including pagination params

        Returns:
            A list of all roles matching the filter criteria.
        """
        with Session(self.engine) as session:
            # Manually create the query and add any custom clauses
            query = select(RoleSchema)

            return self.filter_and_paginate(
                session=session,
                query=query,
                table=RoleSchema,
                filter_model=role_filter_model,
            )

    @track(AnalyticsEvent.UPDATED_ROLE)
    def update_role(
        self, role_id: UUID, role_update: RoleUpdateModel
    ) -> RoleResponseModel:
        """Update an existing role.

        Args:
            role_id: The ID of the role to be updated.
            role_update: The update to be applied to the role.

        Returns:
            The updated role.

        Raises:
            KeyError: if the role does not exist.
            IllegalOperationError: if the role is a system role.
        """
        with Session(self.engine) as session:
            existing_role = session.exec(
                select(RoleSchema).where(RoleSchema.id == role_id)
            ).first()

            if existing_role is None:
                raise KeyError(
                    f"Unable to update role with id "
                    f"'{role_id}': Found no"
                    f"existing roles with this id."
                )

            if existing_role.name in [DEFAULT_ADMIN_ROLE, DEFAULT_GUEST_ROLE]:
                raise IllegalOperationError(
                    f"The built-in role '{existing_role.name}' cannot be "
                    f"updated."
                )

            # The relationship table for roles behaves different from the other
            #  ones. As such the required updates on the permissions have to be
            #  done manually.
            if "permissions" in role_update.__fields_set__:
                existing_permissions = {
                    p.name for p in existing_role.permissions
                }

                diff = existing_permissions.symmetric_difference(
                    role_update.permissions
                )

                for permission in diff:
                    if permission not in role_update.permissions:
                        permission_to_delete = session.exec(
                            select(RolePermissionSchema)
                            .where(RolePermissionSchema.name == permission)
                            .where(
                                RolePermissionSchema.role_id
                                == existing_role.id
                            )
                        ).one_or_none()
                        session.delete(permission_to_delete)

                    elif permission not in existing_permissions:
                        session.add(
                            RolePermissionSchema(
                                name=permission, role_id=existing_role.id
                            )
                        )

            # Update the role
            existing_role.update(role_update=role_update)
            session.add(existing_role)
            session.commit()

            session.commit()

            # Refresh the Model that was just created
            session.refresh(existing_role)
            return existing_role.to_model()

    @track(AnalyticsEvent.DELETED_ROLE)
    def delete_role(self, role_name_or_id: Union[str, UUID]) -> None:
        """Deletes a role.

        Args:
            role_name_or_id: Name or ID of the role to delete.

        Raises:
            IllegalOperationError: If the role is still assigned to users or
                the role is one of the built-in roles.
        """
        with Session(self.engine) as session:
            role = self._get_role_schema(role_name_or_id, session=session)
            if role.name in [DEFAULT_ADMIN_ROLE, DEFAULT_GUEST_ROLE]:
                raise IllegalOperationError(
                    f"The built-in role '{role.name}' cannot be deleted."
                )
            user_role = session.exec(
                select(UserRoleAssignmentSchema).where(
                    UserRoleAssignmentSchema.role_id == role.id
                )
            ).all()
            team_role = session.exec(
                select(TeamRoleAssignmentSchema).where(
                    TeamRoleAssignmentSchema.role_id == role.id
                )
            ).all()

            if len(user_role) > 0 or len(team_role) > 0:
                raise IllegalOperationError(
                    f"Role `{role.name}` of type cannot be "
                    f"deleted as it is in use by multiple users and teams. "
                    f"Before deleting this role make sure to remove all "
                    f"instances where this role is used."
                )
            else:
                # Delete role
                session.delete(role)
                session.commit()

    # ----------------
    # Role assignments
    # ----------------

    def list_user_role_assignments(
        self, user_role_assignment_filter_model: UserRoleAssignmentFilterModel
    ) -> Page[UserRoleAssignmentResponseModel]:
        """List all roles assignments matching the given filter criteria.

        Args:
            user_role_assignment_filter_model: All filter parameters including
                                          pagination params

        Returns:
            A list of all roles assignments matching the filter criteria.
        """
        with Session(self.engine) as session:
            # Manually create the query and add any custom clauses
            query = select(UserRoleAssignmentSchema)
<<<<<<< HEAD
=======
            if project_name_or_id is not None:
                project = self._get_project_schema(
                    project_name_or_id, session=session
                )
                query = query.where(
                    UserRoleAssignmentSchema.project_id == project.id
                )
            if role_name_or_id is not None:
                role = self._get_role_schema(role_name_or_id, session=session)
                query = query.where(
                    UserRoleAssignmentSchema.role_id == role.id
                )
            if user_name_or_id is not None:
                user = self._get_user_schema(user_name_or_id, session=session)
                query = query.where(
                    UserRoleAssignmentSchema.user_id == user.id
                )
            assignments = session.exec(query).all()
            return [assignment.to_model() for assignment in assignments]

    def _list_team_role_assignments(
        self,
        project_name_or_id: Optional[Union[str, UUID]] = None,
        team_name_or_id: Optional[Union[str, UUID]] = None,
        role_name_or_id: Optional[Union[str, UUID]] = None,
    ) -> List[RoleAssignmentResponseModel]:
        """List all team role assignments.

        Args:
            project_name_or_id: If provided, only return role assignments for
                this project.
            team_name_or_id: If provided, only list assignments for this team.
            role_name_or_id: If provided, only list assignments of the given
                role

        Returns:
            A list of team role assignments.
        """
        with Session(self.engine) as session:
            query = select(TeamRoleAssignmentSchema)
            if project_name_or_id is not None:
                project = self._get_project_schema(
                    project_name_or_id, session=session
                )
                query = query.where(
                    TeamRoleAssignmentSchema.project_id == project.id
                )
            if role_name_or_id is not None:
                role = self._get_role_schema(role_name_or_id, session=session)
                query = query.where(
                    TeamRoleAssignmentSchema.role_id == role.id
                )
            if team_name_or_id is not None:
                team = self._get_team_schema(team_name_or_id, session=session)
                query = query.where(
                    TeamRoleAssignmentSchema.team_id == team.id
                )
            assignments = session.exec(query).all()
            return [assignment.to_model() for assignment in assignments]

    def list_role_assignments(
        self,
        project_name_or_id: Optional[Union[str, UUID]] = None,
        role_name_or_id: Optional[Union[str, UUID]] = None,
        team_name_or_id: Optional[Union[str, UUID]] = None,
        user_name_or_id: Optional[Union[str, UUID]] = None,
    ) -> List[RoleAssignmentResponseModel]:
        """List all role assignments.

        Args:
            project_name_or_id: If provided, only return role assignments for
                this project.
            role_name_or_id: If provided, only list assignments of the given
                role
            team_name_or_id: If provided, only list assignments for this team.
            user_name_or_id: If provided, only list assignments for this user.
>>>>>>> cf636d1f

            return self.filter_and_paginate(
                session=session,
                query=query,
                table=UserRoleAssignmentSchema,
                filter_model=user_role_assignment_filter_model,
            )

    def create_user_role_assignment(
        self, user_role_assignment: UserRoleAssignmentRequestModel
    ) -> UserRoleAssignmentResponseModel:
        """Assigns a role to a user or team, scoped to a specific project.

        Args:
            user_role_assignment: The role assignment to create.

        Returns:
            The created role assignment.

        Raises:
            ValueError: If neither a user nor a team is specified.
        """
        with Session(self.engine) as session:
            role = self._get_role_schema(
                user_role_assignment.role, session=session
            )
            project: Optional[ProjectSchema] = None
            if user_role_assignment.project:
                project = self._get_project_schema(
                    user_role_assignment.project, session=session
                )
            user = self._get_user_schema(
                user_role_assignment.user, session=session
            )
            query = select(UserRoleAssignmentSchema).where(
                UserRoleAssignmentSchema.user_id == user.id,
                UserRoleAssignmentSchema.role_id == role.id,
            )
            if project is not None:
                query = query.where(
                    UserRoleAssignmentSchema.project_id == project.id
                )
            existing_role_assignment = session.exec(query).first()
            if existing_role_assignment is not None:
                raise EntityExistsError(
                    f"Unable to assign role '{role.name}' to user "
                    f"'{user.name}': Role already assigned in this project."
                )
            role_assignment = UserRoleAssignmentSchema(
                role_id=role.id,
                user_id=user.id,
                project_id=project.id if project else None,
                role=role,
                user=user,
                project=project,
            )
            session.add(role_assignment)
            session.commit()
            return role_assignment.to_model()

    def get_user_role_assignment(
        self, user_role_assignment_id: UUID
    ) -> UserRoleAssignmentResponseModel:
        """Gets a role assignment by ID.

        Args:
            user_role_assignment_id: ID of the role assignment to get.

        Returns:
            The role assignment.

        Raises:
            KeyError: If the role assignment does not exist.
        """
        with Session(self.engine) as session:
            user_role = session.exec(
                select(UserRoleAssignmentSchema).where(
                    UserRoleAssignmentSchema.id == user_role_assignment_id
                )
            ).one_or_none()

            if user_role:
                return user_role.to_model()

    def delete_user_role_assignment(
        self, user_role_assignment_id: UUID
    ) -> None:
        """Delete a specific role assignment.

        Args:
            user_role_assignment_id: The ID of the specific role assignment.

        Raises:
            KeyError: If the role assignment does not exist.
        """
        with Session(self.engine) as session:
            user_role = session.exec(
                select(UserRoleAssignmentSchema).where(
                    UserRoleAssignmentSchema.id == user_role_assignment_id
                )
            ).one_or_none()

            session.delete(user_role)

            session.commit()

    # ---------------------
    # Team Role assignments
    # ---------------------

    def create_team_role_assignment(
        self, team_role_assignment: TeamRoleAssignmentRequestModel
    ) -> TeamRoleAssignmentResponseModel:
        """Creates a new team role assignment.

        Args:
            team_role_assignment: The role assignment model to create.

        Returns:
            The newly created role assignment.
        """
        with Session(self.engine) as session:
            role = self._get_role_schema(
                team_role_assignment.role, session=session
            )
            project: Optional[ProjectSchema] = None
            if team_role_assignment.project:
                project = self._get_project_schema(
                    team_role_assignment.project, session=session
                )
            team = self._get_team_schema(
                team_role_assignment.team, session=session
            )
            query = select(UserRoleAssignmentSchema).where(
                UserRoleAssignmentSchema.user_id == team.id,
                UserRoleAssignmentSchema.role_id == role.id,
            )
            if project is not None:
                query = query.where(
                    UserRoleAssignmentSchema.project_id == project.id
                )
            existing_role_assignment = session.exec(query).first()
            if existing_role_assignment is not None:
                raise EntityExistsError(
                    f"Unable to assign role '{role.name}' to team "
                    f"'{team.name}': Role already assigned in this project."
                )
            role_assignment = TeamRoleAssignmentSchema(
                role_id=role.id,
                team_id=team.id,
                project_id=project.id if project else None,
                role=role,
                team=team,
                project=project,
            )
            session.add(role_assignment)
            session.commit()
            return role_assignment.to_model()

    def get_team_role_assignment(
        self, team_role_assignment_id: UUID
    ) -> TeamRoleAssignmentResponseModel:
        """Gets a specific role assignment.

        Args:
            team_role_assignment_id: ID of the role assignment to get.

        Returns:
            The requested role assignment.

        Raises:
            KeyError: If no role assignment with the given ID exists.
        """
        with Session(self.engine) as session:
            team_role = session.exec(
                select(TeamRoleAssignmentSchema).where(
                    TeamRoleAssignmentSchema.id == team_role_assignment_id
                )
            ).one_or_none()

            if team_role:
                return team_role.to_model()

    def delete_team_role_assignment(
        self, team_role_assignment_id: UUID
    ) -> None:
        """Delete a specific role assignment.

        Args:
            team_role_assignment_id: The ID of the specific role assignment
        """
        with Session(self.engine) as session:
            team_role = session.exec(
                select(TeamRoleAssignmentSchema).where(
                    TeamRoleAssignmentSchema.id == team_role_assignment_id
                )
            ).one_or_none()

            session.delete(team_role)

            session.commit()

    def list_team_role_assignments(
        self, team_role_assignment_filter_model: TeamRoleAssignmentFilterModel
    ) -> Page[TeamRoleAssignmentResponseModel]:
        """List all roles assignments matching the given filter criteria.

        Args:
            team_role_assignment_filter_model: All filter parameters including
                                          pagination params

        Returns:
            A list of all roles assignments matching the filter criteria.
        """
        with Session(self.engine) as session:
            # Manually create the query and add any custom clauses
            query = select(UserRoleAssignmentSchema)

            return self.filter_and_paginate(
                session=session,
                query=query,
                table=TeamRoleAssignmentSchema,
                filter_model=team_role_assignment_filter_model,
            )

    # --------
    # Projects
    # --------

    @track(AnalyticsEvent.CREATED_PROJECT)
    def create_project(
        self, project: ProjectRequestModel
    ) -> ProjectResponseModel:
        """Creates a new project.

        Args:
            project: The project to create.

        Returns:
            The newly created project.

        Raises:
            EntityExistsError: If a project with the given name already exists.
        """
        with Session(self.engine) as session:
            # Check if project with the given name already exists
            existing_project = session.exec(
                select(ProjectSchema).where(ProjectSchema.name == project.name)
            ).first()
            if existing_project is not None:
                raise EntityExistsError(
                    f"Unable to create project {project.name}: "
                    "A project with this name already exists."
                )

            # Create the project
            new_project = ProjectSchema.from_request(project)
            session.add(new_project)
            session.commit()

            # Explicitly refresh the new_project schema
            session.refresh(new_project)

            return new_project.to_model()

    def get_project(
        self, project_name_or_id: Union[str, UUID]
    ) -> ProjectResponseModel:
        """Get an existing project by name or ID.

        Args:
            project_name_or_id: Name or ID of the project to get.

        Returns:
            The requested project if one was found.
        """
        with Session(self.engine) as session:
            project = self._get_project_schema(
                project_name_or_id, session=session
            )
        return project.to_model()

    def list_projects(
        self, project_filter_model: ProjectFilterModel
    ) -> Page[ProjectResponseModel]:
        """List all project matching the given filter criteria.

        Args:
            project_filter_model: All filter parameters including pagination
                                  params

        Returns:
            A list of all project matching the filter criteria.
        """
        with Session(self.engine) as session:
            # Manually create the query and add any custom clauses
            query = select(ProjectSchema)

            return self.filter_and_paginate(
                session=session,
                query=query,
                table=ProjectSchema,
                filter_model=project_filter_model,
            )

    @track(AnalyticsEvent.UPDATED_PROJECT)
    def update_project(
        self, project_id: UUID, project_update: ProjectUpdateModel
    ) -> ProjectResponseModel:
        """Update an existing project.

        Args:
            project_id: The ID of the project to be updated.
            project_update: The update to be applied to the project.

        Returns:
            The updated project.

        Raises:
            IllegalOperationError: if the project is the default project.
            KeyError: if the project does not exist.
        """
        with Session(self.engine) as session:
            existing_project = session.exec(
                select(ProjectSchema).where(ProjectSchema.id == project_id)
            ).first()
            if existing_project is None:
                raise KeyError(
                    f"Unable to update project with id "
                    f"'{project_id}': Found no"
                    f"existing projects with this id."
                )
            if (
                existing_project.name == self._default_project_name
                and "name" in project_update.__fields_set__
                and project_update.name != existing_project.name
            ):
                raise IllegalOperationError(
                    "The name of the default project cannot be changed."
                )

            # Update the project
            existing_project.update(project_update=project_update)
            session.add(existing_project)
            session.commit()

            # Refresh the Model that was just created
            session.refresh(existing_project)
            return existing_project.to_model()

    @track(AnalyticsEvent.DELETED_PROJECT)
    def delete_project(self, project_name_or_id: Union[str, UUID]) -> None:
        """Deletes a project.

        Args:
            project_name_or_id: Name or ID of the project to delete.

        Raises:
            IllegalOperationError: If the project is the default project.
        """
        with Session(self.engine) as session:
            # Check if project with the given name exists
            project = self._get_project_schema(
                project_name_or_id, session=session
            )
            if project.name == self._default_project_name:
                raise IllegalOperationError(
                    "The default project cannot be deleted."
                )

            session.delete(project)
            session.commit()

    # ---------
    # Pipelines
    # ---------

    @track(AnalyticsEvent.CREATE_PIPELINE)
    def create_pipeline(
        self,
        pipeline: PipelineRequestModel,
    ) -> PipelineResponseModel:
        """Creates a new pipeline in a project.

        Args:
            pipeline: The pipeline to create.

        Returns:
            The newly created pipeline.

        Raises:
            EntityExistsError: If an identical pipeline already exists.
        """
        with Session(self.engine) as session:
            # Check if pipeline with the given name already exists
            existing_pipeline = session.exec(
                select(PipelineSchema)
                .where(PipelineSchema.name == pipeline.name)
                .where(PipelineSchema.project_id == pipeline.project)
            ).first()
            if existing_pipeline is not None:
                raise EntityExistsError(
                    f"Unable to create pipeline in project "
                    f"'{pipeline.project}': A pipeline with this name "
                    f"already exists."
                )

            # Create the pipeline
            new_pipeline = PipelineSchema(
                name=pipeline.name,
                project_id=pipeline.project,
                user_id=pipeline.user,
                docstring=pipeline.docstring,
                spec=pipeline.spec.json(sort_keys=True),
            )
            session.add(new_pipeline)
            session.commit()
            # Refresh the Model that was just created
            session.refresh(new_pipeline)

            return new_pipeline.to_model()

    def get_pipeline(self, pipeline_id: UUID) -> PipelineResponseModel:
        """Get a pipeline with a given ID.

        Args:
            pipeline_id: ID of the pipeline.

        Returns:
            The pipeline.

        Raises:
            KeyError: if the pipeline does not exist.
        """
        with Session(self.engine) as session:
            # Check if pipeline with the given ID exists
            pipeline = session.exec(
                select(PipelineSchema).where(PipelineSchema.id == pipeline_id)
            ).first()
            if pipeline is None:
                raise KeyError(
                    f"Unable to get pipeline with ID '{pipeline_id}': "
                    "No pipeline with this ID found."
                )

            return pipeline.to_model()

    def list_pipelines(
        self, pipeline_filter_model: PipelineFilterModel
    ) -> Page[PipelineResponseModel]:
        """List all pipelines matching the given filter criteria.

        Args:
            pipeline_filter_model: All filter parameters including pagination
                                   params

        Returns:
            A list of all pipelines matching the filter criteria.
        """
        with Session(self.engine) as session:
            # Manually create the query and add any custom clauses
            query = select(PipelineSchema)

            return self.filter_and_paginate(
                session=session,
                query=query,
                table=PipelineSchema,
                filter_model=pipeline_filter_model,
            )

    @track(AnalyticsEvent.UPDATE_PIPELINE)
    def update_pipeline(
        self,
        pipeline_id: UUID,
        pipeline_update: PipelineUpdateModel,
    ) -> PipelineResponseModel:
        """Updates a pipeline.

        Args:
            pipeline_id: The ID of the pipeline to be updated.
            pipeline_update: The update to be applied.

        Returns:
            The updated pipeline.

        Raises:
            KeyError: if the pipeline doesn't exist.
        """
        with Session(self.engine) as session:
            # Check if pipeline with the given ID exists
            existing_pipeline = session.exec(
                select(PipelineSchema).where(PipelineSchema.id == pipeline_id)
            ).first()
            if existing_pipeline is None:
                raise KeyError(
                    f"Unable to update pipeline with ID {pipeline_id}: "
                    f"No pipeline with this ID found."
                )

            # Update the pipeline
            existing_pipeline.update(pipeline_update)

            session.add(existing_pipeline)
            session.commit()

            return existing_pipeline.to_model()

    @track(AnalyticsEvent.DELETE_PIPELINE)
    def delete_pipeline(self, pipeline_id: UUID) -> None:
        """Deletes a pipeline.

        Args:
            pipeline_id: The ID of the pipeline to delete.

        Raises:
            KeyError: if the pipeline doesn't exist.
        """
        with Session(self.engine) as session:
            # Check if pipeline with the given ID exists
            pipeline = session.exec(
                select(PipelineSchema).where(PipelineSchema.id == pipeline_id)
            ).first()
            if pipeline is None:
                raise KeyError(
                    f"Unable to delete pipeline with ID {pipeline_id}: "
                    f"No pipeline with this ID found."
                )

            session.delete(pipeline)
            session.commit()

    # ---------
    # Schedules
    # ---------

    def create_schedule(
        self, schedule: ScheduleRequestModel
    ) -> ScheduleResponseModel:
        """Creates a new schedule.

        Args:
            schedule: The schedule to create.

        Returns:
            The newly created schedule.
        """
        with Session(self.engine) as session:
            new_schedule = ScheduleSchema.from_create_model(model=schedule)
            session.add(new_schedule)
            session.commit()
            return new_schedule.to_model()

    def get_schedule(self, schedule_id: UUID) -> ScheduleResponseModel:
        """Get a schedule with a given ID.

        Args:
            schedule_id: ID of the schedule.

        Returns:
            The schedule.

        Raises:
            KeyError: if the schedule does not exist.
        """
        with Session(self.engine) as session:
            # Check if schedule with the given ID exists
            schedule = session.exec(
                select(ScheduleSchema).where(ScheduleSchema.id == schedule_id)
            ).first()
            if schedule is None:
                raise KeyError(
                    f"Unable to get schedule with ID '{schedule_id}': "
                    "No schedule with this ID found."
                )
            return schedule.to_model()

    def list_schedules(
        self,
        project_name_or_id: Optional[Union[str, UUID]] = None,
        user_name_or_id: Optional[Union[str, UUID]] = None,
        pipeline_id: Optional[UUID] = None,
        name: Optional[str] = None,
    ) -> List[ScheduleResponseModel]:
        """List all schedules in the project.

        Args:
            project_name_or_id: If provided, only list schedules in this project.
            user_name_or_id: If provided, only list schedules from this user.
            pipeline_id: If provided, only list schedules for this pipeline.
            name: If provided, only list schedules with this name.

        Returns:
            A list of schedules.
        """
        with Session(self.engine) as session:
            query = select(ScheduleSchema)
            if project_name_or_id is not None:
                project = self._get_project_schema(
                    project_name_or_id, session=session
                )
                query = query.where(ScheduleSchema.project_id == project.id)
            if user_name_or_id is not None:
                user = self._get_user_schema(user_name_or_id, session=session)
                query = query.where(ScheduleSchema.user_id == user.id)
            if pipeline_id is not None:
                query = query.where(ScheduleSchema.pipeline_id == pipeline_id)
            if name:
                query = query.where(ScheduleSchema.name == name)
            schedules = session.exec(query).all()
            return [schedule.to_model() for schedule in schedules]

    def update_schedule(
        self,
        schedule_id: UUID,
        schedule_update: ScheduleUpdateModel,
    ) -> ScheduleResponseModel:
        """Updates a schedule.

        Args:
            schedule_id: The ID of the schedule to be updated.
            schedule_update: The update to be applied.

        Returns:
            The updated schedule.

        Raises:
            KeyError: if the schedule doesn't exist.
        """
        with Session(self.engine) as session:
            # Check if schedule with the given ID exists
            existing_schedule = session.exec(
                select(ScheduleSchema).where(ScheduleSchema.id == schedule_id)
            ).first()
            if existing_schedule is None:
                raise KeyError(
                    f"Unable to update schedule with ID {schedule_id}: "
                    f"No schedule with this ID found."
                )

            # Update the schedule
            existing_schedule = existing_schedule.from_update_model(
                schedule_update
            )
            session.add(existing_schedule)
            session.commit()
            return existing_schedule.to_model()

    def delete_schedule(self, schedule_id: UUID) -> None:
        """Deletes a schedule.

        Args:
            schedule_id: The ID of the schedule to delete.

        Raises:
            KeyError: if the schedule doesn't exist.
        """
        with Session(self.engine) as session:
            # Check if schedule with the given ID exists
            schedule = session.exec(
                select(ScheduleSchema).where(ScheduleSchema.id == schedule_id)
            ).first()
            if schedule is None:
                raise KeyError(
                    f"Unable to delete schedule with ID {schedule_id}: "
                    f"No schedule with this ID found."
                )

            # Delete the schedule
            session.delete(schedule)
            session.commit()

    # --------------
    # Pipeline runs
    # --------------

    def create_run(
        self, pipeline_run: PipelineRunRequestModel
    ) -> PipelineRunResponseModel:
        """Creates a pipeline run.

        Args:
            pipeline_run: The pipeline run to create.

        Returns:
            The created pipeline run.

        Raises:
            EntityExistsError: If an identical pipeline run already exists.
        """
        with Session(self.engine) as session:

            # Check if pipeline run with same name already exists.
            existing_domain_run = session.exec(
                select(PipelineRunSchema).where(
                    PipelineRunSchema.name == pipeline_run.name
                )
            ).first()
            if existing_domain_run is not None:
                raise EntityExistsError(
                    f"Unable to create pipeline run: A pipeline run with name "
                    f"'{pipeline_run.name}' already exists."
                )

            # Check if pipeline run with same ID already exists.
            existing_id_run = session.exec(
                select(PipelineRunSchema).where(
                    PipelineRunSchema.id == pipeline_run.id
                )
            ).first()
            if existing_id_run is not None:
                raise EntityExistsError(
                    f"Unable to create pipeline run: A pipeline run with ID "
                    f"'{pipeline_run.id}' already exists."
                )

            # Query stack to ensure it exists in the DB
            stack_id = None
            if pipeline_run.stack is not None:
                stack_id = session.exec(
                    select(StackSchema.id).where(
                        StackSchema.id == pipeline_run.stack
                    )
                ).first()
                if stack_id is None:
                    logger.warning(
                        f"No stack found for this run. "
                        f"Creating pipeline run '{pipeline_run.name}' without "
                        "linked stack."
                    )

            # Query pipeline to ensure it exists in the DB
            pipeline_id = None
            if pipeline_run.pipeline is not None:
                pipeline_id = session.exec(
                    select(PipelineSchema.id).where(
                        PipelineSchema.id == pipeline_run.pipeline
                    )
                ).first()
                if pipeline_id is None:
                    logger.warning(
                        f"No pipeline found. Creating pipeline run "
                        f"'{pipeline_run.name}' as unlisted run."
                    )

            # Create the pipeline run
            new_run = PipelineRunSchema.from_request(pipeline_run)
            session.add(new_run)
            session.commit()

            return new_run.to_model()

    def get_run(
        self, run_name_or_id: Union[str, UUID]
    ) -> PipelineRunResponseModel:
        """Gets a pipeline run.

        Args:
            run_name_or_id: The name or ID of the pipeline run to get.

        Returns:
            The pipeline run.
        """
        with Session(self.engine) as session:
            run = self._get_run_schema(run_name_or_id, session=session)
            return run.to_model()

    def get_or_create_run(
        self, pipeline_run: PipelineRunRequestModel
    ) -> PipelineRunResponseModel:
        """Gets or creates a pipeline run.

        If a run with the same ID or name already exists, it is returned.
        Otherwise, a new run is created.

        Args:
            pipeline_run: The pipeline run to get or create.

        Returns:
            The pipeline run.
        """
        # We want to have the 'create' statement in the try block since running
        # it first will reduce concurrency issues.
        try:
            return self.create_run(pipeline_run)
        except EntityExistsError:
            # Currently, an `EntityExistsError` is raised if either the run ID
            # or the run name already exists. Therefore, we need to have another
            # try block since getting the run by ID might still fail.
            try:
                return self.get_run(pipeline_run.id)
            except KeyError:
                return self.get_run(pipeline_run.name)

    def list_runs(
        self, runs_filter_model: PipelineRunFilterModel
    ) -> Page[PipelineRunResponseModel]:
        """List all pipeline runs matching the given filter criteria.

        Args:
            runs_filter_model: All filter parameters including pagination
                               params

        Returns:
            A list of all pipeline runs matching the filter criteria.
        """
        with Session(self.engine) as session:
            # Manually create the query and add any custom clauses
            query = select(PipelineRunSchema)

            return self.filter_and_paginate(
                session=session,
                query=query,
                table=PipelineRunSchema,
                filter_model=runs_filter_model,
            )

    def update_run(
        self, run_id: UUID, run_update: PipelineRunUpdateModel
    ) -> PipelineRunResponseModel:
        """Updates a pipeline run.

        Args:
            run_id: The ID of the pipeline run to update.
            run_update: The update to be applied to the pipeline run.

        Returns:
            The updated pipeline run.

        Raises:
            KeyError: if the pipeline run doesn't exist.
        """
        with Session(self.engine) as session:
            # Check if pipeline run with the given ID exists
            existing_run = session.exec(
                select(PipelineRunSchema).where(PipelineRunSchema.id == run_id)
            ).first()
            if existing_run is None:
                raise KeyError(
                    f"Unable to update pipeline run with ID {run_id}: "
                    f"No pipeline run with this ID found."
                )

            # Update the pipeline run
            existing_run.update(run_update=run_update)
            session.add(existing_run)
            session.commit()

            session.refresh(existing_run)
            return existing_run.to_model()

    def delete_run(self, run_id: UUID) -> None:
        """Deletes a pipeline run.

        Args:
            run_id: The ID of the pipeline run to delete.

        Raises:
            KeyError: if the pipeline run doesn't exist.
        """
        with Session(self.engine) as session:
            # Check if pipeline run with the given ID exists
            existing_run = session.exec(
                select(PipelineRunSchema).where(PipelineRunSchema.id == run_id)
            ).first()
            if existing_run is None:
                raise KeyError(
                    f"Unable to delete pipeline run with ID {run_id}: "
                    f"No pipeline run with this ID found."
                )

            # Delete the pipeline run
            session.delete(existing_run)
            session.commit()

    # ------------------
    # Pipeline run steps
    # ------------------

    def create_run_step(
        self, step_run: StepRunRequestModel
    ) -> StepRunResponseModel:
        """Creates a step run.

        Args:
            step_run: The step run to create.

        Returns:
            The created step run.

        Raises:
            EntityExistsError: if the step run already exists.
            KeyError: if the pipeline run doesn't exist.
        """
        with Session(self.engine) as session:

            # Check if the pipeline run exists
            run = session.exec(
                select(PipelineRunSchema).where(
                    PipelineRunSchema.id == step_run.pipeline_run_id
                )
            ).first()
            if run is None:
                raise KeyError(
                    f"Unable to create step '{step_run.name}': No pipeline run "
                    f"with ID '{step_run.pipeline_run_id}' found."
                )

            # Check if the step name already exists in the pipeline run
            existing_step_run = session.exec(
                select(StepRunSchema)
                .where(StepRunSchema.name == step_run.name)
                .where(
                    StepRunSchema.pipeline_run_id == step_run.pipeline_run_id
                )
            ).first()
            if existing_step_run is not None:
                raise EntityExistsError(
                    f"Unable to create step '{step_run.name}': A step with this "
                    f"name already exists in the pipeline run with ID "
                    f"'{step_run.pipeline_run_id}'."
                )

            # Create the step
            step_schema = StepRunSchema.from_request(step_run)
            session.add(step_schema)

            # Save parent step IDs into the database.
            for parent_step_id in step_run.parent_step_ids:
                self._set_run_step_parent_step(
                    child_id=step_schema.id,
                    parent_id=parent_step_id,
                    session=session,
                )

            # Save input artifact IDs into the database.
            for input_name, artifact_id in step_run.input_artifacts.items():
                self._set_run_step_input_artifact(
                    run_step_id=step_schema.id,
                    artifact_id=artifact_id,
                    name=input_name,
                    session=session,
                )

            # Save output artifact IDs into the database.
            for output_name, artifact_id in step_run.output_artifacts.items():
                self._set_run_step_output_artifact(
                    step_run_id=step_schema.id,
                    artifact_id=artifact_id,
                    name=output_name,
                    session=session,
                )

            session.commit()

            return self._run_step_schema_to_model(step_schema)

    def _set_run_step_parent_step(
        self, child_id: UUID, parent_id: UUID, session: Session
    ) -> None:
        """Sets the parent step run for a step run.

        Args:
            child_id: The ID of the child step run to set the parent for.
            parent_id: The ID of the parent step run to set a child for.
            session: The database session to use.

        Raises:
            KeyError: if the child step run or parent step run doesn't exist.
        """
        # Check if the child step exists.
        child_step_run = session.exec(
            select(StepRunSchema).where(StepRunSchema.id == child_id)
        ).first()
        if child_step_run is None:
            raise KeyError(
                f"Unable to set parent step for step with ID "
                f"{child_id}: No step with this ID found."
            )

        # Check if the parent step exists.
        parent_step_run = session.exec(
            select(StepRunSchema).where(StepRunSchema.id == parent_id)
        ).first()
        if parent_step_run is None:
            raise KeyError(
                f"Unable to set parent step for step with ID "
                f"{child_id}: No parent step with ID {parent_id} "
                "found."
            )

        # Check if the parent step is already set.
        assignment = session.exec(
            select(StepRunParentsSchema)
            .where(StepRunParentsSchema.child_id == child_id)
            .where(StepRunParentsSchema.parent_id == parent_id)
        ).first()
        if assignment is not None:
            return

        # Save the parent step assignment in the database.
        assignment = StepRunParentsSchema(
            child_id=child_id, parent_id=parent_id
        )
        session.add(assignment)

    def _set_run_step_input_artifact(
        self, run_step_id: UUID, artifact_id: UUID, name: str, session: Session
    ) -> None:
        """Sets an artifact as an input of a step run.

        Args:
            run_step_id: The ID of the step run.
            artifact_id: The ID of the artifact.
            name: The name of the input in the step run.
            session: The database session to use.

        Raises:
            KeyError: if the step run or artifact doesn't exist.
        """
        # Check if the step exists.
        step_run = session.exec(
            select(StepRunSchema).where(StepRunSchema.id == run_step_id)
        ).first()
        if step_run is None:
            raise KeyError(
                f"Unable to set input artifact: No step run with ID "
                f"'{run_step_id}' found."
            )

        # Check if the artifact exists.
        artifact = session.exec(
            select(ArtifactSchema).where(ArtifactSchema.id == artifact_id)
        ).first()
        if artifact is None:
            raise KeyError(
                f"Unable to set input artifact: No artifact with ID "
                f"'{artifact_id}' found."
            )

        # Check if the input is already set.
        assignment = session.exec(
            select(StepRunInputArtifactSchema)
            .where(StepRunInputArtifactSchema.step_id == run_step_id)
            .where(StepRunInputArtifactSchema.artifact_id == artifact_id)
        ).first()
        if assignment is not None:
            return

        # Save the input assignment in the database.
        assignment = StepRunInputArtifactSchema(
            step_id=run_step_id, artifact_id=artifact_id, name=name
        )
        session.add(assignment)

    def _set_run_step_output_artifact(
        self,
        step_run_id: UUID,
        artifact_id: UUID,
        name: str,
        session: Session,
    ) -> None:
        """Sets an artifact as an output of a step run.

        Args:
            step_run_id: The ID of the step run.
            artifact_id: The ID of the artifact.
            name: The name of the output in the step run.
            session: The database session to use.

        Raises:
            KeyError: if the step run or artifact doesn't exist.
        """
        # Check if the step exists.
        step_run = session.exec(
            select(StepRunSchema).where(StepRunSchema.id == step_run_id)
        ).first()
        if step_run is None:
            raise KeyError(
                f"Unable to set output artifact: No step run with ID "
                f"'{step_run_id}' found."
            )

        # Check if the artifact exists.
        artifact = session.exec(
            select(ArtifactSchema).where(ArtifactSchema.id == artifact_id)
        ).first()
        if artifact is None:
            raise KeyError(
                f"Unable to set output artifact: No artifact with ID "
                f"'{artifact_id}' found."
            )

        # Check if the output is already set.
        assignment = session.exec(
            select(StepRunOutputArtifactSchema)
            .where(StepRunOutputArtifactSchema.step_id == step_run_id)
            .where(StepRunOutputArtifactSchema.artifact_id == artifact_id)
        ).first()
        if assignment is not None:
            return

        # Save the output assignment in the database.
        assignment = StepRunOutputArtifactSchema(
            step_id=step_run_id,
            artifact_id=artifact_id,
            name=name,
        )
        session.add(assignment)

    def get_run_step(self, step_run_id: UUID) -> StepRunResponseModel:
        """Get a step run by ID.

        Args:
            step_run_id: The ID of the step run to get.

        Returns:
            The step run.

        Raises:
            KeyError: if the step run doesn't exist.
        """
        with Session(self.engine) as session:
            step_run = session.exec(
                select(StepRunSchema).where(StepRunSchema.id == step_run_id)
            ).first()
            if step_run is None:
                raise KeyError(
                    f"Unable to get step run with ID {step_run_id}: No step "
                    "run with this ID found."
                )
            return self._run_step_schema_to_model(step_run)

    def _run_step_schema_to_model(
        self, step_run: StepRunSchema
    ) -> StepRunResponseModel:
        """Converts a run step schema to a step model.

        Args:
            step_run: The run step schema to convert.

        Returns:
            The run step model.
        """
        with Session(self.engine) as session:
            # Get parent steps.
            parent_steps = session.exec(
                select(StepRunSchema)
                .where(StepRunParentsSchema.child_id == step_run.id)
                .where(StepRunParentsSchema.parent_id == StepRunSchema.id)
            ).all()
            parent_step_ids = [parent_step.id for parent_step in parent_steps]

            # Get input artifacts.
            input_artifact_list = session.exec(
                select(
                    ArtifactSchema,
                    StepRunInputArtifactSchema.name,
                )
                .where(
                    ArtifactSchema.id == StepRunInputArtifactSchema.artifact_id
                )
                .where(StepRunInputArtifactSchema.step_id == step_run.id)
            ).all()
            input_artifacts = {
                input_name: self._artifact_schema_to_model(artifact)
                for (artifact, input_name) in input_artifact_list
            }

            # Get output artifacts.
            output_artifact_list = session.exec(
                select(
                    ArtifactSchema,
                    StepRunOutputArtifactSchema.name,
                )
                .where(
                    ArtifactSchema.id
                    == StepRunOutputArtifactSchema.artifact_id
                )
                .where(StepRunOutputArtifactSchema.step_id == step_run.id)
            ).all()
            output_artifacts = {
                output_name: self._artifact_schema_to_model(artifact)
                for (artifact, output_name) in output_artifact_list
            }

            # Convert to model.
            return step_run.to_model(
                parent_step_ids=parent_step_ids,
                input_artifacts=input_artifacts,
                output_artifacts=output_artifacts,
            )

    def list_run_steps(
        self, step_run_filter_model: StepRunFilterModel
    ) -> Page[StepRunResponseModel]:
        """List all step runs matching the given filter criteria.

        Args:
            step_run_filter_model: All filter parameters including pagination
                                params

        Returns:
            A list of all step runs matching the filter criteria.
        """
        with Session(self.engine) as session:
            # Manually create the query and add any custom clauses
            query = select(StepRunSchema)

            return self.filter_and_paginate(
                session=session,
                query=query,
                table=StepRunSchema,
                filter_model=step_run_filter_model,
            )

    def update_run_step(
        self,
        step_run_id: UUID,
        step_run_update: StepRunUpdateModel,
    ) -> StepRunResponseModel:
        """Updates a step run.

        Args:
            step_run_id: The ID of the step to update.
            step_run_update: The update to be applied to the step.

        Returns:
            The updated step run.

        Raises:
            KeyError: if the step run doesn't exist.
        """
        with Session(self.engine) as session:

            # Check if the step exists
            existing_step_run = session.exec(
                select(StepRunSchema).where(StepRunSchema.id == step_run_id)
            ).first()
            if existing_step_run is None:
                raise KeyError(
                    f"Unable to update step with ID {step_run_id}: "
                    f"No step with this ID found."
                )

            # Update the step
            existing_step_run.update(step_run_update)
            session.add(existing_step_run)

            # Update the output artifacts.
            for name, artifact_id in step_run_update.output_artifacts.items():
                self._set_run_step_output_artifact(
                    step_run_id=step_run_id,
                    artifact_id=artifact_id,
                    name=name,
                    session=session,
                )

            # Input artifacts and parent steps cannot be updated after the
            # step has been created.

            session.commit()
            session.refresh(existing_step_run)

            return self._run_step_schema_to_model(existing_step_run)

    # ---------
    # Artifacts
    # ---------

    def create_artifact(
        self, artifact: ArtifactRequestModel
    ) -> ArtifactResponseModel:
        """Creates an artifact.

        Args:
            artifact: The artifact to create.

        Returns:
            The created artifact.
        """
        with Session(self.engine) as session:
            artifact_schema = ArtifactSchema.from_request(artifact)
            session.add(artifact_schema)
            session.commit()
            return self._artifact_schema_to_model(artifact_schema)

    def _artifact_schema_to_model(
        self, artifact_schema: ArtifactSchema
    ) -> ArtifactResponseModel:
        """Converts an artifact schema to a model.

        Args:
            artifact_schema: The artifact schema to convert.

        Returns:
            The converted artifact model.
        """
        # Find the producer step run ID.
        with Session(self.engine) as session:
            producer_step_run_id = session.exec(
                select(StepRunOutputArtifactSchema.step_id)
                .where(
                    StepRunOutputArtifactSchema.artifact_id
                    == artifact_schema.id
                )
                .where(StepRunOutputArtifactSchema.step_id == StepRunSchema.id)
                .where(StepRunSchema.status != ExecutionStatus.CACHED)
            ).first()

            # Convert the artifact schema to a model.
            return artifact_schema.to_model(
                producer_step_run_id=producer_step_run_id
            )

    def get_artifact(self, artifact_id: UUID) -> ArtifactResponseModel:
        """Gets an artifact.

        Args:
            artifact_id: The ID of the artifact to get.

        Returns:
            The artifact.

        Raises:
            KeyError: if the artifact doesn't exist.
        """
        with Session(self.engine) as session:
            artifact = session.exec(
                select(ArtifactSchema).where(ArtifactSchema.id == artifact_id)
            ).first()
            if artifact is None:
                raise KeyError(
                    f"Unable to get artifact with ID {artifact_id}: "
                    f"No artifact with this ID found."
                )
            return self._artifact_schema_to_model(artifact)

    def list_artifacts(
        self, artifact_filter_model: ArtifactFilterModel
    ) -> Page[ArtifactResponseModel]:
        """List all artifacts matching the given filter criteria.

        Args:
            artifact_filter_model: All filter parameters including pagination
                                params

        Returns:
            A list of all artifacts matching the filter criteria.
        """
        with Session(self.engine) as session:
            # Manually create the query and add any custom clauses
            query = select(ArtifactSchema)

            return self.filter_and_paginate(
                session=session,
                query=query,
                table=ArtifactSchema,
                filter_model=artifact_filter_model,
            )

    def delete_artifact(self, artifact_id: UUID) -> None:
        """Deletes an artifact.

        Args:
            artifact_id: The ID of the artifact to delete.

        Raises:
            KeyError: if the artifact doesn't exist.
        """
        with Session(self.engine) as session:
            artifact = session.exec(
                select(ArtifactSchema).where(ArtifactSchema.id == artifact_id)
            ).first()
            if artifact is None:
                raise KeyError(
                    f"Unable to delete artifact with ID {artifact_id}: "
                    f"No artifact with this ID found."
                )
            session.delete(artifact)
            session.commit()

    # =======================
    # Internal helper methods
    # =======================
    @staticmethod
    def _get_schema_by_name_or_id(
        object_name_or_id: Union[str, UUID],
        schema_class: Type[AnyNamedSchema],
        schema_name: str,
        session: Session,
    ) -> AnyNamedSchema:
        """Query a schema by its 'name' or 'id' field.

        Args:
            object_name_or_id: The name or ID of the object to query.
            schema_class: The schema class to query. E.g., `ProjectSchema`.
            schema_name: The name of the schema used for error messages.
                E.g., "project".
            session: The database session to use.

        Returns:
            The schema object.

        Raises:
            KeyError: if the object couldn't be found.
            ValueError: if the schema_name isn't provided.
        """
        if object_name_or_id is None:
            raise ValueError(
                f"Unable to get {schema_name}: No {schema_name} ID or name "
                "provided."
            )
        if uuid_utils.is_valid_uuid(object_name_or_id):
            filter_params = schema_class.id == object_name_or_id
            error_msg = (
                f"Unable to get {schema_name} with name or ID "
                f"'{object_name_or_id}': No {schema_name} with this ID found."
            )
        else:
            filter_params = schema_class.name == object_name_or_id
            error_msg = (
                f"Unable to get {schema_name} with name or ID "
                f"'{object_name_or_id}': '{object_name_or_id}' is not a valid "
                f" UUID and no {schema_name} with this name exists."
            )

        schema = session.exec(
            select(schema_class).where(filter_params)
        ).first()

        if schema is None:
            raise KeyError(error_msg)
        return schema

    def _get_project_schema(
        self,
        project_name_or_id: Union[str, UUID],
        session: Session,
    ) -> ProjectSchema:
        """Gets a project schema by name or ID.

        This is a helper method that is used in various places to find the
        project associated to some other object.

        Args:
            project_name_or_id: The name or ID of the project to get.
            session: The database session to use.

        Returns:
            The project schema.
        """
        return self._get_schema_by_name_or_id(
            object_name_or_id=project_name_or_id,
            schema_class=ProjectSchema,
            schema_name="project",
            session=session,
        )

    def _get_user_schema(
        self,
        user_name_or_id: Union[str, UUID],
        session: Session,
    ) -> UserSchema:
        """Gets a user schema by name or ID.

        This is a helper method that is used in various places to find the
        user associated to some other object.

        Args:
            user_name_or_id: The name or ID of the user to get.
            session: The database session to use.

        Returns:
            The user schema.
        """
        return self._get_schema_by_name_or_id(
            object_name_or_id=user_name_or_id,
            schema_class=UserSchema,
            schema_name="user",
            session=session,
        )

    def _get_team_schema(
        self,
        team_name_or_id: Union[str, UUID],
        session: Session,
    ) -> TeamSchema:
        """Gets a team schema by name or ID.

        This is a helper method that is used in various places to find a team
        by its name or ID.

        Args:
            team_name_or_id: The name or ID of the team to get.
            session: The database session to use.

        Returns:
            The team schema.
        """
        return self._get_schema_by_name_or_id(
            object_name_or_id=team_name_or_id,
            schema_class=TeamSchema,
            schema_name="team",
            session=session,
        )

    def _get_role_schema(
        self,
        role_name_or_id: Union[str, UUID],
        session: Session,
    ) -> RoleSchema:
        """Gets a role schema by name or ID.

        This is a helper method that is used in various places to find a role
        by its name or ID.

        Args:
            role_name_or_id: The name or ID of the role to get.
            session: The database session to use.

        Returns:
            The role schema.
        """
        return self._get_schema_by_name_or_id(
            object_name_or_id=role_name_or_id,
            schema_class=RoleSchema,
            schema_name="role",
            session=session,
        )

    def _get_run_schema(
        self,
        run_name_or_id: Union[str, UUID],
        session: Session,
    ) -> PipelineRunSchema:
        """Gets a run schema by name or ID.

        This is a helper method that is used in various places to find a run
        by its name or ID.

        Args:
            run_name_or_id: The name or ID of the run to get.
            session: The database session to use.

        Returns:
            The run schema.
        """
        return self._get_schema_by_name_or_id(
            object_name_or_id=run_name_or_id,
            schema_class=PipelineRunSchema,
            schema_name="run",
            session=session,
        )<|MERGE_RESOLUTION|>--- conflicted
+++ resolved
@@ -92,13 +92,10 @@
     RoleRequestModel,
     RoleResponseModel,
     RoleUpdateModel,
-<<<<<<< HEAD
     StackFilterModel,
-=======
     ScheduleRequestModel,
     ScheduleResponseModel,
     ScheduleUpdateModel,
->>>>>>> cf636d1f
     StackRequestModel,
     StackResponseModel,
     StackUpdateModel,
@@ -1212,29 +1209,6 @@
         with Session(self.engine) as session:
             # Manually create the query and add any custom clauses
             query = select(StackComponentSchema)
-<<<<<<< HEAD
-=======
-            if project_name_or_id:
-                project = self._get_project_schema(
-                    project_name_or_id, session=session
-                )
-                query = query.where(
-                    StackComponentSchema.project_id == project.id
-                )
-            if user_name_or_id:
-                user = self._get_user_schema(user_name_or_id, session=session)
-                query = query.where(StackComponentSchema.user_id == user.id)
-            if type:
-                query = query.where(StackComponentSchema.type == type)
-            if flavor_name:
-                query = query.where(StackComponentSchema.flavor == flavor_name)
-            if name:
-                query = query.where(StackComponentSchema.name == name)
-            if is_shared is not None:
-                query = query.where(
-                    StackComponentSchema.is_shared == is_shared
-                )
->>>>>>> cf636d1f
 
             paged_components = self.filter_and_paginate(
                 session=session,
@@ -1675,13 +1649,8 @@
             )
 
     def list_users(
-<<<<<<< HEAD
         self, user_filter_model: UserFilterModel
     ) -> Page[UserResponseModel]:
-=======
-        self, name: Optional[str] = None
-    ) -> List[UserResponseModel]:
->>>>>>> cf636d1f
         """List all users.
 
         Args:
@@ -1817,15 +1786,9 @@
             return team.to_model()
 
     def list_teams(
-<<<<<<< HEAD
         self, team_filter_model: StackFilterModel
     ) -> Page[TeamResponseModel]:
         """List all teams matching the given filter criteria.
-=======
-        self, name: Optional[str] = None
-    ) -> List[TeamResponseModel]:
-        """List all teams.
->>>>>>> cf636d1f
 
         Args:
             team_filter_model: All filter parameters including pagination params
@@ -1956,15 +1919,9 @@
             return role.to_model()
 
     def list_roles(
-<<<<<<< HEAD
         self, role_filter_model: RoleFilterModel
     ) -> Page[RoleResponseModel]:
         """List all roles matching the given filter criteria.
-=======
-        self, name: Optional[str] = None
-    ) -> List[RoleResponseModel]:
-        """List all roles.
->>>>>>> cf636d1f
 
         Args:
             role_filter_model: All filter parameters including pagination params
@@ -2119,85 +2076,6 @@
         with Session(self.engine) as session:
             # Manually create the query and add any custom clauses
             query = select(UserRoleAssignmentSchema)
-<<<<<<< HEAD
-=======
-            if project_name_or_id is not None:
-                project = self._get_project_schema(
-                    project_name_or_id, session=session
-                )
-                query = query.where(
-                    UserRoleAssignmentSchema.project_id == project.id
-                )
-            if role_name_or_id is not None:
-                role = self._get_role_schema(role_name_or_id, session=session)
-                query = query.where(
-                    UserRoleAssignmentSchema.role_id == role.id
-                )
-            if user_name_or_id is not None:
-                user = self._get_user_schema(user_name_or_id, session=session)
-                query = query.where(
-                    UserRoleAssignmentSchema.user_id == user.id
-                )
-            assignments = session.exec(query).all()
-            return [assignment.to_model() for assignment in assignments]
-
-    def _list_team_role_assignments(
-        self,
-        project_name_or_id: Optional[Union[str, UUID]] = None,
-        team_name_or_id: Optional[Union[str, UUID]] = None,
-        role_name_or_id: Optional[Union[str, UUID]] = None,
-    ) -> List[RoleAssignmentResponseModel]:
-        """List all team role assignments.
-
-        Args:
-            project_name_or_id: If provided, only return role assignments for
-                this project.
-            team_name_or_id: If provided, only list assignments for this team.
-            role_name_or_id: If provided, only list assignments of the given
-                role
-
-        Returns:
-            A list of team role assignments.
-        """
-        with Session(self.engine) as session:
-            query = select(TeamRoleAssignmentSchema)
-            if project_name_or_id is not None:
-                project = self._get_project_schema(
-                    project_name_or_id, session=session
-                )
-                query = query.where(
-                    TeamRoleAssignmentSchema.project_id == project.id
-                )
-            if role_name_or_id is not None:
-                role = self._get_role_schema(role_name_or_id, session=session)
-                query = query.where(
-                    TeamRoleAssignmentSchema.role_id == role.id
-                )
-            if team_name_or_id is not None:
-                team = self._get_team_schema(team_name_or_id, session=session)
-                query = query.where(
-                    TeamRoleAssignmentSchema.team_id == team.id
-                )
-            assignments = session.exec(query).all()
-            return [assignment.to_model() for assignment in assignments]
-
-    def list_role_assignments(
-        self,
-        project_name_or_id: Optional[Union[str, UUID]] = None,
-        role_name_or_id: Optional[Union[str, UUID]] = None,
-        team_name_or_id: Optional[Union[str, UUID]] = None,
-        user_name_or_id: Optional[Union[str, UUID]] = None,
-    ) -> List[RoleAssignmentResponseModel]:
-        """List all role assignments.
-
-        Args:
-            project_name_or_id: If provided, only return role assignments for
-                this project.
-            role_name_or_id: If provided, only list assignments of the given
-                role
-            team_name_or_id: If provided, only list assignments for this team.
-            user_name_or_id: If provided, only list assignments for this user.
->>>>>>> cf636d1f
 
             return self.filter_and_paginate(
                 session=session,
