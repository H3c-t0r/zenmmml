#  Copyright (c) ZenML GmbH 2022. All Rights Reserved.
#
#  Licensed under the Apache License, Version 2.0 (the "License");
#  you may not use this file except in compliance with the License.
#  You may obtain a copy of the License at:
#
#       https://www.apache.org/licenses/LICENSE-2.0
#
#  Unless required by applicable law or agreed to in writing, software
#  distributed under the License is distributed on an "AS IS" BASIS,
#  WITHOUT WARRANTIES OR CONDITIONS OF ANY KIND, either express
#  or implied. See the License for the specific language governing
#  permissions and limitations under the License.
"""SQL Zen Store implementation."""

import logging
import os
import re
from datetime import datetime, timedelta
from pathlib import Path, PurePath
from threading import Lock, get_ident
from typing import (
    TYPE_CHECKING,
    Any,
    ClassVar,
    Dict,
    List,
    Optional,
    Tuple,
    Type,
    Union,
    cast,
)
from uuid import UUID

from pydantic import root_validator
from sqlalchemy.engine import Engine
from sqlalchemy.engine.url import make_url
from sqlalchemy.exc import ArgumentError, NoResultFound
from sqlalchemy.sql.operators import is_, isnot
from sqlmodel import Session, SQLModel, create_engine, or_, select
from sqlmodel.sql.expression import Select, SelectOfScalar

from zenml.config.global_config import GlobalConfiguration
from zenml.config.store_config import StoreConfiguration
from zenml.constants import (
    ENV_ZENML_DISABLE_DATABASE_MIGRATION,
    ENV_ZENML_SERVER_DEPLOYMENT_TYPE,
)
from zenml.enums import (
    ExecutionStatus,
    LoggingLevels,
    StackComponentType,
    StoreType,
)
from zenml.exceptions import (
    EntityExistsError,
    IllegalOperationError,
    StackComponentExistsError,
    StackExistsError,
)
from zenml.io import fileio
from zenml.logger import get_console_handler, get_logger, get_logging_level
from zenml.models import (
    ArtifactModel,
    ComponentModel,
    FlavorModel,
    HydratedStackModel,
    PipelineModel,
    PipelineRunModel,
    ProjectModel,
    RoleAssignmentModel,
    RoleModel,
    StackModel,
    StepRunModel,
    TeamModel,
    UserModel,
)
from zenml.models.server_models import ServerDatabaseType, ServerModel
from zenml.utils import uuid_utils
from zenml.utils.analytics_utils import AnalyticsEvent, track
from zenml.utils.enum_utils import StrEnum
from zenml.utils.networking_utils import (
    replace_localhost_with_internal_hostname,
)
from zenml.zen_stores.base_zen_store import (
    ADMIN_ROLE,
    DEFAULT_STACK_COMPONENT_NAME,
    DEFAULT_STACK_NAME,
    GUEST_ROLE,
    BaseZenStore,
)
from zenml.zen_stores.migrations.alembic import (
    ZENML_ALEMBIC_START_REVISION,
    Alembic,
)
from zenml.zen_stores.schemas import (
    ArtifactSchema,
    FlavorSchema,
    PipelineRunSchema,
    PipelineSchema,
    ProjectSchema,
    RolePermissionSchema,
    RoleSchema,
    StackComponentSchema,
    StackCompositionSchema,
    StackSchema,
    StepRunInputArtifactSchema,
<<<<<<< HEAD
    StepRunOutputArtifactSchema,
=======
>>>>>>> e671d86a
    StepRunParentsSchema,
    StepRunSchema,
    TeamAssignmentSchema,
    TeamRoleAssignmentSchema,
    TeamSchema,
    UserRoleAssignmentSchema,
    UserSchema,
)

if TYPE_CHECKING:
    from ml_metadata.proto.metadata_store_pb2 import (
        ConnectionConfig,
        MetadataStoreClientConfig,
    )

    from zenml.zen_stores.metadata_store import (
        MetadataStore,
        MLMDArtifactModel,
        MLMDPipelineRunModel,
        MLMDStepRunModel,
    )

# Enable SQL compilation caching to remove the https://sqlalche.me/e/14/cprf
# warning
SelectOfScalar.inherit_cache = True
Select.inherit_cache = True

logger = get_logger(__name__)

ZENML_SQLITE_DB_FILENAME = "zenml.db"


class SQLDatabaseDriver(StrEnum):
    """SQL database drivers supported by the SQL ZenML store."""

    MYSQL = "mysql"
    SQLITE = "sqlite"


class SqlZenStoreConfiguration(StoreConfiguration):
    """SQL ZenML store configuration.

    Attributes:
        type: The type of the store.
        driver: The SQL database driver.
        database: database name. If not already present on the server, it will
            be created automatically on first access.
        username: The database username.
        password: The database password.
        ssl_ca: certificate authority certificate. Required for SSL
            enabled authentication if the CA certificate is not part of the
            certificates shipped by the operating system.
        ssl_cert: client certificate. Required for SSL enabled
            authentication if client certificates are used.
        ssl_key: client certificate private key. Required for SSL
            enabled if client certificates are used.
        ssl_verify_server_cert: set to verify the identity of the server
            against the provided server certificate.
        pool_size: The maximum number of connections to keep in the SQLAlchemy
            pool.
        max_overflow: The maximum number of connections to allow in the
            SQLAlchemy pool in addition to the pool_size.
        grpc_metadata_host: The host to use for the gRPC metadata server.
        grpc_metadata_port: The port to use for the gRPC metadata server.
        grpc_metadata_ssl_ca: The certificate authority certificate to use for
            the gRPC metadata server connection.
        grpc_metadata_ssl_cert: The client certificate to use for the gRPC
            metadata server connection.
        grpc_metadata_ssl_key: The client certificate private key to use for
            the gRPC metadata server connection.
    """

    type: StoreType = StoreType.SQL

    driver: Optional[SQLDatabaseDriver] = None
    database: Optional[str] = None
    username: Optional[str] = None
    password: Optional[str] = None
    ssl_ca: Optional[str] = None
    ssl_cert: Optional[str] = None
    ssl_key: Optional[str] = None
    ssl_verify_server_cert: bool = False
    pool_size: int = 20
    max_overflow: int = 20

    grpc_metadata_host: Optional[str] = None
    grpc_metadata_port: Optional[int] = None
    grpc_metadata_ssl_ca: Optional[str] = None
    grpc_metadata_ssl_key: Optional[str] = None
    grpc_metadata_ssl_cert: Optional[str] = None

    @root_validator
    def _validate_url(cls, values: Dict[str, Any]) -> Dict[str, Any]:
        """Validate the SQL URL.

        The validator also moves the MySQL username, password and database
        parameters from the URL into the other configuration arguments, if they
        are present in the URL.

        Args:
            values: The values to validate.

        Returns:
            The validated values.

        Raises:
            ValueError: If the URL is invalid or the SQL driver is not
                supported.
        """
        # flake8: noqa: C901
        url = values.get("url")
        if url is None:
            return values

        # When running inside a container, if the URL uses localhost, the
        # target service will not be available. We try to replace localhost
        # with one of the special Docker or K3D internal hostnames.
        url = replace_localhost_with_internal_hostname(url)

        try:
            sql_url = make_url(url)
        except ArgumentError as e:
            raise ValueError(
                "Invalid SQL URL `%s`: %s. The URL must be in the format "
                "`driver://[[username:password@]hostname:port]/database["
                "?<extra-args>]`.",
                url,
                str(e),
            )

        if sql_url.drivername not in SQLDatabaseDriver.values():
            raise ValueError(
                "Invalid SQL driver value `%s`: The driver must be one of: %s.",
                url,
                ", ".join(SQLDatabaseDriver.values()),
            )
        values["driver"] = SQLDatabaseDriver(sql_url.drivername)
        if sql_url.drivername == SQLDatabaseDriver.SQLITE:
            if (
                sql_url.username
                or sql_url.password
                or sql_url.query
                or sql_url.database is None
            ):
                raise ValueError(
                    "Invalid SQLite URL `%s`: The URL must be in the "
                    "format `sqlite:///path/to/database.db`.",
                    url,
                )
            if values.get("username") or values.get("password"):
                raise ValueError(
                    "Invalid SQLite configuration: The username and password "
                    "must not be set",
                    url,
                )
            values["database"] = sql_url.database
        elif sql_url.drivername == SQLDatabaseDriver.MYSQL:
            if sql_url.username:
                values["username"] = sql_url.username
                sql_url = sql_url._replace(username=None)
            if sql_url.password:
                values["password"] = sql_url.password
                sql_url = sql_url._replace(password=None)
            if sql_url.database:
                values["database"] = sql_url.database
                sql_url = sql_url._replace(database=None)
            if sql_url.query:
                for k, v in sql_url.query.items():
                    if k == "ssl_ca":
                        values["ssl_ca"] = v
                    elif k == "ssl_cert":
                        values["ssl_cert"] = v
                    elif k == "ssl_key":
                        values["ssl_key"] = v
                    elif k == "ssl_verify_server_cert":
                        values["ssl_verify_server_cert"] = v
                    else:
                        raise ValueError(
                            "Invalid MySQL URL query parameter `%s`: The "
                            "parameter must be one of: ssl_ca, ssl_cert, "
                            "ssl_key, or ssl_verify_server_cert.",
                            k,
                        )
                sql_url = sql_url._replace(query={})

            database = values.get("database")
            if (
                not values.get("username")
                or not values.get("password")
                or not database
            ):
                raise ValueError(
                    "Invalid MySQL configuration: The username, password and "
                    "database must be set in the URL or as configuration "
                    "attributes",
                )

            regexp = r"^[^\\/?%*:|\"<>.-]{1,64}$"
            match = re.match(regexp, database)
            if not match:
                raise ValueError(
                    f"The database name does not conform to the required "
                    f"format "
                    f"rules ({regexp}): {database}"
                )

            # Save the certificates in a secure location on disk
            secret_folder = Path(
                GlobalConfiguration().local_stores_path,
                "certificates",
            )
            for key in ["ssl_key", "ssl_ca", "ssl_cert"]:
                content = values.get(key)
                if content and not os.path.isfile(content):
                    fileio.makedirs(str(secret_folder))
                    file_path = Path(secret_folder, f"{key}.pem")
                    with open(file_path, "w") as f:
                        f.write(content)
                    file_path.chmod(0o600)
                    values[key] = str(file_path)

        values["url"] = str(sql_url)
        return values

    @staticmethod
    def get_local_url(path: str) -> str:
        """Get a local SQL url for a given local path.

        Args:
            path: The path to the local sqlite file.

        Returns:
            The local SQL url for the given path.
        """
        return f"sqlite:///{path}/{ZENML_SQLITE_DB_FILENAME}"

    @classmethod
    def supports_url_scheme(cls, url: str) -> bool:
        """Check if a URL scheme is supported by this store.

        Args:
            url: The URL to check.

        Returns:
            True if the URL scheme is supported, False otherwise.
        """
        return make_url(url).drivername in SQLDatabaseDriver.values()

    def expand_certificates(self) -> None:
        """Expands the certificates in the verify_ssl field."""
        # Load the certificate values back into the configuration
        for key in ["ssl_key", "ssl_ca", "ssl_cert"]:
            file_path = getattr(self, key, None)
            if file_path and os.path.isfile(file_path):
                with open(file_path, "r") as f:
                    setattr(self, key, f.read())

    @classmethod
    def copy_configuration(
        cls,
        config: "StoreConfiguration",
        config_path: str,
        load_config_path: Optional[PurePath] = None,
    ) -> "StoreConfiguration":
        """Create a copy of the store config using a different configuration path.

        This method is used to create a copy of the store configuration that can
        be loaded using a different configuration path or in the context of a
        new environment, such as a container image.

        The configuration files accompanying the store configuration are also
        copied to the new configuration path (e.g. certificates etc.).

        Args:
            config: The store configuration to copy.
            config_path: new path where the configuration copy will be loaded
                from.
            load_config_path: absolute path that will be used to load the copied
                configuration. This can be set to a value different from
                `config_path` if the configuration copy will be loaded from
                a different environment, e.g. when the configuration is copied
                to a container image and loaded using a different absolute path.
                This will be reflected in the paths and URLs encoded in the
                copied configuration.

        Returns:
            A new store configuration object that reflects the new configuration
            path.
        """
        assert isinstance(config, SqlZenStoreConfiguration)
        config = config.copy()

        if config.driver == SQLDatabaseDriver.MYSQL:
            # Load the certificate values back into the configuration
            config.expand_certificates()

        elif config.driver == SQLDatabaseDriver.SQLITE:
            if load_config_path:
                config.url = cls.get_local_url(str(load_config_path))
            else:
                config.url = cls.get_local_url(config_path)

        return config

    def get_metadata_config(
        self, expand_certs: bool = False
    ) -> "ConnectionConfig":
        """Get the metadata configuration for the SQL ZenML store.

        Args:
            expand_certs: Whether to expand the certificate paths to their
                contents.

        Returns:
            The metadata configuration.

        Raises:
            NotImplementedError: If the SQL driver is not supported.
        """
        from ml_metadata.proto.metadata_store_pb2 import MySQLDatabaseConfig
        from tfx.orchestration import metadata

        sql_url = make_url(self.url)
        if sql_url.drivername == SQLDatabaseDriver.SQLITE:
            assert self.database is not None
            mlmd_config = metadata.sqlite_metadata_connection_config(
                self.database
            )
        elif sql_url.drivername == SQLDatabaseDriver.MYSQL:
            # all these are guaranteed by our root validator
            assert self.database is not None
            assert self.username is not None
            assert self.password is not None
            assert sql_url.host is not None

            mlmd_config = metadata.mysql_metadata_connection_config(
                host=sql_url.host,
                port=sql_url.port or 3306,
                database=self.database,
                username=self.username,
                password=self.password,
            )

            mlmd_ssl_options = {}
            # Handle certificate params
            for key in ["ssl_key", "ssl_ca", "ssl_cert"]:
                ssl_setting = getattr(self, key)
                if not ssl_setting:
                    continue
                if expand_certs and os.path.isfile(ssl_setting):
                    with open(ssl_setting, "r") as f:
                        ssl_setting = f.read()
                mlmd_ssl_options[key.lstrip("ssl_")] = ssl_setting

            # Handle additional params
            if mlmd_ssl_options:
                mlmd_ssl_options[
                    "verify_server_cert"
                ] = self.ssl_verify_server_cert
                mlmd_config.mysql.ssl_options.CopyFrom(
                    MySQLDatabaseConfig.SSLOptions(**mlmd_ssl_options)
                )
        else:
            raise NotImplementedError(
                f"SQL driver `{sql_url.drivername}` is not supported."
            )

        return mlmd_config

    def get_sqlmodel_config(self) -> Tuple[str, Dict[str, Any], Dict[str, Any]]:
        """Get the SQLModel engine configuration for the SQL ZenML store.

        Returns:
            The URL and connection arguments for the SQLModel engine.

        Raises:
            NotImplementedError: If the SQL driver is not supported.
        """
        sql_url = make_url(self.url)
        sqlalchemy_connect_args: Dict[str, Any] = {}
        engine_args = {}
        if sql_url.drivername == SQLDatabaseDriver.SQLITE:
            assert self.database is not None
            # The following default value is needed for sqlite to avoid the Error:
            #   sqlite3.ProgrammingError: SQLite objects created in a thread can
            #   only be used in that same thread.
            sqlalchemy_connect_args = {"check_same_thread": False}
        elif sql_url.drivername == SQLDatabaseDriver.MYSQL:
            # all these are guaranteed by our root validator
            assert self.database is not None
            assert self.username is not None
            assert self.password is not None
            assert sql_url.host is not None

            engine_args = {
                "pool_size": self.pool_size,
                "max_overflow": self.max_overflow,
            }

            sql_url = sql_url._replace(
                drivername="mysql+pymysql",
                username=self.username,
                password=self.password,
                database=self.database,
            )

            sqlalchemy_ssl_args: Dict[str, Any] = {}

            # Handle SSL params
            for key in ["ssl_key", "ssl_ca", "ssl_cert"]:
                ssl_setting = getattr(self, key)
                if not ssl_setting:
                    continue
                if not os.path.isfile(ssl_setting):
                    logger.warning(
                        f"Database SSL setting `{key}` is not a file. "
                    )
                sqlalchemy_ssl_args[key.lstrip("ssl_")] = ssl_setting
            if len(sqlalchemy_ssl_args) > 0:
                sqlalchemy_ssl_args[
                    "check_hostname"
                ] = self.ssl_verify_server_cert
                sqlalchemy_connect_args["ssl"] = sqlalchemy_ssl_args
        else:
            raise NotImplementedError(
                f"SQL driver `{sql_url.drivername}` is not supported."
            )

        return str(sql_url), sqlalchemy_connect_args, engine_args

    class Config:
        """Pydantic configuration class."""

        # Don't validate attributes when assigning them. This is necessary
        # because the certificate attributes can be expanded to the contents
        # of the certificate files.
        validate_assignment = False
        # Forbid extra attributes set in the class.
        extra = "forbid"


class SqlZenStore(BaseZenStore):
    """Store Implementation that uses SQL database backend.

    Attributes:
        config: The configuration of the SQL ZenML store.
        skip_migrations: Whether to skip migrations when initializing the store.
        TYPE: The type of the store.
        CONFIG_TYPE: The type of the store configuration.
        _engine: The SQLAlchemy engine.
        _metadata_store: The metadata store.
        _lock: A thread mutex used to ensure thread safety during the pipeline
            run synchronization.
    """

    config: SqlZenStoreConfiguration
    skip_migrations: bool = False
    TYPE: ClassVar[StoreType] = StoreType.SQL
    CONFIG_TYPE: ClassVar[Type[StoreConfiguration]] = SqlZenStoreConfiguration

    _engine: Optional[Engine] = None
    _metadata_store: Optional["MetadataStore"] = None
    _highest_synced_run_mlmd_id: int = 0
    _alembic: Optional[Alembic] = None
    _sync_lock: Optional[Lock] = None

    @property
    def engine(self) -> Engine:
        """The SQLAlchemy engine.

        Returns:
            The SQLAlchemy engine.

        Raises:
            ValueError: If the store is not initialized.
        """
        if not self._engine:
            raise ValueError("Store not initialized")
        return self._engine

    @property
    def metadata_store(self) -> "MetadataStore":
        """The metadata store.

        Returns:
            The metadata store.

        Raises:
            ValueError: If the store is not initialized.
        """
        if not self._metadata_store:
            raise ValueError("Store not initialized")
        return self._metadata_store

    @property
    def runs_inside_server(self) -> bool:
        """Whether the store is running inside a server.

        Returns:
            Whether the store is running inside a server.
        """
        if ENV_ZENML_SERVER_DEPLOYMENT_TYPE in os.environ:
            return True
        return False

    @property
    def alembic(self) -> Alembic:
        """The Alembic wrapper.

        Returns:
            The Alembic wrapper.

        Raises:
            ValueError: If the store is not initialized.
        """
        if not self._alembic:
            raise ValueError("Store not initialized")
        return self._alembic

    @property
    def sync_lock(self) -> Lock:
        """The mutex used to synchronize pipeline runs.

        Returns:
            The mutex used to synchronize pipeline runs.

        Raises:
            ValueError: If the store is not initialized.
        """
        if not self._sync_lock:
            raise ValueError("Store not initialized")
        return self._sync_lock

    # ====================================
    # ZenML Store interface implementation
    # ====================================

    # --------------------------------
    # Initialization and configuration
    # --------------------------------

    def _initialize(self) -> None:
        """Initialize the SQL store."""
        from zenml.zen_stores.metadata_store import MetadataStore

        logger.debug("Initializing SqlZenStore at %s", self.config.url)

        metadata_config = self.config.get_metadata_config()
        self._metadata_store = MetadataStore(config=metadata_config)

        url, connect_args, engine_args = self.config.get_sqlmodel_config()
        self._engine = create_engine(
            url=url, connect_args=connect_args, **engine_args
        )
        self._alembic = Alembic(self.engine)
        if (
            not self.skip_migrations
            and ENV_ZENML_DISABLE_DATABASE_MIGRATION not in os.environ
        ):
            self.migrate_database()

        self._sync_lock = Lock()

    def migrate_database(self) -> None:
        """Migrate the database to the head as defined by the current python package."""
        alembic_logger = logging.getLogger("alembic")

        # remove all existing handlers
        while len(alembic_logger.handlers):
            alembic_logger.removeHandler(alembic_logger.handlers[0])

        logging_level = get_logging_level()

        # suppress alembic info logging if the zenml logging level is not debug
        if logging_level == LoggingLevels.DEBUG:
            alembic_logger.setLevel(logging.DEBUG)
        else:
            alembic_logger.setLevel(logging.WARNING)

        alembic_logger.addHandler(get_console_handler())

        # We need to account for 3 distinct cases here:
        # 1. the database is completely empty (not initialized)
        # 2. the database is not empty, but has never been migrated with alembic
        #   before (i.e. was created with SQLModel back when alembic wasn't
        #   used)
        # 3. the database is not empty and has been migrated with alembic before

        revisions = self.alembic.current_revisions()
        if len(revisions) >= 1:
            if len(revisions) > 1:
                logger.warning(
                    "The ZenML database has more than one migration head "
                    "revision. This is not expected and might indicate a "
                    "database migration problem. Please raise an issue on "
                    "GitHub if you encounter this."
                )
            # Case 3: the database has been migrated with alembic before. Just
            # upgrade to the latest revision.
            self.alembic.upgrade()
        else:
            if self.alembic.db_is_empty():
                # Case 1: the database is empty. We can just create the
                # tables from scratch with alembic.
                self.alembic.upgrade()
            else:
                # Case 2: the database is not empty, but has never been
                # migrated with alembic before. We need to create the alembic
                # version table, initialize it with the first revision where we
                # introduced alembic and then upgrade to the latest revision.
                self.alembic.stamp(ZENML_ALEMBIC_START_REVISION)
                self.alembic.upgrade()

    def get_store_info(self) -> ServerModel:
        """Get information about the store.

        Returns:
            Information about the store.
        """
        model = super().get_store_info()
        sql_url = make_url(self.config.url)
        model.database_type = ServerDatabaseType(sql_url.drivername)
        return model

    # ------------
    # TFX Metadata
    # ------------

    def get_metadata_config(
        self, expand_certs: bool = False
    ) -> Union["ConnectionConfig", "MetadataStoreClientConfig"]:
        """Get the TFX metadata config of this ZenStore.

        Args:
            expand_certs: Whether to expand the certificate paths in the
                connection config to their value.

        Returns:
            The TFX metadata config of this ZenStore.
        """
        from ml_metadata.proto.metadata_store_pb2 import (
            MetadataStoreClientConfig,
        )

        # If the gRPC metadata store connection configuration is present,
        # advertise it to the client instead of the direct SQL connection
        # config.
        if self.config.grpc_metadata_host:
            mlmd_config = MetadataStoreClientConfig()
            mlmd_config.host = self.config.grpc_metadata_host
            mlmd_config.port = self.config.grpc_metadata_port
            if self.config.grpc_metadata_ssl_ca:
                mlmd_config.ssl_config.custom_ca = (
                    self.config.grpc_metadata_ssl_ca
                )
            if self.config.grpc_metadata_ssl_cert:
                mlmd_config.ssl_config.server_cert = (
                    self.config.grpc_metadata_ssl_cert
                )
            if self.config.grpc_metadata_ssl_key:
                mlmd_config.ssl_config.client_key = (
                    self.config.grpc_metadata_ssl_key
                )

            return mlmd_config

        return self.config.get_metadata_config(expand_certs=expand_certs)

    # ------
    # Stacks
    # ------

    @track(AnalyticsEvent.REGISTERED_STACK)
    def create_stack(
        self,
        stack: StackModel,
    ) -> StackModel:
        """Register a new stack.

        Args:
            stack: The stack to register.

        Returns:
            The registered stack.

        Raises:
            KeyError: If one or more of the stack's components are not
                registered in the store.
        """
        with Session(self.engine) as session:
            project = self._get_project_schema(stack.project, session=session)
            user = self._get_user_schema(stack.user, session=session)

            self.fail_if_stack_with_id_already_exists(
                stack=stack, session=session
            )

            self.fail_if_stack_with_name_exists_for_user(
                stack=stack, project=project, user=user, session=session
            )

            if stack.is_shared:
                self.fail_if_stack_with_name_already_shared(
                    stack=stack, project=project, session=session
                )

            # Get the Schemas of all components mentioned
            component_ids = [
                component_id
                for list_of_component_ids in stack.components.values()
                for component_id in list_of_component_ids
            ]
            filters = [
                (StackComponentSchema.id == component_id)
                for component_id in component_ids
            ]

            defined_components = session.exec(
                select(StackComponentSchema).where(or_(*filters))
            ).all()
            defined_component_ids = [c.id for c in defined_components]

            # check if all component IDs are valid
            if len(component_ids) > 0 and len(defined_component_ids) != len(
                component_ids
            ):
                raise KeyError(
                    f"Some components referenced in the stack were not found: "
                    f"{set(component_ids) - set(defined_component_ids)}"
                )

            # Create the stack
            stack_in_db = StackSchema.from_create_model(
                defined_components=defined_components,
                stack=stack,
            )
            session.add(stack_in_db)
            session.commit()

            session.refresh(stack_in_db)

            return stack_in_db.to_model()

    def get_stack(self, stack_id: UUID) -> StackModel:
        """Get a stack by its unique ID.

        Args:
            stack_id: The ID of the stack to get.

        Returns:
            The stack with the given ID.

        Raises:
            KeyError: if the stack doesn't exist.
        """
        with Session(self.engine) as session:
            stack = session.exec(
                select(StackSchema).where(StackSchema.id == stack_id)
            ).first()

            if stack is None:
                raise KeyError(f"Stack with ID {stack_id} not found.")
            return stack.to_model()

    def list_stacks(
        self,
        project_name_or_id: Optional[Union[str, UUID]] = None,
        user_name_or_id: Optional[Union[str, UUID]] = None,
        component_id: Optional[UUID] = None,
        name: Optional[str] = None,
        is_shared: Optional[bool] = None,
        hydrated: bool = False,
    ) -> Union[List[StackModel], List[HydratedStackModel]]:
        """List all stacks matching the given filter criteria.

        Args:
            project_name_or_id: Id or name of the Project containing the stack
            user_name_or_id: Optionally filter stacks by their owner
            component_id: Optionally filter for stacks that contain the
                          component
            name: Optionally filter stacks by their name
            is_shared: Optionally filter out stacks by whether they are shared
                or not
            hydrated: Flag to decide whether to return hydrated models.

        Returns:
            A list of all stacks matching the filter criteria.
        """
        with Session(self.engine) as session:
            # Get a list of all stacks
            query = select(StackSchema)
            # TODO: prettify
            if project_name_or_id:
                project = self._get_project_schema(
                    project_name_or_id, session=session
                )
                query = query.where(StackSchema.project_id == project.id)
            if user_name_or_id:
                user = self._get_user_schema(user_name_or_id, session=session)
                query = query.where(StackSchema.user_id == user.id)
            if component_id:
                query = query.where(
                    StackCompositionSchema.stack_id == StackSchema.id
                ).where(StackCompositionSchema.component_id == component_id)
            if name:
                query = query.where(StackSchema.name == name)
            if is_shared is not None:
                query = query.where(StackSchema.is_shared == is_shared)

            stacks = session.exec(query.order_by(StackSchema.name)).all()

            if hydrated:
                return [stack.to_hydrated_model() for stack in stacks]
            else:
                return [stack.to_model() for stack in stacks]

    @track(AnalyticsEvent.UPDATED_STACK)
    def update_stack(self, stack: StackModel) -> StackModel:
        """Update a stack.

        Args:
            stack: The stack to use for the update.

        Returns:
            The updated stack.

        Raises:
            KeyError: if the stack doesn't exist.
            IllegalOperationError: if the stack is a default stack.
        """
        with Session(self.engine) as session:
            # Check if stack with the domain key (name, project, owner) already
            #  exists
            existing_stack = session.exec(
                select(StackSchema).where(StackSchema.id == stack.id)
            ).first()
            if existing_stack is None:
                raise KeyError(
                    f"Unable to update stack with id "
                    f"'{stack.id}': Found no"
                    f"existing stack with this id."
                )
            if existing_stack.name == DEFAULT_STACK_NAME:
                raise IllegalOperationError(
                    "The default stack cannot be modified."
                )
            # In case of a renaming update, make sure no stack already exists
            # with that name
            if existing_stack.name != stack.name:
                project = self._get_project_schema(
                    project_name_or_id=stack.project, session=session
                )
                user = self._get_user_schema(
                    user_name_or_id=stack.user, session=session
                )
                self.fail_if_stack_with_name_exists_for_user(
                    stack=stack, project=project, user=user, session=session
                )

            # Check if stack update makes the stack a shared stack,
            # In that case check if a stack with the same name is
            # already shared within the project
            if not existing_stack.is_shared and stack.is_shared:
                project = self._get_project_schema(
                    project_name_or_id=stack.project, session=session
                )
                self.fail_if_stack_with_name_already_shared(
                    stack=stack, project=project, session=session
                )

            # Get the Schemas of all components mentioned
            filters = [
                (StackComponentSchema.id == component_id)
                for list_of_component_ids in stack.components.values()
                for component_id in list_of_component_ids
            ]

            defined_components = session.exec(
                select(StackComponentSchema).where(or_(*filters))
            ).all()

            existing_stack.from_update_model(
                stack=stack, defined_components=defined_components
            )
            session.add(existing_stack)
            session.commit()

            return existing_stack.to_model()

    @track(AnalyticsEvent.DELETED_STACK)
    def delete_stack(self, stack_id: UUID) -> None:
        """Delete a stack.

        Args:
            stack_id: The ID of the stack to delete.

        Raises:
            KeyError: if the stack doesn't exist.
            IllegalOperationError: if the stack is a default stack.
        """
        with Session(self.engine) as session:
            try:
                stack = session.exec(
                    select(StackSchema).where(StackSchema.id == stack_id)
                ).one()
                if stack.name == DEFAULT_STACK_NAME:
                    raise IllegalOperationError(
                        "The default stack cannot be deleted."
                    )
                session.delete(stack)
            except NoResultFound as error:
                raise KeyError from error

            session.commit()

    @staticmethod
    def fail_if_stack_with_id_already_exists(
        stack: StackModel, session: Session
    ) -> None:
        """Raise an exception if a Stack with the same id already exists.

        Args:
            stack: The Stack
            session: The Session

        Raises:
            StackExistsError: If a stack with the same id already
                              exists
        """
        existing_id_stack = session.exec(
            select(StackSchema).where(StackSchema.id == stack.id)
        ).first()
        if existing_id_stack is not None:
            raise StackExistsError(
                f"Unable to register stack with name "
                f"'{stack.name}' and id '{stack.id}': "
                f" Found an existing component with the same id."
            )

    @staticmethod
    def fail_if_stack_with_name_exists_for_user(
        stack: StackModel,
        project: ProjectSchema,
        session: Session,
        user: UserSchema,
    ) -> None:
        """Raise an exception if a Component with same name exists for user.

        Args:
            stack: The Stack
            project: The project scope within which to check
            user: The user that owns the Stack
            session: The Session

        Returns:
            None

        Raises:
            StackExistsError: If a Stack with the given name is already
                                       owned by the user
        """
        existing_domain_stack = session.exec(
            select(StackSchema)
            .where(StackSchema.name == stack.name)
            .where(StackSchema.project_id == stack.project)
            .where(StackSchema.user_id == stack.user)
        ).first()
        if existing_domain_stack is not None:
            raise StackExistsError(
                f"Unable to register stack with name "
                f"'{stack.name}': Found an existing stack with the same "
                f"name in the active project, '{project.name}', owned by the "
                f"same user, '{user.name}'."
            )
        return None

    def fail_if_stack_with_name_already_shared(
        self, stack: StackModel, project: ProjectSchema, session: Session
    ) -> None:
        """Raise an exception if a Stack with same name is already shared.

        Args:
            stack: The Stack
            project: The project scope within which to check
            session: The Session

        Raises:
            StackExistsError: If a stack with the given name is already shared
                              by a user.
        """
        # Check if component with the same name, type is already shared
        # within the project
        existing_shared_stack = session.exec(
            select(StackSchema)
            .where(StackSchema.name == stack.name)
            .where(StackSchema.project_id == stack.project)
            .where(StackSchema.is_shared == stack.is_shared)
        ).first()
        if existing_shared_stack is not None:
            raise StackExistsError(
                f"Unable to share stack with name '{stack.name}': Found an "
                f"existing shared stack with the same name in project "
                f"'{project.name}'."
            )

    # ----------------
    # Stack components
    # ----------------

    @track(AnalyticsEvent.REGISTERED_STACK_COMPONENT)
    def create_stack_component(
        self,
        component: ComponentModel,
    ) -> ComponentModel:
        """Create a stack component.

        Args:
            component: The stack component to create.

        Returns:
            The created stack component.
        """
        with Session(self.engine) as session:
            project = self._get_project_schema(
                project_name_or_id=component.project, session=session
            )
            user = self._get_user_schema(
                user_name_or_id=component.user, session=session
            )

            self.fail_if_component_with_id_already_exists(
                component=component, session=session
            )

            self.fail_if_component_with_name_type_exists_for_user(
                component=component, project=project, user=user, session=session
            )

            if component.is_shared:
                self.fail_if_component_with_name_type_already_shared(
                    component=component, project=project, session=session
                )

            # Create the component
            component_in_db = StackComponentSchema.from_create_model(
                component=component
            )

            session.add(component_in_db)
            session.commit()

            session.refresh(component_in_db)

            return component_in_db.to_model()

    def get_stack_component(self, component_id: UUID) -> ComponentModel:
        """Get a stack component by ID.

        Args:
            component_id: The ID of the stack component to get.

        Returns:
            The stack component.

        Raises:
            KeyError: if the stack component doesn't exist.
        """
        with Session(self.engine) as session:
            stack_component = session.exec(
                select(StackComponentSchema).where(
                    StackComponentSchema.id == component_id
                )
            ).first()

            if stack_component is None:
                raise KeyError(
                    f"Stack component with ID {component_id} not found."
                )

        return stack_component.to_model()

    def list_stack_components(
        self,
        project_name_or_id: Optional[Union[str, UUID]] = None,
        user_name_or_id: Optional[Union[str, UUID]] = None,
        type: Optional[str] = None,
        flavor_name: Optional[str] = None,
        name: Optional[str] = None,
        is_shared: Optional[bool] = None,
    ) -> List[ComponentModel]:
        """List all stack components matching the given filter criteria.

        Args:
            project_name_or_id: The ID or name of the Project to which the stack
                components belong
            user_name_or_id: Optionally filter stack components by the owner
            type: Optionally filter by type of stack component
            flavor_name: Optionally filter by flavor
            name: Optionally filter stack component by name
            is_shared: Optionally filter out stack component by whether they are
                shared or not

        Returns:
            A list of all stack components matching the filter criteria.
        """
        with Session(self.engine) as session:
            # Get a list of all stacks
            query = select(StackComponentSchema)
            if project_name_or_id:
                project = self._get_project_schema(
                    project_name_or_id, session=session
                )
                query = query.where(
                    StackComponentSchema.project_id == project.id
                )
            if user_name_or_id:
                user = self._get_user_schema(user_name_or_id, session=session)
                query = query.where(StackComponentSchema.user_id == user.id)
            if type:
                query = query.where(StackComponentSchema.type == type)
            if flavor_name:
                query = query.where(StackComponentSchema.flavor == flavor_name)
            if name:
                query = query.where(StackComponentSchema.name == name)
            if is_shared is not None:
                query = query.where(StackComponentSchema.is_shared == is_shared)

            list_of_stack_components_in_db = session.exec(query).all()

        return [comp.to_model() for comp in list_of_stack_components_in_db]

    @track(AnalyticsEvent.UPDATED_STACK_COMPONENT)
    def update_stack_component(
        self, component: ComponentModel
    ) -> ComponentModel:
        """Update an existing stack component.

        Args:
            component: The stack component model to use for the update.

        Returns:
            The updated stack component.

        Raises:
            KeyError: if the stack component doesn't exist.
            IllegalOperationError: if the stack component is a default stack
                component.
        """
        with Session(self.engine) as session:
            existing_component = session.exec(
                select(StackComponentSchema).where(
                    StackComponentSchema.id == component.id
                )
            ).first()

            if existing_component is None:
                raise KeyError(
                    f"Unable to update component with id "
                    f"'{component.id}': Found no"
                    f"existing component with this id."
                )

            if (
                existing_component.name == DEFAULT_STACK_COMPONENT_NAME
                and existing_component.type
                in [
                    StackComponentType.ORCHESTRATOR,
                    StackComponentType.ARTIFACT_STORE,
                ]
            ):
                raise IllegalOperationError(
                    f"The default {existing_component.type} cannot be modified."
                )

            # In case of a renaming update, make sure no component of the same
            # type already exists with that name
            if existing_component.name != component.name:
                project = self._get_project_schema(
                    project_name_or_id=component.project, session=session
                )
                user = self._get_user_schema(
                    user_name_or_id=component.user, session=session
                )
                self.fail_if_component_with_name_type_exists_for_user(
                    component=component,
                    project=project,
                    user=user,
                    session=session,
                )

            # Check if component update makes the component a shared component,
            # In that case check if a component with the same name, type are
            # already shared within the project
            if not existing_component.is_shared and component.is_shared:
                project = self._get_project_schema(
                    project_name_or_id=component.project, session=session
                )
                self.fail_if_component_with_name_type_already_shared(
                    component=component, project=project, session=session
                )

            existing_component.from_update_model(component=component)
            session.add(existing_component)
            session.commit()

            return existing_component.to_model()

    @track(AnalyticsEvent.DELETED_STACK_COMPONENT)
    def delete_stack_component(self, component_id: UUID) -> None:
        """Delete a stack component.

        Args:
            component_id: The id of the stack component to delete.

        Raises:
            KeyError: if the stack component doesn't exist.
            IllegalOperationError: if the stack component is part of one or
                more stacks, or if it's a default stack component.
        """
        with Session(self.engine) as session:
            try:
                stack_component = session.exec(
                    select(StackComponentSchema).where(
                        StackComponentSchema.id == component_id
                    )
                ).one()
                if (
                    stack_component.name == DEFAULT_STACK_COMPONENT_NAME
                    and stack_component.type
                    in [
                        StackComponentType.ORCHESTRATOR,
                        StackComponentType.ARTIFACT_STORE,
                    ]
                ):
                    raise IllegalOperationError(
                        f"The default {stack_component.type} cannot be deleted."
                    )

                if len(stack_component.stacks) > 0:
                    raise IllegalOperationError(
                        f"Stack Component `{stack_component.name}` of type "
                        f"`{stack_component.type} cannot be "
                        f"deleted as it is part of "
                        f"{len(stack_component.stacks)} stacks. "
                        f"Before deleting this stack "
                        f"component, make sure to remove it "
                        f"from all stacks."
                    )
                else:
                    session.delete(stack_component)
            except NoResultFound as error:
                raise KeyError from error

            session.commit()

    def get_stack_component_side_effects(
        self,
        component_id: UUID,
        run_id: UUID,
        pipeline_id: UUID,
        stack_id: UUID,
    ) -> Dict[Any, Any]:
        """Get the side effects of a stack component.

        Args:
            component_id: The id of the stack component to get side effects for.
            run_id: The id of the run to get side effects for.
            pipeline_id: The id of the pipeline to get side effects for.
            stack_id: The id of the stack to get side effects for.
        """
        pass  # TODO: implement this

    @staticmethod
    def fail_if_component_with_id_already_exists(
        component: ComponentModel, session: Session
    ) -> None:
        """Raise an exception if a Component with the same id already exists.

        Args:
            component: The Component
            session: The Session

        Raises:
            StackComponentExistsError: If a component with the same id already
                                       exists
        """
        existing_id_component = session.exec(
            select(StackComponentSchema).where(
                StackComponentSchema.id == component.id
            )
        ).first()
        if existing_id_component is not None:
            raise StackComponentExistsError(
                f"Unable to register '{component.type.value}' component "
                f"with name '{component.name}' and id '{component.id}': "
                f" Found an existing component with the same id."
            )

    @staticmethod
    def fail_if_component_with_name_type_exists_for_user(
        component: ComponentModel,
        project: ProjectSchema,
        session: Session,
        user: UserSchema,
    ) -> None:
        """Raise an exception if a Component with same name/type exists for user.

        Args:
            component: The Component
            project: The project scope within which to check
            user: The user that owns the Component
            session: The Session

        Returns:
            None

        Raises:
            StackComponentExistsError: If a component with the given name and
                                       type is already owned by the user
        """
        # Check if component with the same domain key (name, type, project,
        # owner) already exists
        existing_domain_component = session.exec(
            select(StackComponentSchema)
            .where(StackComponentSchema.name == component.name)
            .where(StackComponentSchema.project_id == component.project)
            .where(StackComponentSchema.user_id == component.user)
            .where(StackComponentSchema.type == component.type)
        ).first()
        if existing_domain_component is not None:
            raise StackComponentExistsError(
                f"Unable to register '{component.type.value}' component "
                f"with name '{component.name}': Found an existing "
                f"component with the same name and type in the same "
                f" project, '{project.name}', owned by the same "
                f" user, '{user.name}'."
            )
        return None

    def fail_if_component_with_name_type_already_shared(
        self,
        component: ComponentModel,
        project: ProjectSchema,
        session: Session,
    ) -> None:
        """Raise an exception if a Component with same name/type already shared.

        Args:
            component: The Component
            project: The project scope within which to check
            session: The Session

        Raises:
            StackComponentExistsError: If a component with the given name and
                                       type is already shared by a user
        """
        # Check if component with the same name, type is already shared
        # within the project
        existing_shared_component = session.exec(
            select(StackComponentSchema)
            .where(StackComponentSchema.name == component.name)
            .where(StackComponentSchema.project_id == component.project)
            .where(StackComponentSchema.is_shared == component.is_shared)
            .where(StackComponentSchema.type == component.type)
        ).first()
        if existing_shared_component is not None:
            raise StackComponentExistsError(
                f"Unable to shared component of type '{component.type.value}' "
                f"with name '{component.name}': Found an existing shared "
                f"component with the same name and type in project "
                f"'{project.name}'."
            )

    # -----------------------
    # Stack component flavors
    # -----------------------

    @track(AnalyticsEvent.CREATED_FLAVOR)
    def create_flavor(
        self,
        flavor: FlavorModel,
    ) -> FlavorModel:
        """Creates a new stack component flavor.

        Args:
            flavor: The stack component flavor to create.

        Returns:
            The newly created flavor.

        Raises:
            EntityExistsError: If a flavor with the same name and type
                is already owned by this user in this project.
        """
        with Session(self.engine) as session:
            # Check if component with the same domain key (name, type, project,
            # owner) already exists
            existing_flavor = session.exec(
                select(FlavorSchema)
                .where(FlavorSchema.name == flavor.name)
                .where(FlavorSchema.type == flavor.type)
                .where(FlavorSchema.project_id == flavor.project)
                .where(FlavorSchema.user_id == flavor.user)
            ).first()

            if existing_flavor is not None:
                raise EntityExistsError(
                    f"Unable to register '{flavor.type.value}' flavor "
                    f"with name '{flavor.name}': Found an existing "
                    f"flavor with the same name and type in the same "
                    f"'{flavor.project}' project owned by the same "
                    f"'{flavor.user}' user."
                )
            flavor_in_db = FlavorSchema.from_create_model(flavor=flavor)

            session.add(flavor_in_db)
            session.commit()

            return flavor_in_db.to_model()

    def get_flavor(self, flavor_id: UUID) -> FlavorModel:
        """Get a flavor by ID.

        Args:
            flavor_id: The ID of the flavor to fetch.

        Returns:
            The stack component flavor.

        Raises:
            KeyError: if the stack component flavor doesn't exist.
        """
        with Session(self.engine) as session:
            flavor_in_db = session.exec(
                select(FlavorSchema).where(FlavorSchema.id == flavor_id)
            ).first()
        if flavor_in_db is None:
            raise KeyError(f"Flavor with ID {flavor_id} not found.")
        return flavor_in_db.to_model()

    def list_flavors(
        self,
        project_name_or_id: Optional[Union[str, UUID]] = None,
        user_name_or_id: Optional[Union[str, UUID]] = None,
        component_type: Optional[StackComponentType] = None,
        name: Optional[str] = None,
        is_shared: Optional[bool] = None,
    ) -> List[FlavorModel]:
        """List all stack component flavors matching the given filter criteria.

        Args:
            project_name_or_id: Optionally filter by the Project to which the
                component flavors belong
            component_type: Optionally filter by type of stack component
            user_name_or_id: Optionally filter by the owner
            component_type: Optionally filter by type of stack component
            name: Optionally filter flavors by name
            is_shared: Optionally filter out flavors by whether they are
                shared or not

        Returns:
            List of all the stack component flavors matching the given criteria
        """
        with Session(self.engine) as session:
            query = select(FlavorSchema)
            if project_name_or_id:
                project = self._get_project_schema(
                    project_name_or_id, session=session
                )
                query = query.where(FlavorSchema.project_id == project.id)
            if component_type:
                query = query.where(FlavorSchema.type == component_type)
            if name:
                query = query.where(FlavorSchema.name == name)
            if user_name_or_id:
                user = self._get_user_schema(user_name_or_id, session=session)
                query = query.where(FlavorSchema.user_id == user.id)

            list_of_flavors_in_db = session.exec(query).all()

        return [flavor.to_model() for flavor in list_of_flavors_in_db]

    @track(AnalyticsEvent.UPDATED_FLAVOR)
    def update_flavor(self, flavor: FlavorModel) -> FlavorModel:
        """Update an existing stack component flavor.

        Args:
            flavor: The model of the flavor to update.

        Returns:
            The updated flavor.

        Raises:
            KeyError: if the flavor doesn't exist.
        """
        with Session(self.engine) as session:
            existing_flavor = session.exec(
                select(FlavorSchema).where(FlavorSchema.id == flavor.id)
            ).first()

            if existing_flavor is None:
                raise KeyError(
                    f"Unable to update flavor with id '{flavor.id}': Found no"
                    f"existing component with this id."
                )

            existing_flavor.from_update_model(flavor=flavor)
            session.add(existing_flavor)
            session.commit()

        return existing_flavor.to_model()

    @track(AnalyticsEvent.DELETED_FLAVOR)
    def delete_flavor(self, flavor_id: UUID) -> None:
        """Delete a flavor.

        Args:
            flavor_id: The id of the flavor to delete.

        Raises:
            KeyError: if the flavor doesn't exist.
            IllegalOperationError: if the flavor is used by a stack component.
        """
        with Session(self.engine) as session:
            try:
                flavor_in_db = session.exec(
                    select(FlavorSchema).where(FlavorSchema.id == flavor_id)
                ).one()
                components_of_flavor = session.exec(
                    select(StackComponentSchema).where(
                        StackComponentSchema.flavor == flavor_in_db.name
                    )
                ).all()
                if len(components_of_flavor) > 0:
                    raise IllegalOperationError(
                        f"Stack Component `{flavor_in_db.name}` of type "
                        f"`{flavor_in_db.type} cannot be "
                        f"deleted as it is used by"
                        f"{len(components_of_flavor)} "
                        f"components. Before deleting this "
                        f"flavor, make sure to delete all "
                        f"associated components."
                    )
                else:
                    session.delete(flavor_in_db)
            except NoResultFound as error:
                raise KeyError from error

            session.commit()

    # -----
    # Users
    # -----

    @property
    def active_user_name(self) -> str:
        """Gets the active username.

        Returns:
            The active username.
        """
        return self._default_user_name

    @track(AnalyticsEvent.CREATED_USER)
    def create_user(self, user: UserModel) -> UserModel:
        """Creates a new user.

        Args:
            user: User to be created.

        Returns:
            The newly created user.

        Raises:
            EntityExistsError: If a user with the given name already exists.
        """
        with Session(self.engine) as session:
            # Check if user with the given name already exists
            existing_user = session.exec(
                select(UserSchema).where(UserSchema.name == user.name)
            ).first()
            if existing_user is not None:
                raise EntityExistsError(
                    f"Unable to create user with name '{user.name}': "
                    f"Found existing user with this name."
                )

            # Create the user
            new_user = UserSchema.from_create_model(user)
            session.add(new_user)
            session.commit()

            return new_user.to_model()

    def get_user(self, user_name_or_id: Union[str, UUID]) -> UserModel:
        """Gets a specific user.

        Args:
            user_name_or_id: The name or ID of the user to get.

        Returns:
            The requested user, if it was found.
        """
        with Session(self.engine) as session:
            user = self._get_user_schema(user_name_or_id, session=session)
        return user.to_model()

    def list_users(self) -> List[UserModel]:
        """List all users.

        Returns:
            A list of all users.
        """
        with Session(self.engine) as session:
            users = session.exec(select(UserSchema)).all()

        return [user.to_model() for user in users]

    @track(AnalyticsEvent.UPDATED_USER)
    def update_user(self, user: UserModel) -> UserModel:
        """Updates an existing user.

        Args:
            user: The User model to use for the update.

        Returns:
            The updated user.

        Raises:
            IllegalOperationError: If the request tries to update the username
                for the default user account.
        """
        with Session(self.engine) as session:
            existing_user = self._get_user_schema(user.id, session=session)
            if (
                existing_user.name == self._default_user_name
                and user.name != existing_user.name
            ):
                raise IllegalOperationError(
                    "The username of the default user account cannot be "
                    "changed."
                )
            existing_user.from_update_model(user)
            session.add(existing_user)
            session.commit()

            # Refresh the Model that was just created
            session.refresh(existing_user)
            return existing_user.to_model()

    @track(AnalyticsEvent.DELETED_USER)
    def delete_user(self, user_name_or_id: Union[str, UUID]) -> None:
        """Deletes a user.

        Args:
            user_name_or_id: The name or the ID of the user to delete.

        Raises:
            IllegalOperationError: If the user is the default user account.
        """
        with Session(self.engine) as session:
            user = self._get_user_schema(user_name_or_id, session=session)
            if user.name == self._default_user_name:
                raise IllegalOperationError(
                    "The default user account cannot be deleted."
                )
            session.delete(user)
            session.commit()

    def user_email_opt_in(
        self,
        user_name_or_id: Union[str, UUID],
        user_opt_in_response: bool,
        email: Optional[str] = None,
    ) -> UserModel:
        """Persist user response to the email prompt.

        Args:
            user_name_or_id: The name or the ID of the user.
            user_opt_in_response: Whether this email should be associated
                with the user id in the telemetry
            email: The users email

        Returns:
            The updated user.
        """
        with Session(self.engine) as session:
            user = self._get_user_schema(user_name_or_id, session=session)
            # TODO: In the future we might want to validate that the email
            #  is non-empty and valid at this point if user_opt_in_response
            #  is True
            user.email = email
            user.email_opted_in = user_opt_in_response
            session.add(user)
            session.commit()

            return user.to_model()

    # -----
    # Teams
    # -----

    @track(AnalyticsEvent.CREATED_TEAM)
    def create_team(self, team: TeamModel) -> TeamModel:
        """Creates a new team.

        Args:
            team: The team model to create.

        Returns:
            The newly created team.

        Raises:
            EntityExistsError: If a team with the given name already exists.
        """
        with Session(self.engine) as session:
            # Check if team with the given name already exists
            existing_team = session.exec(
                select(TeamSchema).where(TeamSchema.name == team.name)
            ).first()
            if existing_team is not None:
                raise EntityExistsError(
                    f"Unable to create team with name '{team.name}': "
                    f"Found existing team with this name."
                )

            # Create the team
            new_team = TeamSchema.from_create_model(team)
            session.add(new_team)
            session.commit()

            return new_team.to_model()

    def get_team(self, team_name_or_id: Union[str, UUID]) -> TeamModel:
        """Gets a specific team.

        Args:
            team_name_or_id: Name or ID of the team to get.

        Returns:
            The requested team.
        """
        with Session(self.engine) as session:
            team = self._get_team_schema(team_name_or_id, session=session)
        return team.to_model()

    def list_teams(self) -> List[TeamModel]:
        """List all teams.

        Returns:
            A list of all teams.
        """
        with Session(self.engine) as session:
            teams = session.exec(select(TeamSchema)).all()
            return [team.to_model() for team in teams]

    @track(AnalyticsEvent.UPDATED_TEAM)
    def update_team(self, team: TeamModel) -> TeamModel:
        """Update an existing team.

        Args:
            team: The team to use for the update.

        Returns:
            The updated team.

        Raises:
            KeyError: if the team does not exist.
        """
        with Session(self.engine) as session:
            existing_team = session.exec(
                select(TeamSchema).where(TeamSchema.id == team.id)
            ).first()

            if existing_team is None:
                raise KeyError(
                    f"Unable to update team with id "
                    f"'{team.id}': Found no"
                    f"existing teams with this id."
                )

            # Update the team
            existing_team.from_update_model(team)

            session.add(existing_team)
            session.commit()

            # Refresh the Model that was just created
            session.refresh(existing_team)
            return existing_team.to_model()

    @track(AnalyticsEvent.DELETED_TEAM)
    def delete_team(self, team_name_or_id: Union[str, UUID]) -> None:
        """Deletes a team.

        Args:
            team_name_or_id: Name or ID of the team to delete.
        """
        with Session(self.engine) as session:
            team = self._get_team_schema(team_name_or_id, session=session)
            session.delete(team)
            session.commit()

    # ---------------
    # Team membership
    # ---------------

    def get_users_for_team(
        self, team_name_or_id: Union[str, UUID]
    ) -> List[UserModel]:
        """Fetches all users of a team.

        Args:
            team_name_or_id: The name or ID of the team for which to get users.

        Returns:
            A list of all users that are part of the team.
        """
        with Session(self.engine) as session:
            team = self._get_team_schema(team_name_or_id, session=session)
            return [user.to_model() for user in team.users]

    def get_teams_for_user(
        self, user_name_or_id: Union[str, UUID]
    ) -> List[TeamModel]:
        """Fetches all teams for a user.

        Args:
            user_name_or_id: The name or ID of the user for which to get all
                teams.

        Returns:
            A list of all teams that the user is part of.
        """
        with Session(self.engine) as session:
            user = self._get_user_schema(user_name_or_id, session=session)
            return [team.to_model() for team in user.teams]

    def add_user_to_team(
        self,
        user_name_or_id: Union[str, UUID],
        team_name_or_id: Union[str, UUID],
    ) -> None:
        """Adds a user to a team.

        Args:
            user_name_or_id: Name or ID of the user to add to the team.
            team_name_or_id: Name or ID of the team to which to add the user to.

        Raises:
            EntityExistsError: If the user is already a member of the team.
        """
        with Session(self.engine) as session:
            team = self._get_team_schema(team_name_or_id, session=session)
            user = self._get_user_schema(user_name_or_id, session=session)

            # Check if user is already in the team
            existing_user_in_team = session.exec(
                select(TeamAssignmentSchema)
                .where(TeamAssignmentSchema.user_id == user.id)
                .where(TeamAssignmentSchema.team_id == team.id)
            ).first()
            if existing_user_in_team is not None:
                raise EntityExistsError(
                    f"Unable to add user '{user.name}' to team "
                    f"'{team.name}': User is already in the team."
                )

            # Add user to team
            team.users = team.users + [user]
            session.add(team)
            session.commit()

    def remove_user_from_team(
        self,
        user_name_or_id: Union[str, UUID],
        team_name_or_id: Union[str, UUID],
    ) -> None:
        """Removes a user from a team.

        Args:
            user_name_or_id: Name or ID of the user to remove from the team.
            team_name_or_id: Name or ID of the team from which to remove the
                user.
        """
        with Session(self.engine) as session:
            team = self._get_team_schema(team_name_or_id, session=session)
            user = self._get_user_schema(user_name_or_id, session=session)

            # Remove user from team
            team.users = [user_ for user_ in team.users if user_.id != user.id]
            session.add(team)
            session.commit()

    # -----
    # Roles
    # -----

    @track(AnalyticsEvent.CREATED_ROLE)
    def create_role(self, role: RoleModel) -> RoleModel:
        """Creates a new role.

        Args:
            role: The role model to create.

        Returns:
            The newly created role.

        Raises:
            EntityExistsError: If a role with the given name already exists.
        """
        with Session(self.engine) as session:
            # Check if role with the given name already exists
            existing_role = session.exec(
                select(RoleSchema).where(RoleSchema.name == role.name)
            ).first()
            if existing_role is not None:
                raise EntityExistsError(
                    f"Unable to create role '{role.name}': Role already exists."
                )

            # Create role
            role_schema = RoleSchema.from_create_model(role)
            session.add(role_schema)
            session.commit()
            # Add all permissions
            for p in role.permissions:
                session.add(
                    RolePermissionSchema(name=p, role_id=role_schema.id)
                )

            session.commit()
            return role_schema.to_model()

    def get_role(self, role_name_or_id: Union[str, UUID]) -> RoleModel:
        """Gets a specific role.

        Args:
            role_name_or_id: Name or ID of the role to get.

        Returns:
            The requested role.
        """
        with Session(self.engine) as session:
            role = self._get_role_schema(role_name_or_id, session=session)
            return role.to_model()

    def list_roles(self) -> List[RoleModel]:
        """List all roles.

        Returns:
            A list of all roles.
        """
        with Session(self.engine) as session:
            roles = session.exec(select(RoleSchema)).all()

            return [role.to_model() for role in roles]

    @track(AnalyticsEvent.UPDATED_ROLE)
    def update_role(self, role: RoleModel) -> RoleModel:
        """Update an existing role.

        Args:
            role: The role to use for the update.

        Returns:
            The updated role.

        Raises:
            KeyError: if the role does not exist.
            IllegalOperationError: if the role is a system role.
        """
        with Session(self.engine) as session:
            existing_role = session.exec(
                select(RoleSchema).where(RoleSchema.id == role.id)
            ).first()

            if existing_role is None:
                raise KeyError(
                    f"Unable to update role with id "
                    f"'{role.id}': Found no"
                    f"existing roles with this id."
                )

            if existing_role.name in [ADMIN_ROLE, GUEST_ROLE]:
                raise IllegalOperationError(
                    f"The built-in role '{role.name}' cannot be updated."
                )

            # Update the role
            existing_role.from_update_model(role)

            session.add(existing_role)
            session.commit()

            existing_permissions = {p.name for p in existing_role.permissions}

            diff = existing_permissions.symmetric_difference(role.permissions)

            for permission in diff:
                if permission not in role.permissions:
                    permission_to_delete = session.exec(
                        select(RolePermissionSchema)
                        .where(RolePermissionSchema.name == permission)
                        .where(RolePermissionSchema.role_id == existing_role.id)
                    ).one_or_none()
                    session.delete(permission_to_delete)

                elif permission not in existing_permissions:
                    session.add(
                        RolePermissionSchema(
                            name=permission, role_id=existing_role.id
                        )
                    )

            session.commit()

            # Refresh the Model that was just created
            session.refresh(existing_role)
            return existing_role.to_model()

    @track(AnalyticsEvent.DELETED_ROLE)
    def delete_role(self, role_name_or_id: Union[str, UUID]) -> None:
        """Deletes a role.

        Args:
            role_name_or_id: Name or ID of the role to delete.

        Raises:
            IllegalOperationError: If the role is still assigned to users or
                the role is one of the built-in roles.
        """
        with Session(self.engine) as session:
            role = self._get_role_schema(role_name_or_id, session=session)
            if role.name in [ADMIN_ROLE, GUEST_ROLE]:
                raise IllegalOperationError(
                    f"The built-in role '{role.name}' cannot be deleted."
                )
            user_role = session.exec(
                select(UserRoleAssignmentSchema).where(
                    UserRoleAssignmentSchema.role_id == role.id
                )
            ).all()
            team_role = session.exec(
                select(TeamRoleAssignmentSchema).where(
                    TeamRoleAssignmentSchema.role_id == role.id
                )
            ).all()

            if len(user_role) > 0 or len(team_role) > 0:
                # TODO: Eventually we might want to allow this deletion
                #  and simply cascade
                raise IllegalOperationError(
                    f"Role `{role.name}` of type cannot be "
                    f"deleted as it is in use by multiple users and teams. "
                    f"Before deleting this role make sure to remove all "
                    f"instances where this role is used."
                )
            else:
                # Delete role
                session.delete(role)
                session.commit()

    # ----------------
    # Role assignments
    # ----------------

    def _list_user_role_assignments(
        self,
        project_name_or_id: Optional[Union[str, UUID]] = None,
        role_name_or_id: Optional[Union[str, UUID]] = None,
        user_name_or_id: Optional[Union[str, UUID]] = None,
    ) -> List[RoleAssignmentModel]:
        """List all user role assignments.

        Args:
            project_name_or_id: If provided, only return role assignments for
                this project.
            user_name_or_id: If provided, only list assignments for this user.
            role_name_or_id: If provided, only list assignments of the given
                role

        Returns:
            A list of user role assignments.
        """
        with Session(self.engine) as session:
            query = select(UserRoleAssignmentSchema)
            if project_name_or_id is not None:
                project = self._get_project_schema(
                    project_name_or_id, session=session
                )
                query = query.where(
                    UserRoleAssignmentSchema.project_id == project.id
                )
            if role_name_or_id is not None:
                role = self._get_role_schema(role_name_or_id, session=session)
                query = query.where(UserRoleAssignmentSchema.role_id == role.id)
            if user_name_or_id is not None:
                user = self._get_user_schema(user_name_or_id, session=session)
                query = query.where(UserRoleAssignmentSchema.user_id == user.id)
            assignments = session.exec(query).all()
            return [assignment.to_model() for assignment in assignments]

    def _list_team_role_assignments(
        self,
        project_name_or_id: Optional[Union[str, UUID]] = None,
        team_name_or_id: Optional[Union[str, UUID]] = None,
        role_name_or_id: Optional[Union[str, UUID]] = None,
    ) -> List[RoleAssignmentModel]:
        """List all team role assignments.

        Args:
            project_name_or_id: If provided, only return role assignments for
                this project.
            team_name_or_id: If provided, only list assignments for this team.
            role_name_or_id: If provided, only list assignments of the given
                role

        Returns:
            A list of team role assignments.
        """
        with Session(self.engine) as session:
            query = select(TeamRoleAssignmentSchema)
            if project_name_or_id is not None:
                project = self._get_project_schema(
                    project_name_or_id, session=session
                )
                query = query.where(
                    TeamRoleAssignmentSchema.project_id == project.id
                )
            if role_name_or_id is not None:
                role = self._get_role_schema(role_name_or_id, session=session)
                query = query.where(TeamRoleAssignmentSchema.role_id == role.id)
            if team_name_or_id is not None:
                team = self._get_team_schema(team_name_or_id, session=session)
                query = query.where(TeamRoleAssignmentSchema.team_id == team.id)
            assignments = session.exec(query).all()
            return [assignment.to_model() for assignment in assignments]

    def list_role_assignments(
        self,
        project_name_or_id: Optional[Union[str, UUID]] = None,
        role_name_or_id: Optional[Union[str, UUID]] = None,
        team_name_or_id: Optional[Union[str, UUID]] = None,
        user_name_or_id: Optional[Union[str, UUID]] = None,
    ) -> List[RoleAssignmentModel]:
        """List all role assignments.

        Args:
            project_name_or_id: If provided, only return role assignments for
                this project.
            role_name_or_id: If provided, only list assignments of the given
                role
            team_name_or_id: If provided, only list assignments for this team.
            user_name_or_id: If provided, only list assignments for this user.

        Returns:
            A list of all role assignments.
        """
        user_role_assignments = self._list_user_role_assignments(
            project_name_or_id=project_name_or_id,
            user_name_or_id=user_name_or_id,
            role_name_or_id=role_name_or_id,
        )
        team_role_assignments = self._list_team_role_assignments(
            project_name_or_id=project_name_or_id,
            team_name_or_id=team_name_or_id,
            role_name_or_id=role_name_or_id,
        )
        return user_role_assignments + team_role_assignments

    def _assign_role_to_user(
        self,
        role_name_or_id: Union[str, UUID],
        user_name_or_id: Union[str, UUID],
        project_name_or_id: Optional[Union[str, UUID]] = None,
    ) -> None:
        """Assigns a role to a user, potentially scoped to a specific project.

        Args:
            project_name_or_id: Optional ID of a project in which to assign the
                role. If this is not provided, the role will be assigned
                globally.
            role_name_or_id: Name or ID of the role to assign.
            user_name_or_id: Name or ID of the user to which to assign the role.

        Raises:
            EntityExistsError: If the role assignment already exists.
        """
        with Session(self.engine) as session:
            role = self._get_role_schema(role_name_or_id, session=session)
            project: Optional[ProjectSchema] = None
            if project_name_or_id:
                project = self._get_project_schema(
                    project_name_or_id, session=session
                )
            user = self._get_user_schema(user_name_or_id, session=session)
            query = select(UserRoleAssignmentSchema).where(
                UserRoleAssignmentSchema.user_id == user.id,
                UserRoleAssignmentSchema.role_id == role.id,
            )
            if project is not None:
                query = query.where(
                    UserRoleAssignmentSchema.project_id == project.id
                )
            existing_role_assignment = session.exec(query).first()
            if existing_role_assignment is not None:
                raise EntityExistsError(
                    f"Unable to assign role '{role.name}' to user "
                    f"'{user.name}': Role already assigned in this project."
                )
            role_assignment = UserRoleAssignmentSchema(
                role_id=role.id,
                user_id=user.id,
                project_id=project.id if project else None,
                role=role,
                user=user,
                project=project,
            )
            session.add(role_assignment)
            session.commit()

    def _assign_role_to_team(
        self,
        role_name_or_id: Union[str, UUID],
        team_name_or_id: Union[str, UUID],
        project_name_or_id: Optional[Union[str, UUID]] = None,
    ) -> None:
        """Assigns a role to a team, potentially scoped to a specific project.

        Args:
            role_name_or_id: Name or ID of the role to assign.
            team_name_or_id: Name or ID of the team to which to assign the role.
            project_name_or_id: Optional ID of a project in which to assign the
                role. If this is not provided, the role will be assigned
                globally.

        Raises:
            EntityExistsError: If the role assignment already exists.
        """
        with Session(self.engine) as session:
            role = self._get_role_schema(role_name_or_id, session=session)
            project: Optional[ProjectSchema] = None
            if project_name_or_id:
                project = self._get_project_schema(
                    project_name_or_id, session=session
                )
            team = self._get_team_schema(team_name_or_id, session=session)
            query = select(TeamRoleAssignmentSchema).where(
                TeamRoleAssignmentSchema.team_id == team.id,
                TeamRoleAssignmentSchema.role_id == role.id,
            )
            if project is not None:
                query = query.where(
                    TeamRoleAssignmentSchema.project_id == project.id
                )
            existing_role_assignment = session.exec(query).first()
            if existing_role_assignment is not None:
                raise EntityExistsError(
                    f"Unable to assign role '{role.name}' to team "
                    f"'{team.name}': Role already assigned in this project."
                )
            role_assignment = TeamRoleAssignmentSchema(
                role_id=role.id,
                team_id=team.id,
                project_id=project.id if project else None,
                role=role,
                team=team,
                project=project,
            )
            session.add(role_assignment)
            session.commit()

    def assign_role(
        self,
        role_name_or_id: Union[str, UUID],
        user_or_team_name_or_id: Union[str, UUID],
        project_name_or_id: Optional[Union[str, UUID]] = None,
        is_user: bool = True,
    ) -> None:
        """Assigns a role to a user or team, scoped to a specific project.

        Args:
            project_name_or_id: Optional ID of a project in which to assign the
                role. If this is not provided, the role will be assigned
                globally.
            role_name_or_id: Name or ID of the role to assign.
            user_or_team_name_or_id: Name or ID of the user or team to which to
                assign the role.
            is_user: Whether `user_or_team_name_or_id` refers to a user or a
                team.
        """
        if is_user:
            self._assign_role_to_user(
                role_name_or_id=role_name_or_id,
                user_name_or_id=user_or_team_name_or_id,
                project_name_or_id=project_name_or_id,
            )
        else:
            self._assign_role_to_team(
                role_name_or_id=role_name_or_id,
                team_name_or_id=user_or_team_name_or_id,
                project_name_or_id=project_name_or_id,
            )

    def revoke_role(
        self,
        role_name_or_id: Union[str, UUID],
        user_or_team_name_or_id: Union[str, UUID],
        is_user: bool = True,
        project_name_or_id: Optional[Union[str, UUID]] = None,
    ) -> None:
        """Revokes a role from a user or team for a given project.

        Args:
            project_name_or_id: Optional ID of a project in which to revoke the
                role. If this is not provided, the role will be revoked
                globally.
            role_name_or_id: Name or ID of the role to revoke.
            user_or_team_name_or_id: Name or ID of the user or team from which
                to revoke the role.
            is_user: Whether `user_or_team_name_or_id` refers to a user or a
                team.

        Raises:
            KeyError: If the role, user, team, or project does not exists.
        """
        with Session(self.engine) as session:
            project: Optional[ProjectSchema] = None
            if project_name_or_id:
                project = self._get_project_schema(
                    project_name_or_id, session=session
                )

            role = self._get_role_schema(role_name_or_id, session=session)

            role_assignment: Optional[SQLModel] = None

            if is_user:
                user = self._get_user_schema(
                    user_or_team_name_or_id, session=session
                )
                assignee_name = user.name
                user_role_query = (
                    select(UserRoleAssignmentSchema)
                    .where(UserRoleAssignmentSchema.user_id == user.id)
                    .where(UserRoleAssignmentSchema.role_id == role.id)
                )
                if project:
                    user_role_query = user_role_query.where(
                        UserRoleAssignmentSchema.project_id == project.id
                    )

                role_assignment = session.exec(user_role_query).first()
            else:
                team = self._get_team_schema(
                    user_or_team_name_or_id, session=session
                )
                assignee_name = team.name
                team_role_query = (
                    select(TeamRoleAssignmentSchema)
                    .where(TeamRoleAssignmentSchema.team_id == team.id)
                    .where(TeamRoleAssignmentSchema.role_id == role.id)
                )
                if project:
                    team_role_query = team_role_query.where(
                        TeamRoleAssignmentSchema.project_id == project.id
                    )

                role_assignment = session.exec(team_role_query).first()

            if role_assignment is None:
                assignee = "user" if is_user else "team"
                scope = f" in project '{project.name}'" if project else ""
                raise KeyError(
                    f"Unable to unassign role '{role.name}' from {assignee} "
                    f"'{assignee_name}'{scope}: The role is currently not "
                    f"assigned to the {assignee}."
                )

            session.delete(role_assignment)
            session.commit()

    # --------
    # Projects
    # --------

    @track(AnalyticsEvent.CREATED_PROJECT)
    def create_project(self, project: ProjectModel) -> ProjectModel:
        """Creates a new project.

        Args:
            project: The project to create.

        Returns:
            The newly created project.

        Raises:
            EntityExistsError: If a project with the given name already exists.
        """
        with Session(self.engine) as session:
            # Check if project with the given name already exists
            existing_project = session.exec(
                select(ProjectSchema).where(ProjectSchema.name == project.name)
            ).first()
            if existing_project is not None:
                raise EntityExistsError(
                    f"Unable to create project {project.name}: "
                    "A project with this name already exists."
                )

            # Create the project
            new_project = ProjectSchema.from_create_model(project)
            session.add(new_project)
            session.commit()

            # Explicitly refresh the new_project schema
            session.refresh(new_project)

            return new_project.to_model()

    def get_project(self, project_name_or_id: Union[str, UUID]) -> ProjectModel:
        """Get an existing project by name or ID.

        Args:
            project_name_or_id: Name or ID of the project to get.

        Returns:
            The requested project if one was found.
        """
        with Session(self.engine) as session:
            project = self._get_project_schema(
                project_name_or_id, session=session
            )
        return project.to_model()

    def list_projects(self) -> List[ProjectModel]:
        """List all projects.

        Returns:
            A list of all projects.
        """
        with Session(self.engine) as session:
            projects = session.exec(select(ProjectSchema)).all()
            return [project.to_model() for project in projects]

    @track(AnalyticsEvent.UPDATED_PROJECT)
    def update_project(self, project: ProjectModel) -> ProjectModel:
        """Update an existing project.

        Args:
            project: The project to use for the update.

        Returns:
            The updated project.

        Raises:
            IllegalOperationError: if the project is the default project.
        """
        with Session(self.engine) as session:
            existing_project = self._get_project_schema(
                project.id, session=session
            )
            if (
                existing_project.name == self._default_project_name
                and project.name != existing_project.name
            ):
                raise IllegalOperationError(
                    "The name of the default project cannot be changed."
                )

            # Update the project
            existing_project.from_update_model(project)

            session.add(existing_project)
            session.commit()

            # Refresh the Model that was just created
            session.refresh(existing_project)
            return existing_project.to_model()

    @track(AnalyticsEvent.DELETED_PROJECT)
    def delete_project(self, project_name_or_id: Union[str, UUID]) -> None:
        """Deletes a project.

        Args:
            project_name_or_id: Name or ID of the project to delete.

        Raises:
            IllegalOperationError: If the project is the default project.
        """
        with Session(self.engine) as session:
            # Check if project with the given name exists
            project = self._get_project_schema(
                project_name_or_id, session=session
            )
            if project.name == self._default_project_name:
                raise IllegalOperationError(
                    "The default project cannot be deleted."
                )

            session.delete(project)
            session.commit()

    # ------------
    # Repositories
    # ------------

    # ---------
    # Pipelines
    # ---------

    @track(AnalyticsEvent.CREATE_PIPELINE)
    def create_pipeline(
        self,
        pipeline: PipelineModel,
    ) -> PipelineModel:
        """Creates a new pipeline in a project.

        Args:
            pipeline: The pipeline to create.

        Returns:
            The newly created pipeline.

        Raises:
            EntityExistsError: If an identical pipeline already exists.
        """
        with Session(self.engine) as session:
            # Check if pipeline with the given name already exists
            existing_pipeline = session.exec(
                select(PipelineSchema)
                .where(PipelineSchema.name == pipeline.name)
                .where(PipelineSchema.project_id == pipeline.project)
            ).first()
            if existing_pipeline is not None:
                raise EntityExistsError(
                    f"Unable to create pipeline in project "
                    f"'{pipeline.project}': A pipeline with this name "
                    f"already exists."
                )

            # Create the pipeline
            new_pipeline = PipelineSchema.from_create_model(pipeline=pipeline)
            session.add(new_pipeline)
            session.commit()
            # Refresh the Model that was just created
            session.refresh(new_pipeline)

            return new_pipeline.to_model()

    def get_pipeline(self, pipeline_id: UUID) -> PipelineModel:
        """Get a pipeline with a given ID.

        Args:
            pipeline_id: ID of the pipeline.

        Returns:
            The pipeline.

        Raises:
            KeyError: if the pipeline does not exist.
        """
        with Session(self.engine) as session:
            # Check if pipeline with the given ID exists
            pipeline = session.exec(
                select(PipelineSchema).where(PipelineSchema.id == pipeline_id)
            ).first()
            if pipeline is None:
                raise KeyError(
                    f"Unable to get pipeline with ID '{pipeline_id}': "
                    "No pipeline with this ID found."
                )

            return pipeline.to_model()

    def list_pipelines(
        self,
        project_name_or_id: Optional[Union[str, UUID]] = None,
        user_name_or_id: Optional[Union[str, UUID]] = None,
        name: Optional[str] = None,
    ) -> List[PipelineModel]:
        """List all pipelines in the project.

        Args:
            project_name_or_id: If provided, only list pipelines in this
                project.
            user_name_or_id: If provided, only list pipelines from this user.
            name: If provided, only list pipelines with this name.

        Returns:
            A list of pipelines.
        """
        with Session(self.engine) as session:
            # Check if project with the given name exists
            query = select(PipelineSchema)
            if project_name_or_id is not None:
                project = self._get_project_schema(
                    project_name_or_id, session=session
                )
                query = query.where(PipelineSchema.project_id == project.id)

            if user_name_or_id is not None:
                user = self._get_user_schema(user_name_or_id, session=session)
                query = query.where(PipelineSchema.user_id == user.id)

            if name:
                query = query.where(PipelineSchema.name == name)

            # Get all pipelines in the project
            pipelines = session.exec(query).all()
            return [pipeline.to_model() for pipeline in pipelines]

    @track(AnalyticsEvent.UPDATE_PIPELINE)
    def update_pipeline(self, pipeline: PipelineModel) -> PipelineModel:
        """Updates a pipeline.

        Args:
            pipeline: The pipeline to use for the update.

        Returns:
            The updated pipeline.

        Raises:
            KeyError: if the pipeline doesn't exist.
        """
        with Session(self.engine) as session:
            # Check if pipeline with the given ID exists
            existing_pipeline = session.exec(
                select(PipelineSchema).where(PipelineSchema.id == pipeline.id)
            ).first()
            if existing_pipeline is None:
                raise KeyError(
                    f"Unable to update pipeline with ID {pipeline.id}: "
                    f"No pipeline with this ID found."
                )

            # Update the pipeline
            existing_pipeline.from_update_model(pipeline)

            session.add(existing_pipeline)
            session.commit()

            return existing_pipeline.to_model()

    @track(AnalyticsEvent.DELETE_PIPELINE)
    def delete_pipeline(self, pipeline_id: UUID) -> None:
        """Deletes a pipeline.

        Args:
            pipeline_id: The ID of the pipeline to delete.

        Raises:
            KeyError: if the pipeline doesn't exist.
        """
        with Session(self.engine) as session:
            # Check if pipeline with the given ID exists
            pipeline = session.exec(
                select(PipelineSchema).where(PipelineSchema.id == pipeline_id)
            ).first()
            if pipeline is None:
                raise KeyError(
                    f"Unable to delete pipeline with ID {pipeline_id}: "
                    f"No pipeline with this ID found."
                )

            session.delete(pipeline)
            session.commit()

    # --------------
    # Pipeline runs
    # --------------

    def create_run(self, pipeline_run: PipelineRunModel) -> PipelineRunModel:
        """Creates a pipeline run.

        Args:
            pipeline_run: The pipeline run to create.

        Returns:
            The created pipeline run.

        Raises:
            EntityExistsError: If an identical pipeline run already exists.
        """
        with Session(self.engine) as session:

            # Check if pipeline run with same name already exists.
            existing_domain_run = session.exec(
                select(PipelineRunSchema).where(
                    PipelineRunSchema.name == pipeline_run.name
                )
            ).first()
            if existing_domain_run is not None:
                raise EntityExistsError(
                    f"Unable to create pipeline run: A pipeline run with name "
                    f"'{pipeline_run.name}' already exists."
                )

            # Check if pipeline run with same ID already exists.
            existing_id_run = session.exec(
                select(PipelineRunSchema).where(
                    PipelineRunSchema.id == pipeline_run.id
                )
            ).first()
            if existing_id_run is not None:
                raise EntityExistsError(
                    f"Unable to create pipeline run: A pipeline run with ID "
                    f"'{pipeline_run.id}' already exists."
                )

            # Check if pipeline run with same name MLMD ID already exists.
            if pipeline_run.mlmd_id is not None:
                existing_mlmd_id_run = session.exec(
                    select(PipelineRunSchema).where(
                        PipelineRunSchema.mlmd_id == pipeline_run.mlmd_id
                    )
                ).first()
                if existing_mlmd_id_run is not None:
                    raise EntityExistsError(
                        f"Unable to create pipeline run: A pipeline run with "
                        f"MLMD ID '{pipeline_run.mlmd_id}' already exists."
                    )

            # Query stack
            if pipeline_run.stack_id is not None:
                stack = session.exec(
                    select(StackSchema).where(
                        StackSchema.id == pipeline_run.stack_id
                    )
                ).first()
                if stack is None:
                    logger.warning(
                        f"No stack with ID '{pipeline_run.stack_id}' found. "
                        f"Creating pipeline run '{pipeline_run.name}' without "
                        "linked stack."
                    )
                    pipeline_run.stack_id = None

            # Query pipeline
            pipeline = None
            if pipeline_run.pipeline_id is not None:
                pipeline = session.exec(
                    select(PipelineSchema).where(
                        PipelineSchema.id == pipeline_run.pipeline_id
                    )
                ).first()
                if pipeline is None:
                    logger.warning(
                        f"No pipeline with ID '{pipeline_run.pipeline_id}' "
                        f"found. Creating pipeline run '{pipeline_run.name}' "
                        f"as unlisted run."
                    )
                    pipeline_run.pipeline_id = None

            new_run = PipelineRunSchema.from_create_model(
                run=pipeline_run, pipeline=pipeline
            )

            # Create the pipeline run
            session.add(new_run)
            session.commit()

            return new_run.to_model()

    def get_run(self, run_name_or_id: Union[str, UUID]) -> PipelineRunModel:
        """Gets a pipeline run.

        Args:
            run_name_or_id: The name or ID of the pipeline run to get.

        Returns:
            The pipeline run.
        """
        if not self.runs_inside_server:
            self._sync_runs()
        with Session(self.engine) as session:
            run = self._get_run_schema(run_name_or_id, session=session)
            return run.to_model()

    def get_or_create_run(
        self, pipeline_run: PipelineRunModel
    ) -> PipelineRunModel:
        """Gets or creates a pipeline run.

        If a run with the same ID or name already exists, it is returned.
        Otherwise, a new run is created.

        Args:
            pipeline_run: The pipeline run to get or create.

        Returns:
            The pipeline run.
        """
        # We want to have the create statement in the try block since running it
        # first will reduce concurrency issues.
        try:
            return self.create_run(pipeline_run)
        except EntityExistsError:
            # Currently, an `EntityExistsError` is raised if either the run ID
            # or the run name already exists. Therefore, we need to have another
            # try block since getting the run by ID might still fail.
            try:
                return self.get_run(pipeline_run.id)
            except KeyError:
                return self.get_run(pipeline_run.name)

    def list_runs(
        self,
        project_name_or_id: Optional[Union[str, UUID]] = None,
        stack_id: Optional[UUID] = None,
        component_id: Optional[UUID] = None,
        run_name: Optional[str] = None,
        user_name_or_id: Optional[Union[str, UUID]] = None,
        pipeline_id: Optional[UUID] = None,
        unlisted: bool = False,
    ) -> List[PipelineRunModel]:
        """Gets all pipeline runs.

        Args:
            project_name_or_id: If provided, only return runs for this project.
            stack_id: If provided, only return runs for this stack.
            component_id: Optionally filter for runs that used the
                          component
            run_name: Run name if provided
            user_name_or_id: If provided, only return runs for this user.
            pipeline_id: If provided, only return runs for this pipeline.
            unlisted: If True, only return unlisted runs that are not
                associated with any pipeline (filter by pipeline_id==None).

        Returns:
            A list of all pipeline runs.
        """
        if not self.runs_inside_server:
            self._sync_runs()
        with Session(self.engine) as session:
            query = select(PipelineRunSchema)
            if project_name_or_id is not None:
                project = self._get_project_schema(
                    project_name_or_id, session=session
                )
                query = query.where(PipelineRunSchema.project_id == project.id)
            if stack_id is not None:
                query = query.where(PipelineRunSchema.stack_id == stack_id)
            if component_id:
                query = query.where(
                    StackCompositionSchema.stack_id
                    == PipelineRunSchema.stack_id
                ).where(StackCompositionSchema.component_id == component_id)
            if run_name is not None:
                query = query.where(PipelineRunSchema.name == run_name)
            if pipeline_id is not None:
                query = query.where(
                    PipelineRunSchema.pipeline_id == pipeline_id
                )
            elif unlisted:
                query = query.where(is_(PipelineRunSchema.pipeline_id, None))
            if user_name_or_id is not None:
                user = self._get_user_schema(user_name_or_id, session=session)
                query = query.where(PipelineRunSchema.user_id == user.id)
            query = query.order_by(PipelineRunSchema.created)
            runs = session.exec(query).all()
            return [run.to_model() for run in runs]

    def update_run(self, run: PipelineRunModel) -> PipelineRunModel:
        """Updates a pipeline run.

        Args:
            run: The pipeline run to use for the update.

        Returns:
            The updated pipeline run.

        Raises:
            KeyError: if the pipeline run doesn't exist.
        """
        with Session(self.engine) as session:
            # Check if pipeline run with the given ID exists
            existing_run = session.exec(
                select(PipelineRunSchema).where(PipelineRunSchema.id == run.id)
            ).first()
            if existing_run is None:
                raise KeyError(
                    f"Unable to update pipeline run with ID {run.id}: "
                    f"No pipeline run with this ID found."
                )

            # Update the pipeline run
            existing_run.from_update_model(run)
            session.add(existing_run)
            session.commit()

            session.refresh(existing_run)
            return existing_run.to_model()

    def get_run_component_side_effects(
        self,
        run_id: UUID,
        component_id: Optional[UUID] = None,
    ) -> Dict[str, Any]:
        """Gets the side effects for a component in a pipeline run.

        Args:
            run_id: The ID of the pipeline run to get.
            component_id: The ID of the component to get.
        """
        # TODO: raise KeyError if run doesn't exist
        pass  # TODO

    # ------------------
    # Pipeline run steps
    # ------------------

    def create_run_step(self, step_run: StepRunModel) -> StepRunModel:
        """Creates a step run.

        Args:
            step_run: The step run to create.

        Returns:
            The created step run.

        Raises:
            EntityExistsError: if the step run already exists.
            KeyError: if the pipeline run doesn't exist.
        """
        with Session(self.engine) as session:

            # Check if the step already exists
            if step_run.mlmd_id is not None:
                existing_step_run = session.exec(
                    select(StepRunSchema).where(
                        StepRunSchema.mlmd_id == step_run.mlmd_id
                    )
                ).first()
                if existing_step_run is not None:
                    raise EntityExistsError(
                        f"Unable to create step '{step_run.name}': A step with "
                        f"MLMD ID '{step_run.mlmd_id}' already exists."
                    )

            # Check if the pipeline run exists
            run = session.exec(
                select(PipelineRunSchema).where(
                    PipelineRunSchema.id == step_run.pipeline_run_id
                )
            ).first()
            if run is None:
                raise KeyError(
                    f"Unable to create step '{step_run.name}': No pipeline run "
                    f"with ID '{step_run.pipeline_run_id}' found."
                )

            # Check if the step name already exists in the pipeline run
            existing_step_run = session.exec(
                select(StepRunSchema)
                .where(StepRunSchema.name == step_run.name)
                .where(
                    StepRunSchema.pipeline_run_id == step_run.pipeline_run_id
                )
            ).first()
            if existing_step_run is not None:
                raise EntityExistsError(
                    f"Unable to create step '{step_run.name}': A step with this "
                    f"name already exists in the pipeline run with ID "
                    f"'{step_run.pipeline_run_id}'."
                )

            # Create the step
            step_schema = StepRunSchema.from_create_model(step_run)
            session.add(step_schema)
            session.commit()

            # Save parent step IDs into the database.
            for parent_step_id in step_run.parent_step_ids:
                self._set_run_step_parent_step(
                    child_id=step_run.id, parent_id=parent_step_id
                )

            # Save input artifact IDs into the database.
            for input_name, artifact_id in step_run.input_artifacts.items():
                self._set_run_step_input_artifact(
                    run_step_id=step_run.id,
                    artifact_id=artifact_id,
                    name=input_name,
                )

            return step_schema.to_model(
                parent_step_ids=step_run.parent_step_ids,
                mlmd_parent_step_ids=step_run.mlmd_parent_step_ids,
                input_artifacts=step_run.input_artifacts,
            )

    def _set_run_step_parent_step(
        self, child_id: UUID, parent_id: UUID
    ) -> None:
        """Sets the parent step run for a step run.

        Args:
            child_id: The ID of the child step run to set the parent for.
            parent_id: The ID of the parent step run to set a child for.

        Raises:
            KeyError: if the child step run or parent step run doesn't exist.
        """
        with Session(self.engine) as session:

            # Check if the child step exists.
            child_step_run = session.exec(
                select(StepRunSchema).where(StepRunSchema.id == child_id)
            ).first()
            if child_step_run is None:
                raise KeyError(
                    f"Unable to set parent step for step with ID "
                    f"{child_id}: No step with this ID found."
                )

            # Check if the parent step exists.
            parent_step_run = session.exec(
                select(StepRunSchema).where(StepRunSchema.id == parent_id)
            ).first()
            if parent_step_run is None:
                raise KeyError(
                    f"Unable to set parent step for step with ID "
                    f"{child_id}: No parent step with ID {parent_id} "
                    "found."
                )

            # Check if the parent step is already set.
            assignment = session.exec(
                select(StepRunParentsSchema)
                .where(StepRunParentsSchema.child_id == child_id)
                .where(StepRunParentsSchema.parent_id == parent_id)
            ).first()
            if assignment is not None:
                return

            # Save the parent step assignment in the database.
            assignment = StepRunParentsSchema(
                child_id=child_id, parent_id=parent_id
            )
            session.add(assignment)
            session.commit()

    def _set_run_step_input_artifact(
        self, run_step_id: UUID, artifact_id: UUID, name: str
    ) -> None:
        """Sets an artifact as an input of a step run.

        Args:
            run_step_id: The ID of the step run.
            artifact_id: The ID of the artifact.
            name: The name of the input in the step run.

        Raises:
            KeyError: if the step run or artifact doesn't exist.
        """
        with Session(self.engine) as session:

            # Check if the step exists.
            step_run = session.exec(
                select(StepRunSchema).where(StepRunSchema.id == run_step_id)
            ).first()
            if step_run is None:
                raise KeyError(
                    f"Unable to set input artifact: No step run with ID "
                    f"'{run_step_id}' found."
                )

            # Check if the artifact exists.
            artifact = session.exec(
                select(ArtifactSchema).where(ArtifactSchema.id == artifact_id)
            ).first()
            if artifact is None:
                raise KeyError(
                    f"Unable to set input artifact: No artifact with ID "
                    f"'{artifact_id}' found."
                )

            # Check if the input is already set.
            assignment = session.exec(
                select(StepRunInputArtifactSchema)
<<<<<<< HEAD
                .where(StepRunInputArtifactSchema.step_run_id == run_step_id)
=======
                .where(StepRunInputArtifactSchema.step_id == step_id)
>>>>>>> e671d86a
                .where(StepRunInputArtifactSchema.artifact_id == artifact_id)
            ).first()
            if assignment is not None:
                return

            # Save the input assignment in the database.
            assignment = StepRunInputArtifactSchema(
<<<<<<< HEAD
                step_run_id=run_step_id, artifact_id=artifact_id, name=name
=======
                step_id=step_id, artifact_id=artifact_id, name=name
>>>>>>> e671d86a
            )
            session.add(assignment)
            session.commit()

    def get_run_step(self, step_run_id: UUID) -> StepRunModel:
        """Get a step run by ID.

        Args:
            step_run_id: The ID of the step run to get.

        Returns:
            The step run.

        Raises:
            KeyError: if the step run doesn't exist.
        """
        if not self.runs_inside_server:
            self._sync_runs()
        with Session(self.engine) as session:
            step_run = session.exec(
                select(StepRunSchema).where(StepRunSchema.id == step_run_id)
            ).first()
            if step_run is None:
                raise KeyError(
                    f"Unable to get step run with ID {step_run_id}: No step "
                    "run with this ID found."
                )
<<<<<<< HEAD

            step_model = self._run_step_schema_to_model(step_run)
            step_model = self._update_run_step_status(step_model)
            return step_model
=======
            return self._run_step_schema_to_model(step)
>>>>>>> e671d86a

    def _run_step_schema_to_model(
        self, step_run: StepRunSchema
    ) -> StepRunModel:
        """Converts a run step schema to a step model.

        Args:
            step_run: The run step schema to convert.

        Returns:
            The run step model.
        """
        with Session(self.engine) as session:

            # Get parent steps.
            parent_steps = session.exec(
                select(StepRunSchema)
                .where(StepRunParentsSchema.child_id == step_run.id)
                .where(StepRunParentsSchema.parent_id == StepRunSchema.id)
            ).all()
            parent_step_ids = [parent_step.id for parent_step in parent_steps]
            mlmd_parent_step_ids = [
                parent_step.mlmd_id
                for parent_step in parent_steps
                if parent_step.mlmd_id is not None
            ]

            # Get input artifacts.
            input_artifact_list = session.exec(
                select(
                    StepRunInputArtifactSchema.artifact_id,
                    StepRunInputArtifactSchema.name,
<<<<<<< HEAD
                ).where(StepRunInputArtifactSchema.step_run_id == step_run.id)
=======
                ).where(StepRunInputArtifactSchema.step_id == step.id)
>>>>>>> e671d86a
            ).all()
            input_artifacts = {
                input_artifact[1]: input_artifact[0]
                for input_artifact in input_artifact_list
            }

            # Convert to model.
            return step_run.to_model(
                parent_step_ids=parent_step_ids,
                mlmd_parent_step_ids=mlmd_parent_step_ids,
                input_artifacts=input_artifacts,
            )

    def list_run_steps(
        self, run_id: Optional[UUID] = None
    ) -> List[StepRunModel]:
        """Get all run steps.

        Args:
            run_id: If provided, only return steps for this pipeline run.

        Returns:
            A list of all run steps.
        """
        if not self.runs_inside_server:
            self._sync_runs()
        query = select(StepRunSchema)
        if run_id is not None:
            query = query.where(StepRunSchema.pipeline_run_id == run_id)
        with Session(self.engine) as session:
            steps = session.exec(query).all()
            return [self._run_step_schema_to_model(step) for step in steps]

    def update_run_step(self, step_run: StepRunModel) -> StepRunModel:
        """Updates a step run.

        Args:
            step_run: The step run to update.

        Returns:
            The updated step run.

        Raises:
            KeyError: if the step run doesn't exist.
        """
        with Session(self.engine) as session:
            # Check if the step exists
            existing_step_run = session.exec(
                select(StepRunSchema).where(StepRunSchema.id == step_run.id)
            ).first()
            if existing_step_run is None:
                raise KeyError(
                    f"Unable to update step with ID {step_run.id}: "
                    f"No step with this ID found."
                )

            # Update the step
            existing_step_run.from_update_model(step_run)
            session.add(existing_step_run)
            session.commit()

            session.refresh(existing_step_run)
            return existing_step_run.to_model(
                parent_step_ids=step_run.parent_step_ids,
                mlmd_parent_step_ids=step_run.mlmd_parent_step_ids,
                input_artifacts=step_run.input_artifacts,
            )

    def get_run_step_inputs(
        self, step_run_id: UUID
    ) -> Dict[str, ArtifactModel]:
        """Get a list of inputs for a specific step run.

        Args:
            step_run_id: The id of the step run to get inputs for.

        Returns:
            A dict mapping artifact names to the input artifacts for the step.

        Raises:
            KeyError: if the step run doesn't exist.
        """
        with Session(self.engine) as session:

            # Check if the step exists.
            step_run = session.exec(
                select(StepRunSchema).where(StepRunSchema.id == step_run_id)
            ).first()
            if step_run is None:
                raise KeyError(
                    f"Unable to get input artifacts for step with ID "
                    f"{step_run_id}: No step with this ID found."
                )

            # Get input artifacts.
            query_result = session.exec(
                select(ArtifactSchema, StepRunInputArtifactSchema)
                .where(
                    ArtifactSchema.id == StepRunInputArtifactSchema.artifact_id
                )
<<<<<<< HEAD
                .where(StepRunInputArtifactSchema.step_run_id == step_run_id)
=======
                .where(StepRunInputArtifactSchema.step_id == step_id)
>>>>>>> e671d86a
            ).all()

            # Convert to model.
            input_artifacts: Dict[str, ArtifactModel] = {}
            for artifact, input_artifact in query_result:

                # Get the parent step ID.
                parent_step_id = session.exec(
                    select(StepRunOutputArtifactSchema.step_run_id)
                    .where(
                        StepRunOutputArtifactSchema.artifact_id == artifact.id
                    )
                    .where(
                        StepRunParentsSchema.parent_id
                        == StepRunOutputArtifactSchema.step_run_id
                    )
                    .where(StepRunParentsSchema.child_id == step_run_id)
                ).first()
                if parent_step_id is None:
                    raise KeyError(
                        f"Unable to get input artifacts for step with ID "
                        f"{step_run_id}: No parent step found for artifact "
                        f"{artifact.id}."
                    )

                # Get the producer step ID.
                producer_step_id = session.exec(
                    select(StepRunOutputArtifactSchema.step_run_id)
                    .where(
                        StepRunOutputArtifactSchema.artifact_id == artifact.id
                    )
                    .where(StepRunOutputArtifactSchema.is_cached == False)
                ).first()
                if producer_step_id is None:
                    raise KeyError(
                        f"Unable to get input artifacts for step with ID "
                        f"{step_run_id}: No producer step found for artifact "
                        f"{artifact.id}."
                    )

                # Convert the artifact schema to a model.
                input_artifacts[input_artifact.name] = artifact.to_model(
                    parent_step_id=parent_step_id,
                    producer_step_id=producer_step_id,
                )
            return input_artifacts

    # ---------
    # Artifacts
    # ---------

    def create_artifact(self, artifact: ArtifactModel) -> ArtifactModel:
        """Creates an artifact.

        Args:
            artifact: The artifact to create.

        Returns:
            The created artifact.
        """
        # Create the artifact.
        with Session(self.engine) as session:
            artifact_schema = ArtifactSchema.from_create_model(artifact)
            session.add(artifact_schema)
            session.commit()
            artifact = artifact_schema.to_model(
                parent_step_id=artifact.parent_step_id,
                producer_step_id=artifact.producer_step_id,
            )

        # Set the artifact as output of its parent step.
        self._set_run_step_output_artifact(
            artifact_id=artifact.id,
            step_run_id=artifact.parent_step_id,
            name=artifact.name,
            is_cached=artifact.is_cached,
        )

        return artifact

    def _set_run_step_output_artifact(
        self, step_run_id: UUID, artifact_id: UUID, name: str, is_cached: bool
    ) -> None:
        """Sets an artifact as an output of a step run.

        Args:
            step_run_id: The ID of the step run.
            artifact_id: The ID of the artifact.
            name: The name of the output in the step run.
            is_cached: Whether the artifact was cached or newly created.

        Raises:
<<<<<<< HEAD
            KeyError: if the step run or artifact doesn't exist.
=======
            KeyError: if the parent step doesn't exist.
            EntityExistsError: if the artifact already exists.
>>>>>>> e671d86a
        """
        with Session(self.engine) as session:

            # Check if the step exists.
            step_run = session.exec(
                select(StepRunSchema).where(StepRunSchema.id == step_run_id)
            ).first()
            if step_run is None:
                raise KeyError(
                    f"Unable to set output artifact: No step run with ID "
                    f"'{step_run_id}' found."
                )

            # Check if the artifact exists.
            artifact = session.exec(
                select(ArtifactSchema).where(ArtifactSchema.id == artifact_id)
            ).first()
            if artifact is None:
                raise KeyError(
                    f"Unable to set output artifact: No artifact with ID "
                    f"'{artifact_id}' found."
                )

<<<<<<< HEAD
            # Check if the output is already set.
            assignment = session.exec(
                select(StepRunOutputArtifactSchema)
                .where(StepRunOutputArtifactSchema.step_run_id == step_run_id)
                .where(StepRunOutputArtifactSchema.artifact_id == artifact_id)
            ).first()
            if assignment is not None:
                return

            # Save the output assignment in the database.
            assignment = StepRunOutputArtifactSchema(
                step_run_id=step_run_id,
                artifact_id=artifact_id,
                name=name,
                is_cached=is_cached,
            )
            session.add(assignment)
=======
            # Check if the artifact already exists
            if artifact.mlmd_id is not None:
                existing_artifact = session.exec(
                    select(ArtifactSchema)
                    .where(ArtifactSchema.mlmd_id == artifact.mlmd_id)
                    .where(
                        ArtifactSchema.mlmd_parent_step_id
                        == artifact.mlmd_parent_step_id
                    )
                ).first()
                if existing_artifact is not None:
                    raise EntityExistsError(
                        f"Unable to create artifact: An artifact with MLMD ID "
                        f"'{artifact.mlmd_id}' already exists as output of "
                        f"step '{artifact.mlmd_parent_step_id}'."
                    )

            # Create the artifact
            artifact_schema = ArtifactSchema.from_create_model(artifact)
            session.add(artifact_schema)
>>>>>>> e671d86a
            session.commit()

    def list_artifacts(
        self,
        artifact_uri: Optional[str] = None,
        parent_step_id: Optional[UUID] = None,
    ) -> List[ArtifactModel]:
        """Lists all artifacts.

        Args:
            artifact_uri: If specified, only artifacts with the given URI will
                be returned.
            parent_step_id: If specified, only artifacts for the given step run
                will be returned.

        Returns:
            A list of all artifacts.
        """
        if not self.runs_inside_server:
            self._sync_runs()
        with Session(self.engine) as session:

            # Get all artifacts.
            query = select(ArtifactSchema)
            if artifact_uri is not None:
                query = query.where(ArtifactSchema.uri == artifact_uri)
            if parent_step_id is not None:
                query = query.where(
                    ArtifactSchema.id == StepRunOutputArtifactSchema.artifact_id
                ).where(
                    StepRunOutputArtifactSchema.step_run_id == parent_step_id
                )
                artifacts = session.exec(query).all()

            artifact_models: List[ArtifactModel] = []
            for artifact in artifacts:

                # Get the producer step ID of each artifact.
                artifact_producer_step_id = session.exec(
                    select(StepRunOutputArtifactSchema.step_run_id)
                    .where(
                        StepRunOutputArtifactSchema.artifact_id == artifact.id
                    )
                    .where(StepRunOutputArtifactSchema.is_cached == False)
                ).first()
                if artifact_producer_step_id is None:
                    raise KeyError(
                        f"Unable to list input artifacts: No producer step "
                        f"found for artifact {artifact.id}."
                    )

                # Get the parent step ID of each artifact.
                if parent_step_id:
                    artifact_parent_step_ids = [parent_step_id]
                else:
                    artifact_parent_step_ids = session.exec(
                        select(StepRunOutputArtifactSchema.step_run_id).where(
                            StepRunOutputArtifactSchema.artifact_id
                            == artifact.id
                        )
                    ).all()

                # Convert the artifact schema to a model for each parent.
                for artifact_parent_step_id in artifact_parent_step_ids:
                    artifact_models.append(
                        artifact.to_model(
                            parent_step_id=artifact_parent_step_id,
                            producer_step_id=artifact_producer_step_id,
                        )
                    )
            return artifact_models

    # =======================
    # Internal helper methods
    # =======================

    def _get_schema_by_name_or_id(
        self,
        object_name_or_id: Union[str, UUID],
        schema_class: Type[SQLModel],
        schema_name: str,
        session: Session,
    ) -> SQLModel:
        """Query a schema by its 'name' or 'id' field.

        Args:
            object_name_or_id: The name or ID of the object to query.
            schema_class: The schema class to query. E.g., `ProjectSchema`.
            schema_name: The name of the schema used for error messages.
                E.g., "project".
            session: The database session to use.

        Returns:
            The schema object.

        Raises:
            KeyError: if the object couldn't be found.
            ValueError: if the schema_name isn't provided.
        """
        if object_name_or_id is None:
            raise ValueError(
                f"Unable to get {schema_name}: No {schema_name} ID or name "
                "provided."
            )
        if uuid_utils.is_valid_uuid(object_name_or_id):
            filter = schema_class.id == object_name_or_id  # type: ignore[attr-defined]
            error_msg = (
                f"Unable to get {schema_name} with name or ID "
                f"'{object_name_or_id}': No {schema_name} with this ID found."
            )
        else:
            filter = schema_class.name == object_name_or_id  # type: ignore[attr-defined]
            error_msg = (
                f"Unable to get {schema_name} with name or ID "
                f"'{object_name_or_id}': '{object_name_or_id}' is not a valid "
                f" UUID and no {schema_name} with this name exists."
            )

        schema = session.exec(select(schema_class).where(filter)).first()

        if schema is None:
            raise KeyError(error_msg)
        return schema

    def _get_project_schema(
        self,
        project_name_or_id: Union[str, UUID],
        session: Session,
    ) -> ProjectSchema:
        """Gets a project schema by name or ID.

        This is a helper method that is used in various places to find the
        project associated to some other object.

        Args:
            project_name_or_id: The name or ID of the project to get.
            session: The database session to use.

        Returns:
            The project schema.
        """
        return cast(
            ProjectSchema,
            self._get_schema_by_name_or_id(
                object_name_or_id=project_name_or_id,
                schema_class=ProjectSchema,
                schema_name="project",
                session=session,
            ),
        )

    def _get_user_schema(
        self,
        user_name_or_id: Union[str, UUID],
        session: Session,
    ) -> UserSchema:
        """Gets a user schema by name or ID.

        This is a helper method that is used in various places to find the
        user associated to some other object.

        Args:
            user_name_or_id: The name or ID of the user to get.
            session: The database session to use.

        Returns:
            The user schema.
        """
        return cast(
            UserSchema,
            self._get_schema_by_name_or_id(
                object_name_or_id=user_name_or_id,
                schema_class=UserSchema,
                schema_name="user",
                session=session,
            ),
        )

    def _get_team_schema(
        self,
        team_name_or_id: Union[str, UUID],
        session: Session,
    ) -> TeamSchema:
        """Gets a team schema by name or ID.

        This is a helper method that is used in various places to find a team
        by its name or ID.

        Args:
            team_name_or_id: The name or ID of the team to get.
            session: The database session to use.

        Returns:
            The team schema.
        """
        return cast(
            TeamSchema,
            self._get_schema_by_name_or_id(
                object_name_or_id=team_name_or_id,
                schema_class=TeamSchema,
                schema_name="team",
                session=session,
            ),
        )

    def _get_role_schema(
        self,
        role_name_or_id: Union[str, UUID],
        session: Session,
    ) -> RoleSchema:
        """Gets a role schema by name or ID.

        This is a helper method that is used in various places to find a role
        by its name or ID.

        Args:
            role_name_or_id: The name or ID of the role to get.
            session: The database session to use.

        Returns:
            The role schema.
        """
        return cast(
            RoleSchema,
            self._get_schema_by_name_or_id(
                object_name_or_id=role_name_or_id,
                schema_class=RoleSchema,
                schema_name="role",
                session=session,
            ),
        )

    def _get_run_schema(
        self,
        run_name_or_id: Union[str, UUID],
        session: Session,
    ) -> PipelineRunSchema:
        """Gets a run schema by name or ID.

        This is a helper method that is used in various places to find a run
        by its name or ID.

        Args:
            run_name_or_id: The name or ID of the run to get.
            session: The database session to use.

        Returns:
            The run schema.
        """
        return cast(
            PipelineRunSchema,
            self._get_schema_by_name_or_id(
                object_name_or_id=run_name_or_id,
                schema_class=PipelineRunSchema,
                schema_name="run",
                session=session,
            ),
        )

    # MLMD Stuff

    def _resolve_mlmd_step_id(self, mlmd_id: int) -> UUID:
        """Resolves a step ID from MLMD to a ZenML step ID.

        Args:
            mlmd_id: The MLMD ID of the step.

        Returns:
            The ZenML step ID.

        Raises:
            KeyError: if the step couldn't be found.
        """
        with Session(self.engine) as session:
            step_run = session.exec(
                select(StepRunSchema).where(StepRunSchema.mlmd_id == mlmd_id)
            ).first()
            if step_run is None:
                raise KeyError(
                    f"Unable to resolve MLMD step ID {mlmd_id}: "
                    f"No step with this ID found."
                )
            return step_run.id

    def _resolve_mlmd_artifact_id(self, mlmd_id: int) -> UUID:
        """Resolves an artifact ID from MLMD to a ZenML artifact ID.

        Args:
            mlmd_id: The MLMD ID of the artifact.

        Returns:
            The ZenML artifact ID.

        Raises:
            KeyError: if the artifact couldn't be found.
        """
        with Session(self.engine) as session:
            artifact = session.exec(
                select(ArtifactSchema).where(ArtifactSchema.mlmd_id == mlmd_id)
            ).first()
            if artifact is None:
                raise KeyError(
                    f"Unable to resolve MLMD artifact ID {mlmd_id}: "
                    f"No artifact with this ID found."
                )
            return artifact.id

    def _sync_runs(self) -> None:
        """Sync runs from MLMD into the database.

        This queries all runs from MLMD, checks for each whether it already
        exists in the database, and if not, creates it.
        """
        from zenml.zen_stores.migrations.alembic import AlembicVersion
        from zenml.zen_stores.rest_zen_store import DEFAULT_HTTP_TIMEOUT

        # This is to synchronize the locally running threads so that only
        # one thread attempts to sync the runs at any given time.
        # The timeout is set to be shorter than the default REST client
        # timeout, so that we don't block the client for too long.
        logger.debug(f"[{get_ident()}] Trying to acquire sync lock...")
        if not self.sync_lock.acquire(timeout=DEFAULT_HTTP_TIMEOUT - 10):
            logger.warning(
                f"[{get_ident()}] Timed out waiting to acquire pipeline "
                f"run sync lock. Skipping the sync this time around."
            )
            return

        logger.debug(f"[{get_ident()}] Pipeline run sync lock acquired.")
        try:
            with Session(self.engine) as session:
                logger.debug("Syncing pipeline runs...")
                if self.config.driver != SQLDatabaseDriver.SQLITE:
                    # This is to synchronize all server processes trying to
                    # sync the pipeline runs at the same time. We use the
                    # alembic version table as a shared resource that we can
                    # lock to prevent multiple processes from syncing runs
                    # at the same time.
                    session.query(AlembicVersion).with_for_update().all()
                self._sync_runs_with_lock(session)
                logger.debug("Pipeline runs sync complete")
        except Exception:
            logger.exception("Failed to sync pipeline runs.")
        finally:
            self.sync_lock.release()

    def _sync_runs_with_lock(self, session: Session) -> None:
        """Sync runs from MLMD into the database while the DB is locked.

        This queries all runs from MLMD, checks for each whether it already
        exists in the database, and if not, creates it.

        Args:
            session: The database session to use.
        """
        # Find all runs that already have an MLMD ID. These are already
        # synced and connected to MLMD, so we don't need to query them from
        # MLMD again.
        synced_mlmd_ids = session.exec(
            select(PipelineRunSchema.mlmd_id).where(
                isnot(PipelineRunSchema.mlmd_id, None)
            )
        ).all()
        logger.debug(f"Found {len(synced_mlmd_ids)} pipeline runs with MLMD ID")

        # Find all runs that have no MLMD ID. These might need to be
        # connected.
        runs_without_mlmd_id = session.exec(
            select(PipelineRunSchema).where(
                is_(PipelineRunSchema.mlmd_id, None)
            )
        ).all()
        logger.debug(
            f"Found {len(runs_without_mlmd_id)} pipeline runs without MLMD ID"
        )
        runs_without_mlmd_id_dict = {
            run_.name: run_ for run_ in runs_without_mlmd_id
        }

        # Sync all MLMD runs that don't exist in ZenML. For performance reasons,
        # we determine this by explicitly ignoring runs that are already synced.
        unsynced_mlmd_runs = self.metadata_store.get_all_runs(
            ignored_ids=[id_ for id_ in synced_mlmd_ids if id_ is not None]
        )
        logger.debug(
            f"Adding {len(unsynced_mlmd_runs)} new pipeline runs from MLMD"
        )
        for mlmd_run in unsynced_mlmd_runs:

            # If a run is written in both ZenML and MLMD but doesn't have an
            # MLMD ID set in the DB, we need to set it to connect the two.
            if mlmd_run.name in runs_without_mlmd_id_dict:
                run_model = runs_without_mlmd_id_dict[mlmd_run.name].to_model()
                run_model.mlmd_id = mlmd_run.mlmd_id
                try:
                    self.update_run(run_model)
                except Exception as err:
                    logger.warning(
                        f"Syncing run '{mlmd_run.name}' failed: {str(err)}"
                    )
                    continue

            # Create runs that are in MLMD but not in the DB.
            else:
                try:
                    self._sync_run(mlmd_run)
                except EntityExistsError as exists_err:
                    logger.debug(
                        f"Run '{mlmd_run.name}' already exists: "
                        f"{str(exists_err)}. Skipping sync."
                    )
                    continue
                except Exception as err:
                    logger.warning(
                        f"Syncing run '{mlmd_run.name}' failed: {str(err)}"
                    )
                    continue

        # Sync steps and status of all unfinished runs.
        # We also filter out anything older than 1 week to prevent old broken
        # unfinished runs from being synced over and over again.
        unfinished_runs = session.exec(
            select(PipelineRunSchema)
            .where(PipelineRunSchema.status == ExecutionStatus.RUNNING)
            .where(
                PipelineRunSchema.updated >= datetime.now() - timedelta(weeks=1)
            )
        ).all()
        logger.debug(
            f"Updating {len(unfinished_runs)} unfinished pipeline runs from "
            "MLMD"
        )
        for run_ in unfinished_runs:
            try:
                logger.debug(f"Syncing run steps for pipeline run '{run_.id}'")
                self._sync_run_steps(run_.id)
                logger.debug(
                    f"Updating run status for pipeline run '{run_.id}'"
                )
                self._sync_run_status(run_.to_model())
            except Exception as err:
                logger.warning(f"Syncing run '{run_.name}' failed: {str(err)}")

        logger.debug("Pipeline runs sync complete.")

    def _sync_run(self, mlmd_run: "MLMDPipelineRunModel") -> PipelineRunModel:
        """Sync a single run from MLMD into the database.

        Args:
            mlmd_run: The MLMD run model to sync.

        Returns:
            The synced run model.
        """
        new_run = PipelineRunModel(
            name=mlmd_run.name,
            mlmd_id=mlmd_run.mlmd_id,
            project=mlmd_run.project or self._default_project.id,  # For legacy
            user=mlmd_run.user or self._default_user.id,  # For legacy
            stack_id=mlmd_run.stack_id,
            pipeline_id=mlmd_run.pipeline_id,
            pipeline_configuration=mlmd_run.pipeline_configuration,
            num_steps=mlmd_run.num_steps,
            status=ExecutionStatus.RUNNING,  # Update later.
        )
        return self.create_run(new_run)

    def _sync_run_steps(self, run_id: UUID) -> None:
        """Sync run steps from MLMD into the database.

        Since we do not allow to create steps in the database directly, this is
        a one-way sync from MLMD to the database.

        Args:
            run_id: The ID of the pipeline run to sync steps for.

        Raises:
            KeyError: if the run couldn't be found.
        """
        with Session(self.engine) as session:
            run = session.exec(
                select(PipelineRunSchema).where(PipelineRunSchema.id == run_id)
            ).first()

            # If the run doesn't exist, raise an error.
            if run is None:
                raise KeyError(
                    f"Unable to sync run steps for run with ID {run_id}: "
                    f"No run with this ID found."
                )

            # If the run didn't come from MLMD, we can't sync artifacts.
            if run.mlmd_id is None:
                return

            # Get all steps that already exist in the database.
            zenml_steps = session.exec(
                select(StepRunSchema).where(
                    StepRunSchema.pipeline_run_id == run_id
                )
            ).all()
            zenml_step_dict = {step.name: step for step in zenml_steps}

        # Get all steps from MLMD.
        mlmd_steps = self.metadata_store.get_pipeline_run_steps(run.mlmd_id)

        # For each step in MLMD, sync it into ZenML if it doesn't exist yet.
        for step_name, mlmd_step in mlmd_steps.items():
            if step_name not in zenml_step_dict:
                try:
                    step_model = self._sync_run_step(
                        run_id, step_name, mlmd_step
                    )
                except EntityExistsError as exists_err:
                    logger.debug(
                        f"Run step '{step_name}' of run {run.name} already "
                        f"exists: {str(exists_err)}. Skipping sync."
                    )
                    continue
            else:
                step_schema = zenml_step_dict[step_name]
                step_model = self._run_step_schema_to_model(step_schema)

            # Sync artifacts and status of all unfinished steps.
            self._sync_run_step_artifacts(step_model)
            self._sync_run_step_status(step_model)

    def _sync_run_step(
        self, run_id: UUID, step_name: str, mlmd_step: "MLMDStepRunModel"
    ) -> StepRunModel:
        """Sync a single run step from MLMD into the database.

        Args:
            run_id: The ID of the pipeline run to sync the step for.
            step_name: The name of the step to sync.
            mlmd_step: The MLMD step model to sync.

        Returns:
            The synced run step model.
        """
        # Build dict of input artifacts.
        mlmd_inputs = self.metadata_store.get_step_input_artifacts(
            step_id=mlmd_step.mlmd_id,
            step_parent_step_ids=mlmd_step.mlmd_parent_step_ids,
        )
        input_artifacts = {}
        for input_name, mlmd_artifact in mlmd_inputs.items():
            artifact_id = self._resolve_mlmd_artifact_id(
                mlmd_id=mlmd_artifact.mlmd_id,
            )
            input_artifacts[input_name] = artifact_id

        # Create step.
        new_step_run = StepRunModel(
            name=step_name,
            mlmd_id=mlmd_step.mlmd_id,
            mlmd_parent_step_ids=mlmd_step.mlmd_parent_step_ids,
            entrypoint_name=mlmd_step.entrypoint_name,
            parameters=mlmd_step.parameters,
            step_configuration=mlmd_step.step_configuration,
            docstring=mlmd_step.docstring,
            num_outputs=mlmd_step.num_outputs,
            pipeline_run_id=run_id,
            parent_step_ids=[
                self._resolve_mlmd_step_id(parent_step_id)
                for parent_step_id in mlmd_step.mlmd_parent_step_ids
            ],
            input_artifacts=input_artifacts,
            status=ExecutionStatus.RUNNING,  # Update later.
        )
        return self.create_run_step(new_step_run)

    def _sync_run_step_artifacts(self, step_model: StepRunModel) -> None:
        """Sync run step artifacts from MLMD into the database.

        Since we do not allow to create artifacts in the database directly, this
        is a one-way sync from MLMD to the database.

        Args:
            step_model: The model of the step run to sync artifacts for.
        """
        # If the step didn't come from MLMD, we can't sync artifacts.
        if step_model.mlmd_id is None:
            return

        # Get the names of all outputs that are already in ZenML.
        with Session(self.engine) as session:
            zenml_output_names = session.exec(
                select(StepRunOutputArtifactSchema.name).where(
                    StepRunOutputArtifactSchema.step_run_id == step_model.id
                )
            ).all()

        # Get all MLMD output artifacts.
        mlmd_outputs = self.metadata_store.get_step_output_artifacts(
            step_id=step_model.mlmd_id
        )

        # For each output in MLMD, sync it into ZenML if it doesn't exist yet.
        for output_name, mlmd_artifact in mlmd_outputs.items():
            if output_name not in zenml_output_names:
                try:
                    self._sync_run_step_artifact(output_name, mlmd_artifact)
                except EntityExistsError as exists_err:
                    logger.debug(
                        f"Artifact {output_name} already exists: "
                        f"{str(exists_err)}. Skipping sync."
                    )
                    continue

    def _sync_run_step_artifact(
        self, output_name: str, mlmd_artifact: "MLMDArtifactModel"
    ) -> ArtifactModel:
        """Sync a single run step artifact from MLMD into the database.

        Args:
            output_name: The name of the output artifact.
            mlmd_artifact: The MLMD artifact model to sync.

        Returns:
            The synced artifact model.
        """
        new_artifact = ArtifactModel(
            name=output_name,
            mlmd_id=mlmd_artifact.mlmd_id,
            type=mlmd_artifact.type,
            uri=mlmd_artifact.uri,
            materializer=mlmd_artifact.materializer,
            data_type=mlmd_artifact.data_type,
            mlmd_parent_step_id=mlmd_artifact.mlmd_parent_step_id,
            mlmd_producer_step_id=mlmd_artifact.mlmd_producer_step_id,
            is_cached=mlmd_artifact.is_cached,
            parent_step_id=self._resolve_mlmd_step_id(
                mlmd_artifact.mlmd_parent_step_id
            ),
            producer_step_id=self._resolve_mlmd_step_id(
                mlmd_artifact.mlmd_producer_step_id
            ),
        )
        return self.create_artifact(new_artifact)

    def _sync_run_step_status(self, step_model: StepRunModel) -> StepRunModel:
        """Updates the status of a step run model.

        In contrast to other update methods, this does not use the status of the
        model to overwrite the DB. Instead, the status is queried from MLMD.

        Args:
            step_model: The step run model to update.

        Returns:
            The step run model with updated status.
        """
        # Update status only if the step is running and has an MLMD ID.
        if (
            step_model.status != ExecutionStatus.RUNNING
            or step_model.mlmd_id is None
        ):
            return step_model

        # Check if all output artifacts have been synced.
        all_synced = True
        if step_model.num_outputs and step_model.num_outputs > 0:
            with Session(self.engine) as session:
                outputs = session.exec(
                    select(ArtifactSchema).where(
                        ArtifactSchema.parent_step_id == step_model.id
                    )
                ).all()
            if len(outputs) < step_model.num_outputs:
                all_synced = False

        # Get the status from MLMD and update the model if necessary.
        status = self.metadata_store.get_step_status(step_model.mlmd_id)
        is_failed = status == ExecutionStatus.FAILED
        is_done = status in (ExecutionStatus.COMPLETED, ExecutionStatus.CACHED)
        if is_failed or (is_done and all_synced):
            step_model.status = status
            self.update_run_step(step_model)

        return step_model

    def _sync_run_status(self, run_model: PipelineRunModel) -> PipelineRunModel:
        """Updates the status of a pipeline run model.

        In contrast to other update methods, this does not use the status of the
        model to overwrite the DB. Instead, the status is computed based on the
        status of each step, and if that is different from the status in the DB,
        the DB and model are both updated.

        Args:
            run_model: The pipeline run model to update.

        Returns:
            The pipeline run model with updated status.
        """
        # Update status only if the run is running.
        if run_model.status != ExecutionStatus.RUNNING:
            return run_model

        # Get all steps of the run.
        with Session(self.engine) as session:
            steps = session.exec(
                select(StepRunSchema).where(
                    StepRunSchema.pipeline_run_id == run_model.id
                )
            ).all()

        # Check if all steps have been synced.
        all_synced = True
        if run_model.num_steps and run_model.num_steps > 0:
            if len(steps) < run_model.num_steps:
                all_synced = False

        # Compute the status of the run based on the status of the steps and
        # update the model if necessary.
        status = ExecutionStatus.run_status([step.status for step in steps])
        is_failed = status == ExecutionStatus.FAILED
        is_done = status in (ExecutionStatus.COMPLETED, ExecutionStatus.CACHED)
        if is_failed or (is_done and all_synced):
            run_model.status = status
            self.update_run(run_model)

        return run_model<|MERGE_RESOLUTION|>--- conflicted
+++ resolved
@@ -106,10 +106,7 @@
     StackCompositionSchema,
     StackSchema,
     StepRunInputArtifactSchema,
-<<<<<<< HEAD
     StepRunOutputArtifactSchema,
-=======
->>>>>>> e671d86a
     StepRunParentsSchema,
     StepRunSchema,
     TeamAssignmentSchema,
@@ -3192,11 +3189,7 @@
             # Check if the input is already set.
             assignment = session.exec(
                 select(StepRunInputArtifactSchema)
-<<<<<<< HEAD
                 .where(StepRunInputArtifactSchema.step_run_id == run_step_id)
-=======
-                .where(StepRunInputArtifactSchema.step_id == step_id)
->>>>>>> e671d86a
                 .where(StepRunInputArtifactSchema.artifact_id == artifact_id)
             ).first()
             if assignment is not None:
@@ -3204,11 +3197,7 @@
 
             # Save the input assignment in the database.
             assignment = StepRunInputArtifactSchema(
-<<<<<<< HEAD
                 step_run_id=run_step_id, artifact_id=artifact_id, name=name
-=======
-                step_id=step_id, artifact_id=artifact_id, name=name
->>>>>>> e671d86a
             )
             session.add(assignment)
             session.commit()
@@ -3236,14 +3225,7 @@
                     f"Unable to get step run with ID {step_run_id}: No step "
                     "run with this ID found."
                 )
-<<<<<<< HEAD
-
-            step_model = self._run_step_schema_to_model(step_run)
-            step_model = self._update_run_step_status(step_model)
-            return step_model
-=======
-            return self._run_step_schema_to_model(step)
->>>>>>> e671d86a
+            return self._run_step_schema_to_model(step_run)
 
     def _run_step_schema_to_model(
         self, step_run: StepRunSchema
@@ -3276,11 +3258,7 @@
                 select(
                     StepRunInputArtifactSchema.artifact_id,
                     StepRunInputArtifactSchema.name,
-<<<<<<< HEAD
                 ).where(StepRunInputArtifactSchema.step_run_id == step_run.id)
-=======
-                ).where(StepRunInputArtifactSchema.step_id == step.id)
->>>>>>> e671d86a
             ).all()
             input_artifacts = {
                 input_artifact[1]: input_artifact[0]
@@ -3381,11 +3359,7 @@
                 .where(
                     ArtifactSchema.id == StepRunInputArtifactSchema.artifact_id
                 )
-<<<<<<< HEAD
                 .where(StepRunInputArtifactSchema.step_run_id == step_run_id)
-=======
-                .where(StepRunInputArtifactSchema.step_id == step_id)
->>>>>>> e671d86a
             ).all()
 
             # Convert to model.
@@ -3478,12 +3452,7 @@
             is_cached: Whether the artifact was cached or newly created.
 
         Raises:
-<<<<<<< HEAD
             KeyError: if the step run or artifact doesn't exist.
-=======
-            KeyError: if the parent step doesn't exist.
-            EntityExistsError: if the artifact already exists.
->>>>>>> e671d86a
         """
         with Session(self.engine) as session:
 
@@ -3507,7 +3476,6 @@
                     f"'{artifact_id}' found."
                 )
 
-<<<<<<< HEAD
             # Check if the output is already set.
             assignment = session.exec(
                 select(StepRunOutputArtifactSchema)
@@ -3525,28 +3493,6 @@
                 is_cached=is_cached,
             )
             session.add(assignment)
-=======
-            # Check if the artifact already exists
-            if artifact.mlmd_id is not None:
-                existing_artifact = session.exec(
-                    select(ArtifactSchema)
-                    .where(ArtifactSchema.mlmd_id == artifact.mlmd_id)
-                    .where(
-                        ArtifactSchema.mlmd_parent_step_id
-                        == artifact.mlmd_parent_step_id
-                    )
-                ).first()
-                if existing_artifact is not None:
-                    raise EntityExistsError(
-                        f"Unable to create artifact: An artifact with MLMD ID "
-                        f"'{artifact.mlmd_id}' already exists as output of "
-                        f"step '{artifact.mlmd_parent_step_id}'."
-                    )
-
-            # Create the artifact
-            artifact_schema = ArtifactSchema.from_create_model(artifact)
-            session.add(artifact_schema)
->>>>>>> e671d86a
             session.commit()
 
     def list_artifacts(
@@ -4212,8 +4158,8 @@
         if step_model.num_outputs and step_model.num_outputs > 0:
             with Session(self.engine) as session:
                 outputs = session.exec(
-                    select(ArtifactSchema).where(
-                        ArtifactSchema.parent_step_id == step_model.id
+                    select(StepRunOutputArtifactSchema).where(
+                        StepRunOutputArtifactSchema.step_run_id == step_model.id
                     )
                 ).all()
             if len(outputs) < step_model.num_outputs:
