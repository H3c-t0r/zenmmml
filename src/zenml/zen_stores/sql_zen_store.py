--- conflicted
+++ resolved
@@ -2018,10 +2018,6 @@
                     resource_type=TaggableResourceTypes.ARTIFACT_VERSION,
                 )
 
-<<<<<<< HEAD
-            session.commit()
-            return artifact_version_schema.to_model(include_metadata=True)
-=======
             try:
                 _check(1)
                 session.commit()
@@ -2029,8 +2025,7 @@
                 session.rollback()
                 raise e
 
-            return artifact_version_schema.to_model(hydrate=True)
->>>>>>> da2632a0
+            return artifact_version_schema.to_model(include_metadata=True)
 
     def get_artifact_version(
         self, artifact_version_id: UUID, hydrate: bool = True
@@ -8413,12 +8408,7 @@
                 session.rollback()
                 raise e
 
-<<<<<<< HEAD
-            session.commit()
             return model_version_schema.to_model(include_metadata=True)
-=======
-            return model_version_schema.to_model(hydrate=True)
->>>>>>> da2632a0
 
     def get_model_version(
         self, model_version_id: UUID, hydrate: bool = True
