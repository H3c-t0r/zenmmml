--- conflicted
+++ resolved
@@ -1184,9 +1184,6 @@
 
         Returns:
             A list of all artifacts.
-<<<<<<< HEAD
-        """
-=======
         """
 
     @abstractmethod
@@ -1201,9 +1198,4 @@
 
         Raises:
             KeyError: if the artifact doesn't exist or doesn't have a producer.
-        """
-
-    @abstractmethod
-    def _sync_runs(self) -> None:
-        """Syncs runs from MLMD."""
->>>>>>> a438fe16
+        """