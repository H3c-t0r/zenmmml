--- conflicted
+++ resolved
@@ -28,11 +28,8 @@
         FlavorSchema,
         PipelineRunSchema,
         PipelineSchema,
-<<<<<<< HEAD
         RunMetadataSchema,
-=======
         ScheduleSchema,
->>>>>>> 6daddf95
         StackComponentSchema,
         StackSchema,
         StepRunSchema,
