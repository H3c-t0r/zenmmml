--- conflicted
+++ resolved
@@ -232,8 +232,6 @@
                 email=self.email if include_private else None,
                 hub_token=self.hub_token if include_private else None,
                 external_user_id=self.external_user_id,
-                roles=[ra.role.to_model() for ra in self.assigned_roles],
-                teams=[t.to_model() for t in self.teams],
             )
 
         return UserResponse(
@@ -241,20 +239,11 @@
             name=self.name,
             body=UserResponseBody(
                 active=self.active,
-<<<<<<< HEAD
-                email_opted_in=self.email_opted_in,
-                email=self.email if include_private else None,
-                hub_token=self.hub_token if include_private else None,
-=======
->>>>>>> e17f4d3a
                 full_name=self.full_name,
                 email_opted_in=self.email_opted_in,
                 is_service_account=self.is_service_account,
                 created=self.created,
                 updated=self.updated,
-<<<<<<< HEAD
-            )
-=======
             ),
             metadata=metadata,
         )
@@ -274,8 +263,6 @@
         metadata = None
         if hydrate:
             metadata = ServiceAccountResponseMetadata(
-                teams=[t.to_model() for t in self.teams],
-                roles=[ra.role.to_model() for ra in self.assigned_roles],
                 description=self.description or "",
             )
 
@@ -290,5 +277,4 @@
             name=self.name,
             body=body,
             metadata=metadata,
-        )
->>>>>>> e17f4d3a
+        )