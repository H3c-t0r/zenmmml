#  Copyright (c) ZenML GmbH 2022. All Rights Reserved.
#
#  Licensed under the Apache License, Version 2.0 (the "License");
#  you may not use this file except in compliance with the License.
#  You may obtain a copy of the License at:
#
#       https://www.apache.org/licenses/LICENSE-2.0
#
#  Unless required by applicable law or agreed to in writing, software
#  distributed under the License is distributed on an "AS IS" BASIS,
#  WITHOUT WARRANTIES OR CONDITIONS OF ANY KIND, either express
#  or implied. See the License for the specific language governing
#  permissions and limitations under the License.
"""SQL Model Implementations for Pipelines and Pipeline Runs."""

from datetime import datetime
from typing import TYPE_CHECKING, List, Optional
from uuid import UUID

from sqlalchemy import TEXT, Column
from sqlmodel import Field, Relationship

from zenml.config.pipeline_configurations import PipelineSpec
from zenml.models.pipeline_models import PipelineResponseModel
from zenml.zen_stores.schemas.base_schemas import NamedSchema
from zenml.zen_stores.schemas.project_schemas import ProjectSchema
from zenml.zen_stores.schemas.schema_utils import build_foreign_key_field
from zenml.zen_stores.schemas.user_schemas import UserSchema

if TYPE_CHECKING:
    from zenml.models import PipelineUpdateModel
    from zenml.zen_stores.schemas.pipeline_run_schemas import PipelineRunSchema
    from zenml.zen_stores.schemas.schedule_schema import ScheduleSchema


class PipelineSchema(NamedSchema, table=True):
    """SQL Model for pipelines."""

    __tablename__ = "pipeline"

    docstring: Optional[str] = Field(sa_column=Column(TEXT, nullable=True))
    spec: str = Field(sa_column=Column(TEXT, nullable=False))

    project_id: UUID = build_foreign_key_field(
        source=__tablename__,
        target=ProjectSchema.__tablename__,
        source_column="project_id",
        target_column="id",
        ondelete="CASCADE",
        nullable=False,
    )
    project: "ProjectSchema" = Relationship(back_populates="pipelines")

    user_id: Optional[UUID] = build_foreign_key_field(
        source=__tablename__,
        target=UserSchema.__tablename__,
        source_column="user_id",
        target_column="id",
        ondelete="SET NULL",
        nullable=True,
    )

    user: Optional["UserSchema"] = Relationship(back_populates="pipelines")

    schedules: List["ScheduleSchema"] = Relationship(
        back_populates="pipeline",
    )
    runs: List["PipelineRunSchema"] = Relationship(
        back_populates="pipeline", sa_relationship_kwargs={"cascade": "delete"}
    )

    def to_model(
        self,
        _block_recursion: bool = False,
        last_x_runs: int = 3,
    ) -> "PipelineResponseModel":
        """Convert a `PipelineSchema` to a `PipelineModel`.

        Args:
            _block_recursion: Don't recursively fill attributes
            last_x_runs: How many runs to use for the execution status

        Returns:
            The created PipelineModel.
        """
        x_runs = self.runs[:last_x_runs]
        status_last_x_runs = []
        for run in x_runs:
            status_last_x_runs.append(run.status)
        if _block_recursion:
            return PipelineResponseModel(
                id=self.id,
                name=self.name,
                project=self.project.to_model(),
<<<<<<< HEAD
=======
                user=self.user.to_model(True) if self.user else None,
>>>>>>> b71e1b4a
                docstring=self.docstring,
                spec=PipelineSpec.parse_raw(self.spec),
                created=self.created,
                updated=self.updated,
            )
        else:
            return PipelineResponseModel(
                id=self.id,
                name=self.name,
                project=self.project.to_model(),
                user=self.user.to_model(True) if self.user else None,
                runs=[r.to_model(_block_recursion=True) for r in x_runs],
                docstring=self.docstring,
                spec=PipelineSpec.parse_raw(self.spec),
                created=self.created,
                updated=self.updated,
                status=status_last_x_runs,
            )

    def update(
        self, pipeline_update: "PipelineUpdateModel"
    ) -> "PipelineSchema":
        """Update a `PipelineSchema` with a `PipelineUpdateModel`.

        Args:
            pipeline_update: The update model.

        Returns:
            The updated `PipelineSchema`.
        """
        if pipeline_update.name:
            self.name = pipeline_update.name

        if pipeline_update.docstring:
            self.docstring = pipeline_update.docstring

        if pipeline_update.spec:
            self.spec = pipeline_update.spec.json(sort_keys=True)

        self.updated = datetime.utcnow()
        return self<|MERGE_RESOLUTION|>--- conflicted
+++ resolved
@@ -92,10 +92,7 @@
                 id=self.id,
                 name=self.name,
                 project=self.project.to_model(),
-<<<<<<< HEAD
-=======
                 user=self.user.to_model(True) if self.user else None,
->>>>>>> b71e1b4a
                 docstring=self.docstring,
                 spec=PipelineSpec.parse_raw(self.spec),
                 created=self.created,
