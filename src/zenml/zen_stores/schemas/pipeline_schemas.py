--- conflicted
+++ resolved
@@ -14,50 +14,31 @@
 """SQL Model Implementations for Pipelines and Pipeline Runs."""
 
 from datetime import datetime
-<<<<<<< HEAD
 from typing import TYPE_CHECKING, List, Optional
 from uuid import UUID
 
-from sqlalchemy import TEXT, Column, ForeignKey
+from sqlalchemy import TEXT, Column
 from sqlmodel import Field, Relationship
 
 from zenml.config.pipeline_configurations import PipelineSpec
 from zenml.models.pipeline_models import PipelineResponseModel
 from zenml.zen_stores.schemas.base_schemas import NamedSchema
+from zenml.zen_stores.schemas.schema_utils import build_foreign_key_field
 
 if TYPE_CHECKING:
     from zenml.models import PipelineUpdateModel
     from zenml.zen_stores.schemas.pipeline_run_schemas import PipelineRunSchema
     from zenml.zen_stores.schemas.project_schemas import ProjectSchema
     from zenml.zen_stores.schemas.user_schemas import UserSchema
-=======
-from typing import Dict, List, Optional
-from uuid import UUID
-
-from sqlalchemy import TEXT, Column
-from sqlmodel import Field, Relationship, SQLModel
-
-from zenml.config.pipeline_configurations import PipelineSpec
-from zenml.enums import ArtifactType, ExecutionStatus
-from zenml.models import PipelineModel, PipelineRunModel
-from zenml.models.pipeline_models import ArtifactModel, StepRunModel
-from zenml.zen_stores.schemas.project_schemas import ProjectSchema
-from zenml.zen_stores.schemas.schema_utils import build_foreign_key_field
-from zenml.zen_stores.schemas.stack_schemas import StackSchema
-from zenml.zen_stores.schemas.user_management_schemas import UserSchema
->>>>>>> 4a6111ab
 
 
 class PipelineSchema(NamedSchema, table=True):
     """SQL Model for pipelines."""
 
-<<<<<<< HEAD
-=======
+    docstring: Optional[str] = Field(sa_column=Column(TEXT, nullable=True))
+    spec: str = Field(sa_column=Column(TEXT, nullable=False))
+
     __tablename__ = "pipeline"
-
-    id: UUID = Field(primary_key=True)
-
-    name: str
 
     project_id: UUID = build_foreign_key_field(
         source=__tablename__,
@@ -77,21 +58,8 @@
         ondelete="SET NULL",
         nullable=True,
     )
+
     user: "UserSchema" = Relationship(back_populates="pipelines")
-
->>>>>>> 4a6111ab
-    docstring: Optional[str] = Field(sa_column=Column(TEXT, nullable=True))
-    spec: str = Field(sa_column=Column(TEXT, nullable=False))
-
-    user_id: UUID = Field(
-        sa_column=Column(ForeignKey("userschema.id", ondelete="SET NULL"))
-    )
-<<<<<<< HEAD
-    project_id: UUID = Field(
-        sa_column=Column(ForeignKey("projectschema.id", ondelete="CASCADE"))
-    )
-    user: "UserSchema" = Relationship(back_populates="pipelines")
-    project: "ProjectSchema" = Relationship(back_populates="pipelines")
 
     runs: List["PipelineRunSchema"] = Relationship(
         back_populates="pipeline",
@@ -104,360 +72,6 @@
         last_x_runs: int = 3,
     ) -> "PipelineResponseModel":
         """Convert a `PipelineSchema` to a `PipelineModel`.
-=======
-
-    @classmethod
-    def from_create_model(cls, pipeline: PipelineModel) -> "PipelineSchema":
-        """Create a `PipelineSchema` from a `PipelineModel`.
-
-        Args:
-            pipeline: The `PipelineModel` to create the schema from.
-
-        Returns:
-            The created `PipelineSchema`.
-        """
-        return cls(
-            id=pipeline.id,
-            name=pipeline.name,
-            project_id=pipeline.project,
-            user_id=pipeline.user,
-            docstring=pipeline.docstring,
-            spec=pipeline.spec.json(sort_keys=True),
-        )
-
-    def from_update_model(self, model: PipelineModel) -> "PipelineSchema":
-        """Update a `PipelineSchema` from a PipelineModel.
-
-        Args:
-            model: The `PipelineModel` to update the schema from.
-
-        Returns:
-            The updated `PipelineSchema`.
-        """
-        self.name = model.name
-        self.updated = datetime.now()
-        self.docstring = model.docstring
-        self.spec = model.spec.json(sort_keys=True)
-        return self
-
-    def to_model(self) -> "PipelineModel":
-        """Convert a `PipelineSchema` to a `PipelineModel`.
-
-        Returns:
-            The created PipelineModel.
-        """
-        return PipelineModel(
-            id=self.id,
-            name=self.name,
-            project=self.project_id,
-            user=self.user_id,
-            docstring=self.docstring,
-            spec=PipelineSpec.parse_raw(self.spec),
-            created=self.created,
-            updated=self.updated,
-        )
-
-
-class PipelineRunSchema(SQLModel, table=True):
-    """SQL Model for pipeline runs."""
-
-    __tablename__ = "pipeline_run"
-
-    id: UUID = Field(primary_key=True)
-    name: str
-
-    project_id: UUID = build_foreign_key_field(
-        source=__tablename__,
-        target=ProjectSchema.__tablename__,
-        source_column="project_id",
-        target_column="id",
-        ondelete="CASCADE",
-        nullable=False,
-    )
-    project: "ProjectSchema" = Relationship(back_populates="runs")
-
-    user_id: Optional[UUID] = build_foreign_key_field(
-        source=__tablename__,
-        target=UserSchema.__tablename__,
-        source_column="user_id",
-        target_column="id",
-        ondelete="SET NULL",
-        nullable=True,
-    )
-    user: "UserSchema" = Relationship(back_populates="runs")
-
-    stack_id: Optional[UUID] = build_foreign_key_field(
-        source=__tablename__,
-        target=StackSchema.__tablename__,
-        source_column="stack_id",
-        target_column="id",
-        ondelete="SET NULL",
-        nullable=True,
-    )
-    stack: "StackSchema" = Relationship(back_populates="runs")
-
-    pipeline_id: Optional[UUID] = build_foreign_key_field(
-        source=__tablename__,
-        target=PipelineSchema.__tablename__,
-        source_column="pipeline_id",
-        target_column="id",
-        ondelete="SET NULL",
-        nullable=True,
-    )
-    pipeline: PipelineSchema = Relationship(back_populates="runs")
-
-    orchestrator_run_id: Optional[str] = Field(nullable=True)
-
-    status: ExecutionStatus
-    pipeline_configuration: str = Field(sa_column=Column(TEXT, nullable=False))
-    num_steps: Optional[int]
-    zenml_version: str
-    git_sha: Optional[str] = Field(nullable=True)
-
-    created: datetime = Field(default_factory=datetime.now)
-    updated: datetime = Field(default_factory=datetime.now)
-
-    mlmd_id: Optional[int] = Field(default=None, nullable=True)
-
-    @classmethod
-    def from_create_model(
-        cls,
-        run: PipelineRunModel,
-        pipeline: Optional[PipelineSchema] = None,
-    ) -> "PipelineRunSchema":
-        """Create a `PipelineRunSchema` from a `PipelineRunModel`.
-
-        Args:
-            run: The `PipelineRunModel` to create the schema from.
-            pipeline: The `PipelineSchema` to link to the run.
-
-        Returns:
-            The created `PipelineRunSchema`.
-        """
-        return cls(
-            id=run.id,
-            name=run.name,
-            orchestrator_run_id=run.orchestrator_run_id,
-            stack_id=run.stack_id,
-            project_id=run.project,
-            user_id=run.user,
-            pipeline_id=run.pipeline_id,
-            status=run.status,
-            pipeline_configuration=json.dumps(run.pipeline_configuration),
-            num_steps=run.num_steps,
-            git_sha=run.git_sha,
-            zenml_version=run.zenml_version,
-            pipeline=pipeline,
-            mlmd_id=run.mlmd_id,
-        )
-
-    def from_update_model(self, model: PipelineRunModel) -> "PipelineRunSchema":
-        """Update a `PipelineRunSchema` from a `PipelineRunModel`.
-
-        Args:
-            model: The `PipelineRunModel` to update the schema from.
-
-        Returns:
-            The updated `PipelineRunSchema`.
-        """
-        self.mlmd_id = model.mlmd_id
-        self.status = model.status
-        self.updated = datetime.now()
-        return self
-
-    def to_model(self) -> PipelineRunModel:
-        """Convert a `PipelineRunSchema` to a `PipelineRunModel`.
-
-        Returns:
-            The created `PipelineRunModel`.
-        """
-        return PipelineRunModel(
-            id=self.id,
-            name=self.name,
-            orchestrator_run_id=self.orchestrator_run_id,
-            stack_id=self.stack_id,
-            project=self.project_id,
-            user=self.user_id,
-            pipeline_id=self.pipeline_id,
-            status=self.status,
-            pipeline_configuration=json.loads(self.pipeline_configuration),
-            num_steps=self.num_steps,
-            git_sha=self.git_sha,
-            zenml_version=self.zenml_version,
-            mlmd_id=self.mlmd_id,
-            created=self.created,
-            updated=self.updated,
-        )
-
-
-class StepRunSchema(SQLModel, table=True):
-    """SQL Model for steps of pipeline runs."""
-
-    __tablename__ = "step_run"
-
-    id: UUID = Field(primary_key=True)
-    name: str
-
-    pipeline_run_id: UUID = build_foreign_key_field(
-        source=__tablename__,
-        target=PipelineRunSchema.__tablename__,
-        source_column="pipeline_run_id",
-        target_column="id",
-        ondelete="CASCADE",
-        nullable=False,
-    )
-
-    status: ExecutionStatus
-    entrypoint_name: str
-    parameters: str = Field(sa_column=Column(TEXT, nullable=False))
-    step_configuration: str = Field(sa_column=Column(TEXT, nullable=False))
-    docstring: Optional[str] = Field(sa_column=Column(TEXT, nullable=True))
-    num_outputs: Optional[int]
-
-    mlmd_id: Optional[int] = Field(default=None, nullable=True)
-
-    created: datetime = Field(default_factory=datetime.now)
-    updated: datetime = Field(default_factory=datetime.now)
-
-    @classmethod
-    def from_create_model(cls, model: StepRunModel) -> "StepRunSchema":
-        """Create a `StepRunSchema` from a `StepRunModel`.
-
-        Args:
-            model: The `StepRunModel` to create the schema from.
-
-        Returns:
-            The created `StepRunSchema`.
-
-        """
-        return cls(
-            id=model.id,
-            name=model.name,
-            pipeline_run_id=model.pipeline_run_id,
-            status=model.status,
-            entrypoint_name=model.entrypoint_name,
-            parameters=json.dumps(model.parameters),
-            step_configuration=json.dumps(model.step_configuration),
-            docstring=model.docstring,
-            num_outputs=model.num_outputs,
-            mlmd_id=model.mlmd_id,
-        )
-
-    def from_update_model(self, model: StepRunModel) -> "StepRunSchema":
-        """Update a `StepRunSchema` from a `StepRunModel`.
-
-        Args:
-            model: The `StepRunModel` to update the schema from.
-
-        Returns:
-            The updated `StepRunSchema`.
-        """
-        self.status = model.status
-        self.updated = datetime.now()
-        return self
-
-    def to_model(
-        self,
-        parent_step_ids: List[UUID],
-        mlmd_parent_step_ids: List[int],
-        input_artifacts: Dict[str, UUID],
-    ) -> StepRunModel:
-        """Convert a `StepRunSchema` to a `StepRunModel`.
-
-        Args:
-            parent_step_ids: The parent step ids to link to the step.
-            mlmd_parent_step_ids: The parent step ids in MLMD.
-            input_artifacts: The input artifacts to link to the step.
-
-        Returns:
-            The created StepRunModel.
-        """
-        return StepRunModel(
-            id=self.id,
-            name=self.name,
-            pipeline_run_id=self.pipeline_run_id,
-            parent_step_ids=parent_step_ids,
-            input_artifacts=input_artifacts,
-            status=self.status,
-            entrypoint_name=self.entrypoint_name,
-            parameters=json.loads(self.parameters),
-            step_configuration=json.loads(self.step_configuration),
-            docstring=self.docstring,
-            num_outputs=self.num_outputs,
-            mlmd_id=self.mlmd_id,
-            mlmd_parent_step_ids=mlmd_parent_step_ids,
-            created=self.created,
-            updated=self.updated,
-        )
-
-
-class StepRunParentsSchema(SQLModel, table=True):
-    """SQL Model that defines the order of steps."""
-
-    __tablename__ = "step_run_parents"
-
-    parent_id: UUID = build_foreign_key_field(
-        source=__tablename__,
-        target=StepRunSchema.__tablename__,
-        source_column="parent_id",
-        target_column="id",
-        ondelete="CASCADE",
-        nullable=False,
-        primary_key=True,
-    )
-    child_id: UUID = build_foreign_key_field(
-        source=__tablename__,
-        target=StepRunSchema.__tablename__,
-        source_column="child_id",
-        target_column="id",
-        ondelete="CASCADE",
-        nullable=False,
-        primary_key=True,
-    )
-
-
-class ArtifactSchema(SQLModel, table=True):
-    """SQL Model for artifacts of steps."""
-
-    __tablename__ = "artifacts"
-
-    id: UUID = Field(primary_key=True)
-    name: str  # Name of the output in the parent step
-
-    parent_step_id: UUID = build_foreign_key_field(
-        source=__tablename__,
-        target=StepRunSchema.__tablename__,
-        source_column="parent_step_id",
-        target_column="id",
-        ondelete="CASCADE",
-        nullable=False,
-    )
-    producer_step_id: UUID = build_foreign_key_field(
-        source=__tablename__,
-        target=StepRunSchema.__tablename__,
-        source_column="producer_step_id",
-        target_column="id",
-        ondelete="CASCADE",
-        nullable=False,
-    )
-
-    type: ArtifactType
-    uri: str
-    materializer: str
-    data_type: str
-    is_cached: bool
-
-    mlmd_id: Optional[int] = Field(default=None, nullable=True)
-    mlmd_parent_step_id: Optional[int] = Field(default=None, nullable=True)
-    mlmd_producer_step_id: Optional[int] = Field(default=None, nullable=True)
-
-    created: datetime = Field(default_factory=datetime.now)
-    updated: datetime = Field(default_factory=datetime.now)
-
-    @classmethod
-    def from_create_model(cls, model: ArtifactModel) -> "ArtifactSchema":
-        """Create an `ArtifactSchema` from an `ArtifactModel`.
->>>>>>> 4a6111ab
 
         Args:
             _block_recursion: Don't recursively fill attributes
@@ -509,33 +123,5 @@
         if pipeline_update.spec:
             self.spec = pipeline_update.spec.json(sort_keys=True)
 
-<<<<<<< HEAD
         self.updated = datetime.now()
-        return self
-=======
-
-class StepRunArtifactSchema(SQLModel, table=True):
-    """SQL Model that defines which artifacts are inputs to which step."""
-
-    __tablename__ = "step_run_artifact"
-
-    step_id: UUID = build_foreign_key_field(
-        source=__tablename__,
-        target=StepRunSchema.__tablename__,
-        source_column="step_id",
-        target_column="id",
-        ondelete="CASCADE",
-        nullable=False,
-        primary_key=True,
-    )
-    artifact_id: UUID = build_foreign_key_field(
-        source=__tablename__,
-        target=ArtifactSchema.__tablename__,
-        source_column="artifact_id",
-        target_column="id",
-        ondelete="CASCADE",
-        nullable=False,
-        primary_key=True,
-    )
-    name: str  # Name of the input in the step
->>>>>>> 4a6111ab
+        return self