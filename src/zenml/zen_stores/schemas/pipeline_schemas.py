#  Copyright (c) ZenML GmbH 2022. All Rights Reserved.
#
#  Licensed under the Apache License, Version 2.0 (the "License");
#  you may not use this file except in compliance with the License.
#  You may obtain a copy of the License at:
#
#       https://www.apache.org/licenses/LICENSE-2.0
#
#  Unless required by applicable law or agreed to in writing, software
#  distributed under the License is distributed on an "AS IS" BASIS,
#  WITHOUT WARRANTIES OR CONDITIONS OF ANY KIND, either express
#  or implied. See the License for the specific language governing
#  permissions and limitations under the License.
"""SQL Model Implementations for Pipelines and Pipeline Runs."""

<<<<<<< HEAD
import json
from datetime import datetime, timedelta
from typing import Dict, List, Optional
=======
from datetime import datetime
from typing import TYPE_CHECKING, List, Optional
>>>>>>> 4a9d6980
from uuid import UUID

from sqlalchemy import TEXT, Column
from sqlmodel import Field, Relationship

from zenml.config.pipeline_configurations import PipelineSpec
<<<<<<< HEAD
from zenml.enums import ArtifactType, ExecutionStatus
from zenml.models import PipelineModel, PipelineRunModel
from zenml.models.pipeline_models import ArtifactModel, StepRunModel
from zenml.models.schedule_model import ScheduleModel
from zenml.zen_stores.schemas.component_schemas import StackComponentSchema
=======
from zenml.models.pipeline_models import PipelineResponseModel
from zenml.zen_stores.schemas.base_schemas import NamedSchema
>>>>>>> 4a9d6980
from zenml.zen_stores.schemas.project_schemas import ProjectSchema
from zenml.zen_stores.schemas.schema_utils import build_foreign_key_field
from zenml.zen_stores.schemas.user_schemas import UserSchema

if TYPE_CHECKING:
    from zenml.models import PipelineUpdateModel
    from zenml.zen_stores.schemas.pipeline_run_schemas import PipelineRunSchema


class PipelineSchema(NamedSchema, table=True):
    """SQL Model for pipelines."""

    __tablename__ = "pipeline"

    docstring: Optional[str] = Field(sa_column=Column(TEXT, nullable=True))
    spec: str = Field(sa_column=Column(TEXT, nullable=False))

    project_id: UUID = build_foreign_key_field(
        source=__tablename__,
        target=ProjectSchema.__tablename__,
        source_column="project_id",
        target_column="id",
        ondelete="CASCADE",
        nullable=False,
    )
    project: "ProjectSchema" = Relationship(back_populates="pipelines")

    user_id: Optional[UUID] = build_foreign_key_field(
        source=__tablename__,
        target=UserSchema.__tablename__,
        source_column="user_id",
        target_column="id",
        ondelete="SET NULL",
        nullable=True,
    )

    user: "UserSchema" = Relationship(back_populates="pipelines")

    schedules: List["ScheduleSchema"] = Relationship(back_populates="pipeline")
    runs: List["PipelineRunSchema"] = Relationship(
        back_populates="pipeline",
        sa_relationship_kwargs={"order_by": "asc(PipelineRunSchema.created)"},
    )

<<<<<<< HEAD
    @classmethod
    def from_create_model(cls, pipeline: PipelineModel) -> "PipelineSchema":
        """Create a `PipelineSchema` from a `PipelineModel`.

        Args:
            pipeline: The `PipelineModel` to create the schema from.

        Returns:
            The created `PipelineSchema`.
        """
        return cls(
            id=pipeline.id,
            name=pipeline.name,
            project_id=pipeline.project,
            user_id=pipeline.user,
            docstring=pipeline.docstring,
            spec=pipeline.spec.json(sort_keys=True),
        )

    def from_update_model(self, model: PipelineModel) -> "PipelineSchema":
        """Update a `PipelineSchema` from a PipelineModel.

        Args:
            model: The `PipelineModel` to update the schema from.

        Returns:
            The updated `PipelineSchema`.
        """
        self.name = model.name
        self.updated = datetime.now()
        self.docstring = model.docstring
        self.spec = model.spec.json(sort_keys=True)
        return self

    def to_model(self) -> "PipelineModel":
        """Convert a `PipelineSchema` to a `PipelineModel`.

        Returns:
            The created PipelineModel.
        """
        return PipelineModel(
            id=self.id,
            name=self.name,
            project=self.project_id,
            user=self.user_id,
            docstring=self.docstring,
            spec=PipelineSpec.parse_raw(self.spec),
            created=self.created,
            updated=self.updated,
        )


class ScheduleSchema(SQLModel, table=True):
    """SQL Model for schedules."""

    __tablename__ = "schedule"

    id: UUID = Field(primary_key=True)

    name: str

    project_id: UUID = build_foreign_key_field(
        source=__tablename__,
        target=ProjectSchema.__tablename__,
        source_column="project_id",
        target_column="id",
        ondelete="CASCADE",
        nullable=False,
    )
    project: "ProjectSchema" = Relationship(back_populates="schedules")

    user_id: Optional[UUID] = build_foreign_key_field(
        source=__tablename__,
        target=UserSchema.__tablename__,
        source_column="user_id",
        target_column="id",
        ondelete="SET NULL",
        nullable=True,
    )
    user: "UserSchema" = Relationship(back_populates="schedules")

    pipeline_id: Optional[UUID] = build_foreign_key_field(
        source=__tablename__,
        target=PipelineSchema.__tablename__,
        source_column="pipeline_id",
        target_column="id",
        ondelete="CASCADE",
        nullable=True,
    )
    pipeline: "PipelineSchema" = Relationship(back_populates="schedules")

    orchestrator_id: Optional[UUID] = build_foreign_key_field(
        source=__tablename__,
        target=StackComponentSchema.__tablename__,
        source_column="orchestrator_id",
        target_column="id",
        ondelete="SET NULL",
        nullable=True,
    )
    orchestrator: "StackComponentSchema" = Relationship(
        back_populates="schedules"
    )

    active: bool
    cron_expression: Optional[str] = Field(nullable=True)
    start_time: Optional[datetime] = Field(nullable=True)
    end_time: Optional[datetime] = Field(nullable=True)
    interval_second: Optional[float] = Field(nullable=True)
    catchup: bool

    created: datetime = Field(default_factory=datetime.now)
    updated: datetime = Field(default_factory=datetime.now)

    runs: List["PipelineRunSchema"] = Relationship(
        back_populates="schedule",
    )

    @classmethod
    def from_create_model(cls, model: ScheduleModel) -> "ScheduleSchema":
        """Create a `ScheduleSchema` from a `ScheduleModel`.

        Args:
            model: The `ScheduleModel` to create the schema from.

        Returns:
            The created `ScheduleSchema`.
        """
        if model.interval_second is not None:
            interval_second = model.interval_second.total_seconds()
        else:
            interval_second = None
        return cls(
            id=model.id,
            name=model.name,
            project_id=model.project,
            user_id=model.user,
            pipeline_id=model.pipeline_id,
            orchestrator_id=model.orchestrator_id,
            active=model.active,
            cron_expression=model.cron_expression,
            start_time=model.start_time,
            end_time=model.end_time,
            interval_second=interval_second,
            catchup=model.catchup,
            created=model.created,
            updated=model.updated,
        )

    def from_update_model(self, model: ScheduleModel) -> "ScheduleSchema":
        """Update a `ScheduleSchema` from a `ScheduleModel`.

        Args:
            model: The `ScheduleModel` to update the schema from.

        Returns:
            The updated `ScheduleSchema`.
        """
        if model.interval_second is not None:
            interval_second = model.interval_second.total_seconds()
        else:
            interval_second = None
        self.name = model.name
        self.active = model.active
        self.cron_expression = model.cron_expression
        self.start_time = model.start_time
        self.end_time = model.end_time
        self.interval_second = interval_second
        self.catchup = model.catchup
        self.updated = datetime.now()
        return self

    def to_model(self) -> "ScheduleModel":
        """Convert a `ScheduleSchema` to a `ScheduleModel`.

        Returns:
            The created `ScheduleModel`.
        """
        if self.interval_second is not None:
            interval_second = timedelta(seconds=self.interval_second)
        else:
            interval_second = None
        return ScheduleModel(
            id=self.id,
            name=self.name,
            project=self.project_id,
            user=self.user_id,
            pipeline_id=self.pipeline_id,
            orchestrator_id=self.orchestrator_id,
            active=self.active,
            cron_expression=self.cron_expression,
            start_time=self.start_time,
            end_time=self.end_time,
            interval_second=interval_second,
            catchup=self.catchup,
            created=self.created,
            updated=self.updated,
        )


class PipelineRunSchema(SQLModel, table=True):
    """SQL Model for pipeline runs."""

    __tablename__ = "pipeline_run"

    id: UUID = Field(primary_key=True)
    name: str

    project_id: UUID = build_foreign_key_field(
        source=__tablename__,
        target=ProjectSchema.__tablename__,
        source_column="project_id",
        target_column="id",
        ondelete="CASCADE",
        nullable=False,
    )
    project: "ProjectSchema" = Relationship(back_populates="runs")

    user_id: Optional[UUID] = build_foreign_key_field(
        source=__tablename__,
        target=UserSchema.__tablename__,
        source_column="user_id",
        target_column="id",
        ondelete="SET NULL",
        nullable=True,
    )
    user: "UserSchema" = Relationship(back_populates="runs")

    stack_id: Optional[UUID] = build_foreign_key_field(
        source=__tablename__,
        target=StackSchema.__tablename__,
        source_column="stack_id",
        target_column="id",
        ondelete="SET NULL",
        nullable=True,
    )
    stack: "StackSchema" = Relationship(back_populates="runs")

    pipeline_id: Optional[UUID] = build_foreign_key_field(
        source=__tablename__,
        target=PipelineSchema.__tablename__,
        source_column="pipeline_id",
        target_column="id",
        ondelete="SET NULL",
        nullable=True,
    )
    pipeline: PipelineSchema = Relationship(back_populates="runs")

    schedule_id: Optional[UUID] = build_foreign_key_field(
        source=__tablename__,
        target=ScheduleSchema.__tablename__,
        source_column="schedule_id",
        target_column="id",
        ondelete="SET NULL",
        nullable=True,
    )
    schedule: ScheduleSchema = Relationship(back_populates="runs")

    orchestrator_run_id: Optional[str] = Field(nullable=True)

    status: ExecutionStatus
    pipeline_configuration: str = Field(sa_column=Column(TEXT, nullable=False))
    num_steps: Optional[int]
    zenml_version: str
    git_sha: Optional[str] = Field(nullable=True)

    created: datetime = Field(default_factory=datetime.now)
    updated: datetime = Field(default_factory=datetime.now)

    mlmd_id: Optional[int] = Field(default=None, nullable=True)

    @classmethod
    def from_create_model(
        cls,
        run: PipelineRunModel,
        pipeline: Optional[PipelineSchema] = None,
    ) -> "PipelineRunSchema":
        """Create a `PipelineRunSchema` from a `PipelineRunModel`.

        Args:
            run: The `PipelineRunModel` to create the schema from.
            pipeline: The `PipelineSchema` to link to the run.

        Returns:
            The created `PipelineRunSchema`.
        """
        return cls(
            id=run.id,
            name=run.name,
            orchestrator_run_id=run.orchestrator_run_id,
            stack_id=run.stack_id,
            project_id=run.project,
            user_id=run.user,
            pipeline_id=run.pipeline_id,
            schedule_id=run.schedule_id,
            status=run.status,
            pipeline_configuration=json.dumps(run.pipeline_configuration),
            num_steps=run.num_steps,
            git_sha=run.git_sha,
            zenml_version=run.zenml_version,
            pipeline=pipeline,
            mlmd_id=run.mlmd_id,
        )

    def from_update_model(self, model: PipelineRunModel) -> "PipelineRunSchema":
        """Update a `PipelineRunSchema` from a `PipelineRunModel`.

        Args:
            model: The `PipelineRunModel` to update the schema from.

        Returns:
            The updated `PipelineRunSchema`.
        """
        self.mlmd_id = model.mlmd_id
        self.status = model.status
        self.updated = datetime.now()
        return self

    def to_model(self) -> PipelineRunModel:
        """Convert a `PipelineRunSchema` to a `PipelineRunModel`.

        Returns:
            The created `PipelineRunModel`.
        """
        return PipelineRunModel(
            id=self.id,
            name=self.name,
            orchestrator_run_id=self.orchestrator_run_id,
            stack_id=self.stack_id,
            project=self.project_id,
            user=self.user_id,
            pipeline_id=self.pipeline_id,
            schedule_id=self.schedule_id,
            status=self.status,
            pipeline_configuration=json.loads(self.pipeline_configuration),
            num_steps=self.num_steps,
            git_sha=self.git_sha,
            zenml_version=self.zenml_version,
            mlmd_id=self.mlmd_id,
            created=self.created,
            updated=self.updated,
        )


class StepRunSchema(SQLModel, table=True):
    """SQL Model for steps of pipeline runs."""

    __tablename__ = "step_run"

    id: UUID = Field(primary_key=True)
    name: str

    pipeline_run_id: UUID = build_foreign_key_field(
        source=__tablename__,
        target=PipelineRunSchema.__tablename__,
        source_column="pipeline_run_id",
        target_column="id",
        ondelete="CASCADE",
        nullable=False,
    )

    status: ExecutionStatus
    entrypoint_name: str
    parameters: str = Field(sa_column=Column(TEXT, nullable=False))
    step_configuration: str = Field(sa_column=Column(TEXT, nullable=False))
    docstring: Optional[str] = Field(sa_column=Column(TEXT, nullable=True))
    num_outputs: Optional[int]

    mlmd_id: Optional[int] = Field(default=None, nullable=True)

    created: datetime = Field(default_factory=datetime.now)
    updated: datetime = Field(default_factory=datetime.now)

    @classmethod
    def from_create_model(cls, model: StepRunModel) -> "StepRunSchema":
        """Create a `StepRunSchema` from a `StepRunModel`.

        Args:
            model: The `StepRunModel` to create the schema from.

        Returns:
            The created `StepRunSchema`.

        """
        return cls(
            id=model.id,
            name=model.name,
            pipeline_run_id=model.pipeline_run_id,
            status=model.status,
            entrypoint_name=model.entrypoint_name,
            parameters=json.dumps(model.parameters),
            step_configuration=json.dumps(model.step_configuration),
            docstring=model.docstring,
            num_outputs=model.num_outputs,
            mlmd_id=model.mlmd_id,
        )

    def from_update_model(self, model: StepRunModel) -> "StepRunSchema":
        """Update a `StepRunSchema` from a `StepRunModel`.

        Args:
            model: The `StepRunModel` to update the schema from.

        Returns:
            The updated `StepRunSchema`.
        """
        self.status = model.status
        self.updated = datetime.now()
        return self

=======
>>>>>>> 4a9d6980
    def to_model(
        self,
        _block_recursion: bool = False,
        last_x_runs: int = 3,
    ) -> "PipelineResponseModel":
        """Convert a `PipelineSchema` to a `PipelineModel`.

        Args:
            _block_recursion: Don't recursively fill attributes
            last_x_runs: How many runs to use for the execution status

        Returns:
            The created PipelineModel.
        """
        x_runs = self.runs[:last_x_runs]
        status_last_x_runs = []
        for run in x_runs:
            status_last_x_runs.append(run.status)
        if _block_recursion:
            return PipelineResponseModel(
                id=self.id,
                name=self.name,
                project=self.project.to_model(),
                user=self.user.to_model(),
                docstring=self.docstring,
                spec=PipelineSpec.parse_raw(self.spec),
                created=self.created,
                updated=self.updated,
                status=status_last_x_runs,
            )
        else:
            return PipelineResponseModel(
                id=self.id,
                name=self.name,
                project=self.project.to_model(),
                user=self.user.to_model(),
                runs=[r.to_model(True) for r in self.runs],
                docstring=self.docstring,
                spec=PipelineSpec.parse_raw(self.spec),
                created=self.created,
                updated=self.updated,
                status=status_last_x_runs,
            )

    def update(
        self, pipeline_update: "PipelineUpdateModel"
    ) -> "PipelineSchema":
        """Update a `PipelineSchema` with a `PipelineUpdateModel`.

        Args:
            pipeline_update: The update model.

        Returns:
            The updated `PipelineSchema`.
        """
        if pipeline_update.name:
            self.name = pipeline_update.name

        if pipeline_update.docstring:
            self.docstring = pipeline_update.docstring

        if pipeline_update.spec:
            self.spec = pipeline_update.spec.json(sort_keys=True)

        self.updated = datetime.now()
        return self<|MERGE_RESOLUTION|>--- conflicted
+++ resolved
@@ -13,30 +13,16 @@
 #  permissions and limitations under the License.
 """SQL Model Implementations for Pipelines and Pipeline Runs."""
 
-<<<<<<< HEAD
-import json
-from datetime import datetime, timedelta
-from typing import Dict, List, Optional
-=======
 from datetime import datetime
 from typing import TYPE_CHECKING, List, Optional
->>>>>>> 4a9d6980
 from uuid import UUID
 
 from sqlalchemy import TEXT, Column
 from sqlmodel import Field, Relationship
 
 from zenml.config.pipeline_configurations import PipelineSpec
-<<<<<<< HEAD
-from zenml.enums import ArtifactType, ExecutionStatus
-from zenml.models import PipelineModel, PipelineRunModel
-from zenml.models.pipeline_models import ArtifactModel, StepRunModel
-from zenml.models.schedule_model import ScheduleModel
-from zenml.zen_stores.schemas.component_schemas import StackComponentSchema
-=======
 from zenml.models.pipeline_models import PipelineResponseModel
 from zenml.zen_stores.schemas.base_schemas import NamedSchema
->>>>>>> 4a9d6980
 from zenml.zen_stores.schemas.project_schemas import ProjectSchema
 from zenml.zen_stores.schemas.schema_utils import build_foreign_key_field
 from zenml.zen_stores.schemas.user_schemas import UserSchema
@@ -44,6 +30,7 @@
 if TYPE_CHECKING:
     from zenml.models import PipelineUpdateModel
     from zenml.zen_stores.schemas.pipeline_run_schemas import PipelineRunSchema
+    from zenml.zen_stores.schemas.schedule_schema import ScheduleSchema
 
 
 class PipelineSchema(NamedSchema, table=True):
@@ -75,424 +62,13 @@
 
     user: "UserSchema" = Relationship(back_populates="pipelines")
 
-    schedules: List["ScheduleSchema"] = Relationship(back_populates="pipeline")
+    schedules: List["ScheduleSchema"] = Relationship(
+        back_populates="pipeline",
+    )
     runs: List["PipelineRunSchema"] = Relationship(
-        back_populates="pipeline",
-        sa_relationship_kwargs={"order_by": "asc(PipelineRunSchema.created)"},
+        back_populates="pipeline", sa_relationship_kwargs={"cascade": "delete"}
     )
 
-<<<<<<< HEAD
-    @classmethod
-    def from_create_model(cls, pipeline: PipelineModel) -> "PipelineSchema":
-        """Create a `PipelineSchema` from a `PipelineModel`.
-
-        Args:
-            pipeline: The `PipelineModel` to create the schema from.
-
-        Returns:
-            The created `PipelineSchema`.
-        """
-        return cls(
-            id=pipeline.id,
-            name=pipeline.name,
-            project_id=pipeline.project,
-            user_id=pipeline.user,
-            docstring=pipeline.docstring,
-            spec=pipeline.spec.json(sort_keys=True),
-        )
-
-    def from_update_model(self, model: PipelineModel) -> "PipelineSchema":
-        """Update a `PipelineSchema` from a PipelineModel.
-
-        Args:
-            model: The `PipelineModel` to update the schema from.
-
-        Returns:
-            The updated `PipelineSchema`.
-        """
-        self.name = model.name
-        self.updated = datetime.now()
-        self.docstring = model.docstring
-        self.spec = model.spec.json(sort_keys=True)
-        return self
-
-    def to_model(self) -> "PipelineModel":
-        """Convert a `PipelineSchema` to a `PipelineModel`.
-
-        Returns:
-            The created PipelineModel.
-        """
-        return PipelineModel(
-            id=self.id,
-            name=self.name,
-            project=self.project_id,
-            user=self.user_id,
-            docstring=self.docstring,
-            spec=PipelineSpec.parse_raw(self.spec),
-            created=self.created,
-            updated=self.updated,
-        )
-
-
-class ScheduleSchema(SQLModel, table=True):
-    """SQL Model for schedules."""
-
-    __tablename__ = "schedule"
-
-    id: UUID = Field(primary_key=True)
-
-    name: str
-
-    project_id: UUID = build_foreign_key_field(
-        source=__tablename__,
-        target=ProjectSchema.__tablename__,
-        source_column="project_id",
-        target_column="id",
-        ondelete="CASCADE",
-        nullable=False,
-    )
-    project: "ProjectSchema" = Relationship(back_populates="schedules")
-
-    user_id: Optional[UUID] = build_foreign_key_field(
-        source=__tablename__,
-        target=UserSchema.__tablename__,
-        source_column="user_id",
-        target_column="id",
-        ondelete="SET NULL",
-        nullable=True,
-    )
-    user: "UserSchema" = Relationship(back_populates="schedules")
-
-    pipeline_id: Optional[UUID] = build_foreign_key_field(
-        source=__tablename__,
-        target=PipelineSchema.__tablename__,
-        source_column="pipeline_id",
-        target_column="id",
-        ondelete="CASCADE",
-        nullable=True,
-    )
-    pipeline: "PipelineSchema" = Relationship(back_populates="schedules")
-
-    orchestrator_id: Optional[UUID] = build_foreign_key_field(
-        source=__tablename__,
-        target=StackComponentSchema.__tablename__,
-        source_column="orchestrator_id",
-        target_column="id",
-        ondelete="SET NULL",
-        nullable=True,
-    )
-    orchestrator: "StackComponentSchema" = Relationship(
-        back_populates="schedules"
-    )
-
-    active: bool
-    cron_expression: Optional[str] = Field(nullable=True)
-    start_time: Optional[datetime] = Field(nullable=True)
-    end_time: Optional[datetime] = Field(nullable=True)
-    interval_second: Optional[float] = Field(nullable=True)
-    catchup: bool
-
-    created: datetime = Field(default_factory=datetime.now)
-    updated: datetime = Field(default_factory=datetime.now)
-
-    runs: List["PipelineRunSchema"] = Relationship(
-        back_populates="schedule",
-    )
-
-    @classmethod
-    def from_create_model(cls, model: ScheduleModel) -> "ScheduleSchema":
-        """Create a `ScheduleSchema` from a `ScheduleModel`.
-
-        Args:
-            model: The `ScheduleModel` to create the schema from.
-
-        Returns:
-            The created `ScheduleSchema`.
-        """
-        if model.interval_second is not None:
-            interval_second = model.interval_second.total_seconds()
-        else:
-            interval_second = None
-        return cls(
-            id=model.id,
-            name=model.name,
-            project_id=model.project,
-            user_id=model.user,
-            pipeline_id=model.pipeline_id,
-            orchestrator_id=model.orchestrator_id,
-            active=model.active,
-            cron_expression=model.cron_expression,
-            start_time=model.start_time,
-            end_time=model.end_time,
-            interval_second=interval_second,
-            catchup=model.catchup,
-            created=model.created,
-            updated=model.updated,
-        )
-
-    def from_update_model(self, model: ScheduleModel) -> "ScheduleSchema":
-        """Update a `ScheduleSchema` from a `ScheduleModel`.
-
-        Args:
-            model: The `ScheduleModel` to update the schema from.
-
-        Returns:
-            The updated `ScheduleSchema`.
-        """
-        if model.interval_second is not None:
-            interval_second = model.interval_second.total_seconds()
-        else:
-            interval_second = None
-        self.name = model.name
-        self.active = model.active
-        self.cron_expression = model.cron_expression
-        self.start_time = model.start_time
-        self.end_time = model.end_time
-        self.interval_second = interval_second
-        self.catchup = model.catchup
-        self.updated = datetime.now()
-        return self
-
-    def to_model(self) -> "ScheduleModel":
-        """Convert a `ScheduleSchema` to a `ScheduleModel`.
-
-        Returns:
-            The created `ScheduleModel`.
-        """
-        if self.interval_second is not None:
-            interval_second = timedelta(seconds=self.interval_second)
-        else:
-            interval_second = None
-        return ScheduleModel(
-            id=self.id,
-            name=self.name,
-            project=self.project_id,
-            user=self.user_id,
-            pipeline_id=self.pipeline_id,
-            orchestrator_id=self.orchestrator_id,
-            active=self.active,
-            cron_expression=self.cron_expression,
-            start_time=self.start_time,
-            end_time=self.end_time,
-            interval_second=interval_second,
-            catchup=self.catchup,
-            created=self.created,
-            updated=self.updated,
-        )
-
-
-class PipelineRunSchema(SQLModel, table=True):
-    """SQL Model for pipeline runs."""
-
-    __tablename__ = "pipeline_run"
-
-    id: UUID = Field(primary_key=True)
-    name: str
-
-    project_id: UUID = build_foreign_key_field(
-        source=__tablename__,
-        target=ProjectSchema.__tablename__,
-        source_column="project_id",
-        target_column="id",
-        ondelete="CASCADE",
-        nullable=False,
-    )
-    project: "ProjectSchema" = Relationship(back_populates="runs")
-
-    user_id: Optional[UUID] = build_foreign_key_field(
-        source=__tablename__,
-        target=UserSchema.__tablename__,
-        source_column="user_id",
-        target_column="id",
-        ondelete="SET NULL",
-        nullable=True,
-    )
-    user: "UserSchema" = Relationship(back_populates="runs")
-
-    stack_id: Optional[UUID] = build_foreign_key_field(
-        source=__tablename__,
-        target=StackSchema.__tablename__,
-        source_column="stack_id",
-        target_column="id",
-        ondelete="SET NULL",
-        nullable=True,
-    )
-    stack: "StackSchema" = Relationship(back_populates="runs")
-
-    pipeline_id: Optional[UUID] = build_foreign_key_field(
-        source=__tablename__,
-        target=PipelineSchema.__tablename__,
-        source_column="pipeline_id",
-        target_column="id",
-        ondelete="SET NULL",
-        nullable=True,
-    )
-    pipeline: PipelineSchema = Relationship(back_populates="runs")
-
-    schedule_id: Optional[UUID] = build_foreign_key_field(
-        source=__tablename__,
-        target=ScheduleSchema.__tablename__,
-        source_column="schedule_id",
-        target_column="id",
-        ondelete="SET NULL",
-        nullable=True,
-    )
-    schedule: ScheduleSchema = Relationship(back_populates="runs")
-
-    orchestrator_run_id: Optional[str] = Field(nullable=True)
-
-    status: ExecutionStatus
-    pipeline_configuration: str = Field(sa_column=Column(TEXT, nullable=False))
-    num_steps: Optional[int]
-    zenml_version: str
-    git_sha: Optional[str] = Field(nullable=True)
-
-    created: datetime = Field(default_factory=datetime.now)
-    updated: datetime = Field(default_factory=datetime.now)
-
-    mlmd_id: Optional[int] = Field(default=None, nullable=True)
-
-    @classmethod
-    def from_create_model(
-        cls,
-        run: PipelineRunModel,
-        pipeline: Optional[PipelineSchema] = None,
-    ) -> "PipelineRunSchema":
-        """Create a `PipelineRunSchema` from a `PipelineRunModel`.
-
-        Args:
-            run: The `PipelineRunModel` to create the schema from.
-            pipeline: The `PipelineSchema` to link to the run.
-
-        Returns:
-            The created `PipelineRunSchema`.
-        """
-        return cls(
-            id=run.id,
-            name=run.name,
-            orchestrator_run_id=run.orchestrator_run_id,
-            stack_id=run.stack_id,
-            project_id=run.project,
-            user_id=run.user,
-            pipeline_id=run.pipeline_id,
-            schedule_id=run.schedule_id,
-            status=run.status,
-            pipeline_configuration=json.dumps(run.pipeline_configuration),
-            num_steps=run.num_steps,
-            git_sha=run.git_sha,
-            zenml_version=run.zenml_version,
-            pipeline=pipeline,
-            mlmd_id=run.mlmd_id,
-        )
-
-    def from_update_model(self, model: PipelineRunModel) -> "PipelineRunSchema":
-        """Update a `PipelineRunSchema` from a `PipelineRunModel`.
-
-        Args:
-            model: The `PipelineRunModel` to update the schema from.
-
-        Returns:
-            The updated `PipelineRunSchema`.
-        """
-        self.mlmd_id = model.mlmd_id
-        self.status = model.status
-        self.updated = datetime.now()
-        return self
-
-    def to_model(self) -> PipelineRunModel:
-        """Convert a `PipelineRunSchema` to a `PipelineRunModel`.
-
-        Returns:
-            The created `PipelineRunModel`.
-        """
-        return PipelineRunModel(
-            id=self.id,
-            name=self.name,
-            orchestrator_run_id=self.orchestrator_run_id,
-            stack_id=self.stack_id,
-            project=self.project_id,
-            user=self.user_id,
-            pipeline_id=self.pipeline_id,
-            schedule_id=self.schedule_id,
-            status=self.status,
-            pipeline_configuration=json.loads(self.pipeline_configuration),
-            num_steps=self.num_steps,
-            git_sha=self.git_sha,
-            zenml_version=self.zenml_version,
-            mlmd_id=self.mlmd_id,
-            created=self.created,
-            updated=self.updated,
-        )
-
-
-class StepRunSchema(SQLModel, table=True):
-    """SQL Model for steps of pipeline runs."""
-
-    __tablename__ = "step_run"
-
-    id: UUID = Field(primary_key=True)
-    name: str
-
-    pipeline_run_id: UUID = build_foreign_key_field(
-        source=__tablename__,
-        target=PipelineRunSchema.__tablename__,
-        source_column="pipeline_run_id",
-        target_column="id",
-        ondelete="CASCADE",
-        nullable=False,
-    )
-
-    status: ExecutionStatus
-    entrypoint_name: str
-    parameters: str = Field(sa_column=Column(TEXT, nullable=False))
-    step_configuration: str = Field(sa_column=Column(TEXT, nullable=False))
-    docstring: Optional[str] = Field(sa_column=Column(TEXT, nullable=True))
-    num_outputs: Optional[int]
-
-    mlmd_id: Optional[int] = Field(default=None, nullable=True)
-
-    created: datetime = Field(default_factory=datetime.now)
-    updated: datetime = Field(default_factory=datetime.now)
-
-    @classmethod
-    def from_create_model(cls, model: StepRunModel) -> "StepRunSchema":
-        """Create a `StepRunSchema` from a `StepRunModel`.
-
-        Args:
-            model: The `StepRunModel` to create the schema from.
-
-        Returns:
-            The created `StepRunSchema`.
-
-        """
-        return cls(
-            id=model.id,
-            name=model.name,
-            pipeline_run_id=model.pipeline_run_id,
-            status=model.status,
-            entrypoint_name=model.entrypoint_name,
-            parameters=json.dumps(model.parameters),
-            step_configuration=json.dumps(model.step_configuration),
-            docstring=model.docstring,
-            num_outputs=model.num_outputs,
-            mlmd_id=model.mlmd_id,
-        )
-
-    def from_update_model(self, model: StepRunModel) -> "StepRunSchema":
-        """Update a `StepRunSchema` from a `StepRunModel`.
-
-        Args:
-            model: The `StepRunModel` to update the schema from.
-
-        Returns:
-            The updated `StepRunSchema`.
-        """
-        self.status = model.status
-        self.updated = datetime.now()
-        return self
-
-=======
->>>>>>> 4a9d6980
     def to_model(
         self,
         _block_recursion: bool = False,
