#  Copyright (c) ZenML GmbH 2023. All Rights Reserved.
#
#  Licensed under the Apache License, Version 2.0 (the "License");
#  you may not use this file except in compliance with the License.
#  You may obtain a copy of the License at:
#
#       https://www.apache.org/licenses/LICENSE-2.0
#
#  Unless required by applicable law or agreed to in writing, software
#  distributed under the License is distributed on an "AS IS" BASIS,
#  WITHOUT WARRANTIES OR CONDITIONS OF ANY KIND, either express
#  or implied. See the License for the specific language governing
#  permissions and limitations under the License.
"""SQLModel implementation of model tables."""
from datetime import datetime
<<<<<<< HEAD
from typing import Dict, List, Optional
=======
from typing import TYPE_CHECKING, List, Optional
>>>>>>> 3f06da99
from uuid import UUID

from sqlalchemy import BOOLEAN, INTEGER, TEXT, Column
from sqlmodel import Field, Relationship

from zenml.enums import TaggableResourceTypes
from zenml.models import (
    ModelRequestModel,
    ModelResponseModel,
    ModelUpdateModel,
    ModelVersionArtifactRequestModel,
    ModelVersionArtifactResponseModel,
    ModelVersionPipelineRunRequestModel,
    ModelVersionPipelineRunResponseModel,
    ModelVersionRequestModel,
    ModelVersionResponseModel,
)
from zenml.zen_stores.schemas.artifact_schemas import ArtifactSchema
from zenml.zen_stores.schemas.base_schemas import BaseSchema, NamedSchema
from zenml.zen_stores.schemas.pipeline_run_schemas import PipelineRunSchema
from zenml.zen_stores.schemas.schema_utils import build_foreign_key_field
from zenml.zen_stores.schemas.tag_schemas import TagResourceSchema
from zenml.zen_stores.schemas.user_schemas import UserSchema
from zenml.zen_stores.schemas.workspace_schemas import WorkspaceSchema

if TYPE_CHECKING:
    pass


class ModelSchema(NamedSchema, table=True):
    """SQL Model for model."""

    __tablename__ = "model"

    workspace_id: UUID = build_foreign_key_field(
        source=__tablename__,
        target=WorkspaceSchema.__tablename__,
        source_column="workspace_id",
        target_column="id",
        ondelete="CASCADE",
        nullable=False,
    )
    workspace: "WorkspaceSchema" = Relationship(back_populates="models")

    user_id: Optional[UUID] = build_foreign_key_field(
        source=__tablename__,
        target=UserSchema.__tablename__,
        source_column="user_id",
        target_column="id",
        ondelete="SET NULL",
        nullable=True,
    )
    user: Optional["UserSchema"] = Relationship(back_populates="models")

    license: str = Field(sa_column=Column(TEXT, nullable=True))
    description: str = Field(sa_column=Column(TEXT, nullable=True))
    audience: str = Field(sa_column=Column(TEXT, nullable=True))
    use_cases: str = Field(sa_column=Column(TEXT, nullable=True))
    limitations: str = Field(sa_column=Column(TEXT, nullable=True))
    trade_offs: str = Field(sa_column=Column(TEXT, nullable=True))
    ethics: str = Field(sa_column=Column(TEXT, nullable=True))
    tags: List["TagResourceSchema"] = Relationship(
        back_populates="model",
        sa_relationship_kwargs=dict(
            primaryjoin=f"and_(TagResourceSchema.resource_type=='{TaggableResourceTypes.MODEL.value}', foreign(TagResourceSchema.resource_id)==ModelSchema.id)",
            cascade="delete",
        ),
    )
    model_versions: List["ModelVersionSchema"] = Relationship(
        back_populates="model",
        sa_relationship_kwargs={"cascade": "delete"},
    )
    artifact_links: List["ModelVersionArtifactSchema"] = Relationship(
        back_populates="model",
        sa_relationship_kwargs={"cascade": "delete"},
    )
    pipeline_run_links: List["ModelVersionPipelineRunSchema"] = Relationship(
        back_populates="model",
        sa_relationship_kwargs={"cascade": "delete"},
    )

    @classmethod
    def from_request(cls, model_request: ModelRequestModel) -> "ModelSchema":
        """Convert an `ModelRequestModel` to an `ModelSchema`.

        Args:
            model_request: The request model to convert.

        Returns:
            The converted schema.
        """
        return cls(
            name=model_request.name,
            workspace_id=model_request.workspace,
            user_id=model_request.user,
            license=model_request.license,
            description=model_request.description,
            audience=model_request.audience,
            use_cases=model_request.use_cases,
            limitations=model_request.limitations,
            trade_offs=model_request.trade_offs,
            ethics=model_request.ethics,
        )

    def to_model(
        self,
        hydrate: bool = False,
    ) -> ModelResponseModel:
        """Convert an `ModelSchema` to an `ModelResponseModel`.

        Args:
            hydrate: bool to decide whether to return a hydrated version of the
                model.

        Returns:
            The created `ModelResponseModel`.
        """
        tags = [t.tag.to_model() for t in self.tags]
        if self.model_versions:
            version_numbers = [mv.number for mv in self.model_versions]
            latest_version = self.model_versions[
                version_numbers.index(max(version_numbers))
            ].name
        else:
            latest_version = None
        return ModelResponseModel(
            id=self.id,
            name=self.name,
            user=self.user.to_model() if self.user else None,
            workspace=self.workspace.to_model(),
            created=self.created,
            updated=self.updated,
            license=self.license,
            description=self.description,
            audience=self.audience,
            use_cases=self.use_cases,
            limitations=self.limitations,
            trade_offs=self.trade_offs,
            ethics=self.ethics,
            tags=tags,
            latest_version=latest_version,
        )

    def update(
        self,
        model_update: ModelUpdateModel,
    ) -> "ModelSchema":
        """Updates a `ModelSchema` from a `ModelUpdateModel`.

        Args:
            model_update: The `ModelUpdateModel` to update from.

        Returns:
            The updated `ModelSchema`.
        """
        for field, value in model_update.dict(
            exclude_unset=True, exclude_none=True
        ).items():
            setattr(self, field, value)
        self.updated = datetime.utcnow()
        return self


class ModelVersionSchema(NamedSchema, table=True):
    """SQL Model for model version."""

    __tablename__ = "model_version"

    workspace_id: UUID = build_foreign_key_field(
        source=__tablename__,
        target=WorkspaceSchema.__tablename__,
        source_column="workspace_id",
        target_column="id",
        ondelete="CASCADE",
        nullable=False,
    )
    workspace: "WorkspaceSchema" = Relationship(
        back_populates="model_versions"
    )

    user_id: Optional[UUID] = build_foreign_key_field(
        source=__tablename__,
        target=UserSchema.__tablename__,
        source_column="user_id",
        target_column="id",
        ondelete="SET NULL",
        nullable=True,
    )
    user: Optional["UserSchema"] = Relationship(
        back_populates="model_versions"
    )

    model_id: UUID = build_foreign_key_field(
        source=__tablename__,
        target=ModelSchema.__tablename__,
        source_column="model_id",
        target_column="id",
        ondelete="CASCADE",
        nullable=False,
    )
    model: "ModelSchema" = Relationship(back_populates="model_versions")
    artifact_links: List["ModelVersionArtifactSchema"] = Relationship(
        back_populates="model_version",
        sa_relationship_kwargs={"cascade": "delete"},
    )
    pipeline_run_links: List["ModelVersionPipelineRunSchema"] = Relationship(
        back_populates="model_version",
        sa_relationship_kwargs={"cascade": "delete"},
    )

    number: int = Field(sa_column=Column(INTEGER, nullable=False))
    description: str = Field(sa_column=Column(TEXT, nullable=True))
    stage: str = Field(sa_column=Column(TEXT, nullable=True))

    @classmethod
    def from_request(
        cls, model_version_request: ModelVersionRequestModel
    ) -> "ModelVersionSchema":
        """Convert an `ModelVersionRequestModel` to an `ModelVersionSchema`.

        Args:
            model_version_request: The request model version to convert.

        Returns:
            The converted schema.
        """
        return cls(
            workspace_id=model_version_request.workspace,
            user_id=model_version_request.user,
            model_id=model_version_request.model,
            name=model_version_request.name,
            number=model_version_request.number,
            description=model_version_request.description,
            stage=model_version_request.stage,
        )

    def to_model(
        self,
        hydrate: bool = False,
    ) -> ModelVersionResponseModel:
        """Convert an `ModelVersionSchema` to an `ModelVersionResponseModel`.

        Args:
            hydrate: bool to decide whether to return a hydrated version of the
                model.

        Returns:
            The created `ModelVersionResponseModel`.
        """
        # Construct {name: {version: id}} dicts for all linked artifacts
        model_object_ids: Dict[str, Dict[str, UUID]] = {}
        deployment_ids: Dict[str, Dict[str, UUID]] = {}
        artifact_object_ids: Dict[str, Dict[str, UUID]] = {}
        for artifact_link in self.artifact_links:
            if not artifact_link.artifact:
                continue
            artifact = artifact_link.artifact
            if artifact_link.is_model_object:
                model_object_ids.setdefault(artifact.name, {}).update(
                    {str(artifact.version): artifact.id}
                )
            elif artifact_link.is_deployment:
                deployment_ids.setdefault(artifact.name, {}).update(
                    {str(artifact.version): artifact.id}
                )
            else:
                artifact_object_ids.setdefault(artifact.name, {}).update(
                    {str(artifact.version): artifact.id}
                )

        # Construct {name: id} dict for all linked pipeline runs
        pipeline_run_ids: Dict[str, UUID] = {}
        for pipeline_run_link in self.pipeline_run_links:
            if not pipeline_run_link.pipeline_run:
                continue
            pipeline_run = pipeline_run_link.pipeline_run
            pipeline_run_ids[pipeline_run.name] = pipeline_run.id

        return ModelVersionResponseModel(
            id=self.id,
            user=self.user.to_model() if self.user else None,
            workspace=self.workspace.to_model(),
            created=self.created,
            updated=self.updated,
            model=self.model.to_model(),
            name=self.name,
            number=self.number,
            description=self.description,
            stage=self.stage,
<<<<<<< HEAD
            model_object_ids=model_object_ids,
            deployment_ids=deployment_ids,
            artifact_object_ids=artifact_object_ids,
            pipeline_run_ids=pipeline_run_ids,
=======
            model_artifact_ids={
                f"{al1.pipeline_name}::{al1.step_name}::{al1.name}": {
                    al2.version: al2.artifact_id
                    for al2 in self.artifact_links
                    if al2.is_model_artifact
                    and al1.name == al2.name
                    and al1.step_name == al2.step_name
                    and al1.pipeline_name == al2.pipeline_name
                }
                for al1 in self.artifact_links
                if al1.is_model_artifact
            },
            endpoint_artifact_ids={
                f"{al1.pipeline_name}::{al1.step_name}::{al1.name}": {
                    al2.version: al2.artifact_id
                    for al2 in self.artifact_links
                    if al2.is_endpoint_artifact
                    and al1.name == al2.name
                    and al1.step_name == al2.step_name
                    and al1.pipeline_name == al2.pipeline_name
                }
                for al1 in self.artifact_links
                if al1.is_endpoint_artifact
            },
            data_artifact_ids={
                f"{al1.pipeline_name}::{al1.step_name}::{al1.name}": {
                    al2.version: al2.artifact_id
                    for al2 in self.artifact_links
                    if not (al2.is_endpoint_artifact or al2.is_model_artifact)
                    and al1.name == al2.name
                    and al1.step_name == al2.step_name
                    and al1.pipeline_name == al2.pipeline_name
                }
                for al1 in self.artifact_links
                if not (al1.is_endpoint_artifact or al1.is_model_artifact)
            },
            pipeline_run_ids={
                pr.name: pr.pipeline_run_id for pr in self.pipeline_run_links
            },
>>>>>>> 3f06da99
        )

    def update(
        self,
        target_stage: Optional[str] = None,
        target_name: Optional[str] = None,
    ) -> "ModelVersionSchema":
        """Updates a `ModelVersionSchema` to a target stage.

        Args:
            target_stage: The stage to be updated.
            target_name: The version name to be updated.

        Returns:
            The updated `ModelVersionSchema`.
        """
        if target_stage is not None:
            self.stage = target_stage
        if target_name is not None:
            self.name = target_name
        self.updated = datetime.utcnow()
        return self


class ModelVersionArtifactSchema(BaseSchema, table=True):
    """SQL Model for linking of Model Versions and Artifacts M:M."""

    __tablename__ = "model_versions_artifacts"

    workspace_id: UUID = build_foreign_key_field(
        source=__tablename__,
        target=WorkspaceSchema.__tablename__,
        source_column="workspace_id",
        target_column="id",
        ondelete="CASCADE",
        nullable=False,
    )
    workspace: "WorkspaceSchema" = Relationship(
        back_populates="model_versions_artifacts_links"
    )

    user_id: Optional[UUID] = build_foreign_key_field(
        source=__tablename__,
        target=UserSchema.__tablename__,
        source_column="user_id",
        target_column="id",
        ondelete="SET NULL",
        nullable=True,
    )
    user: Optional["UserSchema"] = Relationship(
        back_populates="model_versions_artifacts_links"
    )

    model_id: UUID = build_foreign_key_field(
        source=__tablename__,
        target=ModelSchema.__tablename__,
        source_column="model_id",
        target_column="id",
        ondelete="CASCADE",
        nullable=False,
    )
    model: "ModelSchema" = Relationship(back_populates="artifact_links")
    model_version_id: UUID = build_foreign_key_field(
        source=__tablename__,
        target=ModelVersionSchema.__tablename__,
        source_column="model_version_id",
        target_column="id",
        ondelete="CASCADE",
        nullable=False,
    )
    model_version: "ModelVersionSchema" = Relationship(
        back_populates="artifact_links"
    )
    artifact_id: UUID = build_foreign_key_field(
        source=__tablename__,
        target=ArtifactSchema.__tablename__,
        source_column="artifact_id",
        target_column="id",
        ondelete="CASCADE",
        nullable=False,
    )
    artifact: "ArtifactSchema" = Relationship(
        back_populates="model_versions_artifacts_links"
    )

<<<<<<< HEAD
    is_model_object: bool = Field(sa_column=Column(BOOLEAN, nullable=True))
    is_deployment: bool = Field(sa_column=Column(BOOLEAN, nullable=True))
=======
    is_model_artifact: bool = Field(sa_column=Column(BOOLEAN, nullable=True))
    is_endpoint_artifact: bool = Field(
        sa_column=Column(BOOLEAN, nullable=True)
    )
    version: int = Field(sa_column=Column(INTEGER, nullable=False))
    pipeline_name: str = Field(sa_column=Column(TEXT, nullable=False))
    step_name: str = Field(sa_column=Column(TEXT, nullable=False))
>>>>>>> 3f06da99

    @classmethod
    def from_request(
        cls,
        model_version_artifact_request: ModelVersionArtifactRequestModel,
    ) -> "ModelVersionArtifactSchema":
        """Convert an `ModelVersionArtifactRequestModel` to a `ModelVersionArtifactSchema`.

        Args:
            model_version_artifact_request: The request link to convert.

        Returns:
            The converted schema.
        """
        return cls(
            workspace_id=model_version_artifact_request.workspace,
            user_id=model_version_artifact_request.user,
            model_id=model_version_artifact_request.model,
            model_version_id=model_version_artifact_request.model_version,
            artifact_id=model_version_artifact_request.artifact,
<<<<<<< HEAD
            is_model_object=model_version_artifact_request.is_model_object,
            is_deployment=model_version_artifact_request.is_deployment,
=======
            is_model_artifact=model_version_artifact_request.is_model_artifact,
            is_endpoint_artifact=model_version_artifact_request.is_endpoint_artifact,
            version=version,
>>>>>>> 3f06da99
        )

    def to_model(
        self,
        hydrate: bool = False,
    ) -> ModelVersionArtifactResponseModel:
        """Convert an `ModelVersionArtifactSchema` to an `ModelVersionArtifactResponseModel`.

        Args:
            hydrate: bool to decide whether to return a hydrated version of the
                model.

        Returns:
            The created `ModelVersionArtifactResponseModel`.
        """
        return ModelVersionArtifactResponseModel(
            id=self.id,
            user=self.user.to_model() if self.user else None,
            workspace=self.workspace.to_model(),
            created=self.created,
            updated=self.updated,
            model=self.model_id,
            model_version=self.model_version_id,
            artifact=self.artifact_id,
<<<<<<< HEAD
            is_model_object=self.is_model_object,
            is_deployment=self.is_deployment,
=======
            is_model_artifact=self.is_model_artifact,
            is_endpoint_artifact=self.is_endpoint_artifact,
            link_version=self.version,
>>>>>>> 3f06da99
        )


class ModelVersionPipelineRunSchema(BaseSchema, table=True):
    """SQL Model for linking of Model Versions and Pipeline Runs M:M."""

    __tablename__ = "model_versions_runs"

    workspace_id: UUID = build_foreign_key_field(
        source=__tablename__,
        target=WorkspaceSchema.__tablename__,
        source_column="workspace_id",
        target_column="id",
        ondelete="CASCADE",
        nullable=False,
    )
    workspace: "WorkspaceSchema" = Relationship(
        back_populates="model_versions_pipeline_runs_links"
    )

    user_id: Optional[UUID] = build_foreign_key_field(
        source=__tablename__,
        target=UserSchema.__tablename__,
        source_column="user_id",
        target_column="id",
        ondelete="SET NULL",
        nullable=True,
    )
    user: Optional["UserSchema"] = Relationship(
        back_populates="model_versions_pipeline_runs_links"
    )

    model_id: UUID = build_foreign_key_field(
        source=__tablename__,
        target=ModelSchema.__tablename__,
        source_column="model_id",
        target_column="id",
        ondelete="CASCADE",
        nullable=False,
    )
    model: "ModelSchema" = Relationship(back_populates="pipeline_run_links")
    model_version_id: UUID = build_foreign_key_field(
        source=__tablename__,
        target=ModelVersionSchema.__tablename__,
        source_column="model_version_id",
        target_column="id",
        ondelete="CASCADE",
        nullable=False,
    )
    model_version: "ModelVersionSchema" = Relationship(
        back_populates="pipeline_run_links"
    )
    pipeline_run_id: UUID = build_foreign_key_field(
        source=__tablename__,
        target=PipelineRunSchema.__tablename__,
        source_column="run_id",
        target_column="id",
        ondelete="CASCADE",
        nullable=False,
    )
    pipeline_run: "PipelineRunSchema" = Relationship(
        back_populates="model_versions_pipeline_runs_links"
    )

    @classmethod
    def from_request(
        cls,
        model_version_pipeline_run_request: ModelVersionPipelineRunRequestModel,
    ) -> "ModelVersionPipelineRunSchema":
        """Convert an `ModelVersionPipelineRunRequestModel` to an `ModelVersionPipelineRunSchema`.

        Args:
            model_version_pipeline_run_request: The request link to convert.

        Returns:
            The converted schema.
        """
        return cls(
            workspace_id=model_version_pipeline_run_request.workspace,
            user_id=model_version_pipeline_run_request.user,
            model_id=model_version_pipeline_run_request.model,
            model_version_id=model_version_pipeline_run_request.model_version,
            pipeline_run_id=model_version_pipeline_run_request.pipeline_run,
        )

    def to_model(
        self,
        hydrate: bool = False,
    ) -> ModelVersionPipelineRunResponseModel:
        """Convert an `ModelVersionPipelineRunSchema` to an `ModelVersionPipelineRunResponseModel`.

        Args:
            hydrate: bool to decide whether to return a hydrated version of the
                model.

        Returns:
            The created `ModelVersionPipelineRunResponseModel`.
        """
        return ModelVersionPipelineRunResponseModel(
            id=self.id,
            user=self.user.to_model() if self.user else None,
            workspace=self.workspace.to_model(),
            created=self.created,
            updated=self.updated,
            model=self.model_id,
            model_version=self.model_version_id,
            pipeline_run=self.pipeline_run_id,
        )<|MERGE_RESOLUTION|>--- conflicted
+++ resolved
@@ -13,11 +13,7 @@
 #  permissions and limitations under the License.
 """SQLModel implementation of model tables."""
 from datetime import datetime
-<<<<<<< HEAD
-from typing import Dict, List, Optional
-=======
-from typing import TYPE_CHECKING, List, Optional
->>>>>>> 3f06da99
+from typing import TYPE_CHECKING, Dict, List, Optional
 from uuid import UUID
 
 from sqlalchemy import BOOLEAN, INTEGER, TEXT, Column
@@ -268,23 +264,23 @@
             The created `ModelVersionResponseModel`.
         """
         # Construct {name: {version: id}} dicts for all linked artifacts
-        model_object_ids: Dict[str, Dict[str, UUID]] = {}
-        deployment_ids: Dict[str, Dict[str, UUID]] = {}
-        artifact_object_ids: Dict[str, Dict[str, UUID]] = {}
+        model_artifact_ids: Dict[str, Dict[str, UUID]] = {}
+        endpoint_artifact_ids: Dict[str, Dict[str, UUID]] = {}
+        data_artifact_ids: Dict[str, Dict[str, UUID]] = {}
         for artifact_link in self.artifact_links:
             if not artifact_link.artifact:
                 continue
             artifact = artifact_link.artifact
-            if artifact_link.is_model_object:
-                model_object_ids.setdefault(artifact.name, {}).update(
+            if artifact_link.is_model_artifact:
+                model_artifact_ids.setdefault(artifact.name, {}).update(
                     {str(artifact.version): artifact.id}
                 )
-            elif artifact_link.is_deployment:
-                deployment_ids.setdefault(artifact.name, {}).update(
+            elif artifact_link.is_endpoint_artifact:
+                endpoint_artifact_ids.setdefault(artifact.name, {}).update(
                     {str(artifact.version): artifact.id}
                 )
             else:
-                artifact_object_ids.setdefault(artifact.name, {}).update(
+                data_artifact_ids.setdefault(artifact.name, {}).update(
                     {str(artifact.version): artifact.id}
                 )
 
@@ -307,52 +303,10 @@
             number=self.number,
             description=self.description,
             stage=self.stage,
-<<<<<<< HEAD
-            model_object_ids=model_object_ids,
-            deployment_ids=deployment_ids,
-            artifact_object_ids=artifact_object_ids,
+            model_artifact_ids=model_artifact_ids,
+            endpoint_artifact_ids=endpoint_artifact_ids,
+            data_artifact_ids=data_artifact_ids,
             pipeline_run_ids=pipeline_run_ids,
-=======
-            model_artifact_ids={
-                f"{al1.pipeline_name}::{al1.step_name}::{al1.name}": {
-                    al2.version: al2.artifact_id
-                    for al2 in self.artifact_links
-                    if al2.is_model_artifact
-                    and al1.name == al2.name
-                    and al1.step_name == al2.step_name
-                    and al1.pipeline_name == al2.pipeline_name
-                }
-                for al1 in self.artifact_links
-                if al1.is_model_artifact
-            },
-            endpoint_artifact_ids={
-                f"{al1.pipeline_name}::{al1.step_name}::{al1.name}": {
-                    al2.version: al2.artifact_id
-                    for al2 in self.artifact_links
-                    if al2.is_endpoint_artifact
-                    and al1.name == al2.name
-                    and al1.step_name == al2.step_name
-                    and al1.pipeline_name == al2.pipeline_name
-                }
-                for al1 in self.artifact_links
-                if al1.is_endpoint_artifact
-            },
-            data_artifact_ids={
-                f"{al1.pipeline_name}::{al1.step_name}::{al1.name}": {
-                    al2.version: al2.artifact_id
-                    for al2 in self.artifact_links
-                    if not (al2.is_endpoint_artifact or al2.is_model_artifact)
-                    and al1.name == al2.name
-                    and al1.step_name == al2.step_name
-                    and al1.pipeline_name == al2.pipeline_name
-                }
-                for al1 in self.artifact_links
-                if not (al1.is_endpoint_artifact or al1.is_model_artifact)
-            },
-            pipeline_run_ids={
-                pr.name: pr.pipeline_run_id for pr in self.pipeline_run_links
-            },
->>>>>>> 3f06da99
         )
 
     def update(
@@ -438,18 +392,10 @@
         back_populates="model_versions_artifacts_links"
     )
 
-<<<<<<< HEAD
-    is_model_object: bool = Field(sa_column=Column(BOOLEAN, nullable=True))
-    is_deployment: bool = Field(sa_column=Column(BOOLEAN, nullable=True))
-=======
     is_model_artifact: bool = Field(sa_column=Column(BOOLEAN, nullable=True))
     is_endpoint_artifact: bool = Field(
         sa_column=Column(BOOLEAN, nullable=True)
     )
-    version: int = Field(sa_column=Column(INTEGER, nullable=False))
-    pipeline_name: str = Field(sa_column=Column(TEXT, nullable=False))
-    step_name: str = Field(sa_column=Column(TEXT, nullable=False))
->>>>>>> 3f06da99
 
     @classmethod
     def from_request(
@@ -470,14 +416,8 @@
             model_id=model_version_artifact_request.model,
             model_version_id=model_version_artifact_request.model_version,
             artifact_id=model_version_artifact_request.artifact,
-<<<<<<< HEAD
-            is_model_object=model_version_artifact_request.is_model_object,
-            is_deployment=model_version_artifact_request.is_deployment,
-=======
             is_model_artifact=model_version_artifact_request.is_model_artifact,
             is_endpoint_artifact=model_version_artifact_request.is_endpoint_artifact,
-            version=version,
->>>>>>> 3f06da99
         )
 
     def to_model(
@@ -502,14 +442,8 @@
             model=self.model_id,
             model_version=self.model_version_id,
             artifact=self.artifact_id,
-<<<<<<< HEAD
-            is_model_object=self.is_model_object,
-            is_deployment=self.is_deployment,
-=======
             is_model_artifact=self.is_model_artifact,
             is_endpoint_artifact=self.is_endpoint_artifact,
-            link_version=self.version,
->>>>>>> 3f06da99
         )
 
 
