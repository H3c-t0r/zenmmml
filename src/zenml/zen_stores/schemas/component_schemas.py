--- conflicted
+++ resolved
@@ -48,11 +48,7 @@
     type: StackComponentType
     flavor: str
     configuration: bytes
-<<<<<<< HEAD
-    metadata_values: Optional[bytes]
-=======
     labels: Optional[bytes]
->>>>>>> e8a52d6f
 
     workspace_id: UUID = build_foreign_key_field(
         source=__tablename__,
@@ -103,15 +99,9 @@
                 self.configuration = base64.b64encode(
                     json.dumps(component_update.configuration).encode("utf-8")
                 )
-<<<<<<< HEAD
-            elif field == "metadata":
-                self.metadata_values = base64.b64encode(
-                    json.dumps(component_update.metadata).encode("utf-8")
-=======
             elif field == "labels":
                 self.labels = base64.b64encode(
                     json.dumps(component_update.labels).encode("utf-8")
->>>>>>> e8a52d6f
                 )
             else:
                 setattr(self, field, value)
@@ -138,15 +128,8 @@
             configuration=json.loads(
                 base64.b64decode(self.configuration).decode()
             ),
-<<<<<<< HEAD
-            metadata=json.loads(
-                base64.b64decode(self.metadata_values).decode()
-            )
-            if self.metadata_values
-=======
             labels=json.loads(base64.b64decode(self.labels).decode())
             if self.labels
->>>>>>> e8a52d6f
             else None,
             created=self.created,
             updated=self.updated,
