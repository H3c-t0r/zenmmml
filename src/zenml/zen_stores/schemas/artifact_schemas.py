#  Copyright (c) ZenML GmbH 2022. All Rights Reserved.
#
#  Licensed under the Apache License, Version 2.0 (the "License");
#  you may not use this file except in compliance with the License.
#  You may obtain a copy of the License at:
#
#       https://www.apache.org/licenses/LICENSE-2.0
#
#  Unless required by applicable law or agreed to in writing, software
#  distributed under the License is distributed on an "AS IS" BASIS,
#  WITHOUT WARRANTIES OR CONDITIONS OF ANY KIND, either express
#  or implied. See the License for the specific language governing
#  permissions and limitations under the License.
"""SQLModel implementation of artifact table."""

from datetime import datetime
from typing import TYPE_CHECKING, List, Optional
from uuid import UUID

from pydantic import ValidationError
from sqlalchemy import TEXT, Column
from sqlmodel import Field, Relationship

from zenml.config.source import Source
from zenml.enums import (
    ArtifactType,
    ExecutionStatus,
    MetadataResourceTypes,
    TaggableResourceTypes,
)
from zenml.models import (
    ArtifactResponse,
    ArtifactResponseBody,
    ArtifactResponseMetadata,
    ArtifactUpdate,
    ArtifactVersionRequest,
    ArtifactVersionResponse,
    ArtifactVersionResponseBody,
    ArtifactVersionResponseMetadata,
    ArtifactVersionUpdate,
)
from zenml.models.v2.core.artifact import ArtifactRequest
from zenml.zen_stores.schemas.base_schemas import BaseSchema, NamedSchema
from zenml.zen_stores.schemas.component_schemas import StackComponentSchema
from zenml.zen_stores.schemas.schema_utils import build_foreign_key_field
from zenml.zen_stores.schemas.step_run_schemas import (
    StepRunInputArtifactSchema,
    StepRunOutputArtifactSchema,
)
from zenml.zen_stores.schemas.user_schemas import UserSchema
from zenml.zen_stores.schemas.workspace_schemas import WorkspaceSchema

if TYPE_CHECKING:
    from zenml.zen_stores.schemas.artifact_visualization_schemas import (
        ArtifactVisualizationSchema,
    )
    from zenml.zen_stores.schemas.model_schemas import (
        ModelVersionArtifactSchema,
    )
    from zenml.zen_stores.schemas.run_metadata_schemas import RunMetadataSchema
    from zenml.zen_stores.schemas.tag_schemas import TagResourceSchema


class ArtifactSchema(NamedSchema, table=True):
    """SQL Model for artifacts."""

    __tablename__ = "artifact"

    # Fields
    has_custom_name: bool
    versions: List["ArtifactVersionSchema"] = Relationship(
        back_populates="artifact",
        sa_relationship_kwargs={"cascade": "delete"},
    )
    tags: List["TagResourceSchema"] = Relationship(
        back_populates="artifact",
        sa_relationship_kwargs=dict(
            primaryjoin=f"and_(TagResourceSchema.resource_type=='{TaggableResourceTypes.ARTIFACT.value}', foreign(TagResourceSchema.resource_id)==ArtifactSchema.id)",
            cascade="delete",
            overlaps="tags",
        ),
    )

    @classmethod
    def from_request(
        cls,
        artifact_request: ArtifactRequest,
    ) -> "ArtifactSchema":
        """Convert an `ArtifactRequest` to an `ArtifactSchema`.

        Args:
            artifact_request: The request model to convert.

        Returns:
            The converted schema.
        """
        return cls(
            name=artifact_request.name,
            has_custom_name=artifact_request.has_custom_name,
        )

    def to_model(self, hydrate: bool = False) -> ArtifactResponse:
        """Convert an `ArtifactSchema` to an `ArtifactResponse`.

        Args:
            hydrate: bool to decide whether to return a hydrated version of the
                model.

        Returns:
            The created `ArtifactResponse`.
        """
        # Create the body of the model
        body = ArtifactResponseBody(
            created=self.created,
            updated=self.updated,
        )

        # Create the metadata of the model
        metadata = None
        if hydrate:
            metadata = ArtifactResponseMetadata(
                has_custom_name=self.has_custom_name,
                tags=[t.tag.to_model() for t in self.tags],
            )

        return ArtifactResponse(
            id=self.id,
            name=self.name,
            body=body,
            metadata=metadata,
        )

    def update(self, artifact_update: ArtifactUpdate) -> "ArtifactSchema":
        """Update an `ArtifactSchema` with an `ArtifactUpdate`.

        Args:
            artifact_update: The update model to apply.

        Returns:
            The updated `ArtifactSchema`.
        """
        self.updated = datetime.utcnow()
        if artifact_update.name:
            self.name = artifact_update.name
            self.has_custom_name = True
        return self


class ArtifactVersionSchema(BaseSchema, table=True):
    """SQL Model for artifact versions."""

    __tablename__ = "artifact_version"

    # Fields
    version: str
    version_number: Optional[int]
    type: ArtifactType
    uri: str = Field(sa_column=Column(TEXT, nullable=False))
    materializer: str = Field(sa_column=Column(TEXT, nullable=False))
    data_type: str = Field(sa_column=Column(TEXT, nullable=False))
    tags: List["TagResourceSchema"] = Relationship(
        back_populates="artifact_version",
        sa_relationship_kwargs=dict(
            primaryjoin=f"and_(TagResourceSchema.resource_type=='{TaggableResourceTypes.ARTIFACT_VERSION.value}', foreign(TagResourceSchema.resource_id)==ArtifactVersionSchema.id)",
            cascade="delete",
            overlaps="tags",
        ),
    )

    # Foreign keys
    artifact_id: UUID = build_foreign_key_field(
        source=__tablename__,
        target=ArtifactSchema.__tablename__,
        source_column="artifact_id",
        target_column="id",
        ondelete="CASCADE",
        nullable=False,
    )
    artifact_store_id: Optional[UUID] = build_foreign_key_field(
        source=__tablename__,
        target=StackComponentSchema.__tablename__,
        source_column="artifact_store_id",
        target_column="id",
        ondelete="SET NULL",
        nullable=True,
    )
    user_id: Optional[UUID] = build_foreign_key_field(
        source=__tablename__,
        target=UserSchema.__tablename__,
        source_column="user_id",
        target_column="id",
        ondelete="SET NULL",
        nullable=True,
    )
    workspace_id: UUID = build_foreign_key_field(
        source=__tablename__,
        target=WorkspaceSchema.__tablename__,
        source_column="workspace_id",
        target_column="id",
        ondelete="CASCADE",
        nullable=False,
    )

    # Relationships
    artifact: "ArtifactSchema" = Relationship(back_populates="versions")
    user: Optional["UserSchema"] = Relationship(
        back_populates="artifact_versions"
    )
    workspace: "WorkspaceSchema" = Relationship(
        back_populates="artifact_versions"
    )
    run_metadata: List["RunMetadataSchema"] = Relationship(
<<<<<<< HEAD
        back_populates="artifact",
        sa_relationship_kwargs=dict(
            primaryjoin=f"and_(RunMetadataSchema.resource_type=='{MetadataResourceTypes.ARTIFACT.value}', foreign(RunMetadataSchema.resource_id)==ArtifactSchema.id)",
            cascade="delete",
            overlaps="run_metadata",
        ),
=======
        back_populates="artifact_version",
        sa_relationship_kwargs={"cascade": "delete"},
>>>>>>> ac0edbbb
    )
    output_of_step_runs: List["StepRunOutputArtifactSchema"] = Relationship(
        back_populates="artifact_version",
        sa_relationship_kwargs={"cascade": "delete"},
    )
    input_of_step_runs: List["StepRunInputArtifactSchema"] = Relationship(
        back_populates="artifact_version",
        sa_relationship_kwargs={"cascade": "delete"},
    )
    visualizations: List["ArtifactVisualizationSchema"] = Relationship(
        back_populates="artifact_version",
        sa_relationship_kwargs={"cascade": "delete"},
    )
    model_versions_artifacts_links: List[
        "ModelVersionArtifactSchema"
    ] = Relationship(
        back_populates="artifact_version",
        sa_relationship_kwargs={"cascade": "delete"},
    )

    @classmethod
    def from_request(
        cls,
        artifact_version_request: ArtifactVersionRequest,
    ) -> "ArtifactVersionSchema":
        """Convert an `ArtifactVersionRequest` to an `ArtifactVersionSchema`.

        Args:
            artifact_version_request: The request model to convert.

        Returns:
            The converted schema.
        """
        try:
            version_number = int(artifact_version_request.version)
        except ValueError:
            version_number = None
        return cls(
            artifact_id=artifact_version_request.artifact_id,
            version=str(artifact_version_request.version),
            version_number=version_number,
            artifact_store_id=artifact_version_request.artifact_store_id,
            workspace_id=artifact_version_request.workspace,
            user_id=artifact_version_request.user,
            type=artifact_version_request.type,
            uri=artifact_version_request.uri,
            materializer=artifact_version_request.materializer.json(),
            data_type=artifact_version_request.data_type.json(),
        )

    def to_model(self, hydrate: bool = False) -> ArtifactVersionResponse:
        """Convert an `ArtifactVersionSchema` to an `ArtifactVersionResponse`.

        Args:
            hydrate: bool to decide whether to return a hydrated version of the
                model.

        Returns:
            The created `ArtifactVersionResponse`.
        """
        # Create the body of the model
        body = ArtifactVersionResponseBody(
            artifact=self.artifact.to_model(),
            version=self.version_number or self.version,
            user=self.user.to_model() if self.user else None,
            uri=self.uri,
            type=self.type,
            created=self.created,
            updated=self.updated,
        )

        # Create the metadata of the model
        metadata = None
        if hydrate:
            try:
                materializer = Source.parse_raw(self.materializer)
            except ValidationError:
                # This is an old source which was an importable source path
                materializer = Source.from_import_path(self.materializer)

            try:
                data_type = Source.parse_raw(self.data_type)
            except ValidationError:
                # This is an old source which was an importable source path
                data_type = Source.from_import_path(self.data_type)

            producer_step_run_id = None
            if self.output_of_step_runs:
                step_run = self.output_of_step_runs[0].step_run
                if step_run.status == ExecutionStatus.COMPLETED:
                    producer_step_run_id = step_run.id
                else:
                    producer_step_run_id = step_run.original_step_run_id

            metadata = ArtifactVersionResponseMetadata(
                workspace=self.workspace.to_model(),
                artifact_store_id=self.artifact_store_id,
                producer_step_run_id=producer_step_run_id,
                visualizations=[v.to_model() for v in self.visualizations],
                run_metadata={m.key: m.to_model() for m in self.run_metadata},
                materializer=materializer,
                data_type=data_type,
                tags=[t.tag.to_model() for t in self.tags],
            )

        return ArtifactVersionResponse(
            id=self.id,
            body=body,
            metadata=metadata,
        )

    def update(
        self, artifact_version_update: ArtifactVersionUpdate
    ) -> "ArtifactVersionSchema":
        """Update an `ArtifactVersionSchema` with an `ArtifactVersionUpdate`.

        Args:
            artifact_version_update: The update model to apply.

        Returns:
            The updated `ArtifactVersionSchema`.
        """
        self.updated = datetime.utcnow()
        return self<|MERGE_RESOLUTION|>--- conflicted
+++ resolved
@@ -210,17 +210,12 @@
         back_populates="artifact_versions"
     )
     run_metadata: List["RunMetadataSchema"] = Relationship(
-<<<<<<< HEAD
-        back_populates="artifact",
+        back_populates="artifact_version",
         sa_relationship_kwargs=dict(
-            primaryjoin=f"and_(RunMetadataSchema.resource_type=='{MetadataResourceTypes.ARTIFACT.value}', foreign(RunMetadataSchema.resource_id)==ArtifactSchema.id)",
+            primaryjoin=f"and_(RunMetadataSchema.resource_type=='{MetadataResourceTypes.ARTIFACT_VERSION.value}', foreign(RunMetadataSchema.resource_id)==ArtifactVersionSchema.id)",
             cascade="delete",
             overlaps="run_metadata",
         ),
-=======
-        back_populates="artifact_version",
-        sa_relationship_kwargs={"cascade": "delete"},
->>>>>>> ac0edbbb
     )
     output_of_step_runs: List["StepRunOutputArtifactSchema"] = Relationship(
         back_populates="artifact_version",
