#  Copyright (c) ZenML GmbH 2021. All Rights Reserved.
#
#  Licensed under the Apache License, Version 2.0 (the "License");
#  you may not use this file except in compliance with the License.
#  You may obtain a copy of the License at:
#
#       https://www.apache.org/licenses/LICENSE-2.0
#
#  Unless required by applicable law or agreed to in writing, software
#  distributed under the License is distributed on an "AS IS" BASIS,
#  WITHOUT WARRANTIES OR CONDITIONS OF ANY KIND, either express
#  or implied. See the License for the specific language governing
#  permissions and limitations under the License.
"""Base Step for ZenML."""
import copy
import hashlib
import inspect
from abc import abstractmethod
from collections import defaultdict
from types import FunctionType
from typing import (
    TYPE_CHECKING,
    Any,
    Dict,
    Mapping,
    Optional,
    Sequence,
    Set,
    Tuple,
    Type,
    TypeVar,
    Union,
    cast,
)

from pydantic import BaseModel, Extra, ValidationError

from zenml.config.source import Source
from zenml.constants import STEP_SOURCE_PARAMETER_NAME
from zenml.exceptions import MissingStepParameterError, StepInterfaceError
from zenml.logger import get_logger
from zenml.materializers.base_materializer import BaseMaterializer
from zenml.materializers.materializer_registry import materializer_registry
from zenml.steps.base_parameters import BaseParameters
from zenml.steps.entrypoint_function_utils import (
    StepArtifact,
    get_step_entrypoint_signature,
    validate_entrypoint_function,
)
from zenml.steps.utils import (
    resolve_type_annotation,
)
from zenml.utils import (
    dict_utils,
    pydantic_utils,
    settings_utils,
    source_code_utils,
    source_utils,
)

if TYPE_CHECKING:
    from zenml.artifacts.external_artifact import ExternalArtifact
    from zenml.artifacts.external_artifact_config import (
        ExternalArtifactConfiguration,
    )
    from zenml.config.base_settings import SettingsOrDict
    from zenml.config.step_configurations import (
        PartialArtifactConfiguration,
        PartialStepConfiguration,
        StepConfiguration,
        StepConfigurationUpdate,
    )
    from zenml.lazy_load.model_version import ModelVersionDataLazyLoader
    from zenml.model.model_version import ModelVersion

    ParametersOrDict = Union["BaseParameters", Dict[str, Any]]
    MaterializerClassOrSource = Union[str, Source, Type["BaseMaterializer"]]
    HookSpecification = Union[str, Source, FunctionType]
    OutputMaterializersSpecification = Union[
        "MaterializerClassOrSource",
        Sequence["MaterializerClassOrSource"],
        Mapping[str, "MaterializerClassOrSource"],
        Mapping[str, Sequence["MaterializerClassOrSource"]],
    ]

logger = get_logger(__name__)


class BaseStepMeta(type):
    """Metaclass for `BaseStep`.

    Makes sure that the entrypoint function has valid parameters and type
    annotations.
    """

    def __new__(
        mcs, name: str, bases: Tuple[Type[Any], ...], dct: Dict[str, Any]
    ) -> "BaseStepMeta":
        """Set up a new class with a qualified spec.

        Args:
            name: The name of the class.
            bases: The base classes of the class.
            dct: The attributes of the class.

        Returns:
            The new class.
        """
        cls = cast(Type["BaseStep"], super().__new__(mcs, name, bases, dct))
        if name not in {"BaseStep", "_DecoratedStep"}:
            validate_entrypoint_function(cls.entrypoint)

        return cls


T = TypeVar("T", bound="BaseStep")


class BaseStep(metaclass=BaseStepMeta):
    """Abstract base class for all ZenML steps."""

    def __init__(
        self,
        *args: Any,
        name: Optional[str] = None,
        enable_cache: Optional[bool] = None,
        enable_artifact_metadata: Optional[bool] = None,
        enable_artifact_visualization: Optional[bool] = None,
        enable_step_logs: Optional[bool] = None,
        experiment_tracker: Optional[str] = None,
        step_operator: Optional[str] = None,
        parameters: Optional["ParametersOrDict"] = None,
        output_materializers: Optional[
            "OutputMaterializersSpecification"
        ] = None,
        settings: Optional[Mapping[str, "SettingsOrDict"]] = None,
        extra: Optional[Dict[str, Any]] = None,
        on_failure: Optional["HookSpecification"] = None,
        on_success: Optional["HookSpecification"] = None,
        model_version: Optional["ModelVersion"] = None,
        **kwargs: Any,
    ) -> None:
        """Initializes a step.

        Args:
            *args: Positional arguments passed to the step.
            name: The name of the step.
            enable_cache: If caching should be enabled for this step.
            enable_artifact_metadata: If artifact metadata should be enabled
                for this step.
            enable_artifact_visualization: If artifact visualization should be
                enabled for this step.
            enable_step_logs: Enable step logs for this step.
            experiment_tracker: The experiment tracker to use for this step.
            step_operator: The step operator to use for this step.
            parameters: Function parameters for this step
            output_materializers: Output materializers for this step. If
                given as a dict, the keys must be a subset of the output names
                of this step. If a single value (type or string) is given, the
                materializer will be used for all outputs.
            settings: settings for this step.
            extra: Extra configurations for this step.
            on_failure: Callback function in event of failure of the step. Can
                be a function with a single argument of type `BaseException`, or
                a source path to such a function (e.g. `module.my_function`).
            on_success: Callback function in event of success of the step. Can
                be a function with no arguments, or a source path to such a
                function (e.g. `module.my_function`).
            model_version: configuration of the model version in the Model Control Plane.
            **kwargs: Keyword arguments passed to the step.
        """
        from zenml.config.step_configurations import PartialStepConfiguration

        self._upstream_steps: Set["BaseStep"] = set()
        self.entrypoint_definition = validate_entrypoint_function(
            self.entrypoint, reserved_arguments=["after", "id"]
        )

        name = name or self.__class__.__name__

        requires_context = self.entrypoint_definition.context is not None
        if enable_cache is None:
            if requires_context:
                # Using the StepContext inside a step provides access to
                # external resources which might influence the step execution.
                # We therefore disable caching unless it is explicitly enabled
                enable_cache = False
                logger.debug(
                    "Step '%s': Step context required and caching not "
                    "explicitly enabled.",
                    name,
                )

        logger.debug(
            "Step '%s': Caching %s.",
            name,
            "enabled" if enable_cache is not False else "disabled",
        )
        logger.debug(
            "Step '%s': Artifact metadata %s.",
            name,
            "enabled" if enable_artifact_metadata is not False else "disabled",
        )
        logger.debug(
            "Step '%s': Artifact visualization %s.",
            name,
            "enabled"
            if enable_artifact_visualization is not False
            else "disabled",
        )
        logger.debug(
            "Step '%s': logs %s.",
            name,
            "enabled" if enable_step_logs is not False else "disabled",
        )
        if model_version is not None:
            logger.debug(
                "Step '%s': Is in Model context %s.",
                name,
                {
                    "model": model_version.name,
                    "version": model_version.version,
                },
            )

        self._configuration = PartialStepConfiguration(
            name=name,
            enable_cache=enable_cache,
            enable_artifact_metadata=enable_artifact_metadata,
            enable_artifact_visualization=enable_artifact_visualization,
            enable_step_logs=enable_step_logs,
        )
        self.configure(
            experiment_tracker=experiment_tracker,
            step_operator=step_operator,
            output_materializers=output_materializers,
            parameters=parameters,
            settings=settings,
            extra=extra,
            on_failure=on_failure,
            on_success=on_success,
            model_version=model_version,
        )
        self._verify_and_apply_init_params(*args, **kwargs)

    @abstractmethod
    def entrypoint(self, *args: Any, **kwargs: Any) -> Any:
        """Abstract method for core step logic.

        Args:
            *args: Positional arguments passed to the step.
            **kwargs: Keyword arguments passed to the step.

        Returns:
            The output of the step.
        """

    @classmethod
    def load_from_source(cls, source: Union[Source, str]) -> "BaseStep":
        """Loads a step from source.

        Args:
            source: The path to the step source.

        Returns:
            The loaded step.

        Raises:
            ValueError: If the source is not a valid step source.
        """
        obj = source_utils.load(source)

        if isinstance(obj, BaseStep):
            return obj
        elif isinstance(obj, type) and issubclass(obj, BaseStep):
            return obj()
        else:
            raise ValueError("Invalid step source.")

    def resolve(self) -> Source:
        """Resolves the step.

        Returns:
            The step source.
        """
        return source_utils.resolve(self.__class__)

    @property
    def upstream_steps(self) -> Set["BaseStep"]:
        """Names of the upstream steps of this step.

        This property will only contain the full set of upstream steps once
        it's parent pipeline `connect(...)` method was called.

        Returns:
            Set of upstream step names.
        """
        return self._upstream_steps

    def after(self, step: "BaseStep") -> None:
        """Adds an upstream step to this step.

        Calling this method makes sure this step only starts running once the
        given step has successfully finished executing.

        **Note**: This can only be called inside the pipeline connect function
        which is decorated with the `@pipeline` decorator. Any calls outside
        this function will be ignored.

        Example:
        The following pipeline will run its steps sequentially in the following
        order: step_2 -> step_1 -> step_3

        ```python
        @pipeline
        def example_pipeline(step_1, step_2, step_3):
            step_1.after(step_2)
            step_3(step_1(), step_2())
        ```

        Args:
            step: A step which should finish executing before this step is
                started.
        """
        self._upstream_steps.add(step)

    @property
    def source_object(self) -> Any:
        """The source object of this step.

        Returns:
            The source object of this step.
        """
        return self.__class__

    @property
    def source_code(self) -> str:
        """The source code of this step.

        Returns:
            The source code of this step.
        """
        return inspect.getsource(self.source_object)

    @property
    def docstring(self) -> Optional[str]:
        """The docstring of this step.

        Returns:
            The docstring of this step.
        """
        return self.__doc__

    @property
    def caching_parameters(self) -> Dict[str, Any]:
        """Caching parameters for this step.

        Returns:
            A dictionary containing the caching parameters
        """
        parameters = {
            STEP_SOURCE_PARAMETER_NAME: source_code_utils.get_hashed_source_code(
                self.source_object
            )
        }
        for name, output in self.configuration.outputs.items():
            if output.materializer_source:
                key = f"{name}_materializer_source"
                hash_ = hashlib.md5()  # nosec

                for source in output.materializer_source:
                    materializer_class = source_utils.load(source)
                    code_hash = source_code_utils.get_hashed_source_code(
                        materializer_class
                    )
                    hash_.update(code_hash.encode())

                parameters[key] = hash_.hexdigest()

        return parameters

    def _verify_and_apply_init_params(self, *args: Any, **kwargs: Any) -> None:
        """Verifies the initialization args and kwargs of this step.

        This method makes sure that there is only one parameters object passed
        at initialization and that it was passed using the correct name and
        type specified in the step declaration.

        Args:
            *args: The args passed to the init method of this step.
            **kwargs: The kwargs passed to the init method of this step.

        Raises:
            StepInterfaceError: If there are too many arguments or arguments
                with a wrong name/type.
        """
        maximum_arg_count = (
            1 if self.entrypoint_definition.legacy_params else 0
        )
        arg_count = len(args) + len(kwargs)
        if arg_count > maximum_arg_count:
            raise StepInterfaceError(
                f"Too many arguments ({arg_count}, expected: "
                f"{maximum_arg_count}) passed when creating a "
                f"'{self.name}' step."
            )

        if self.entrypoint_definition.legacy_params:
            if args:
                config = args[0]
            elif kwargs:
                key, config = kwargs.popitem()

                if key != self.entrypoint_definition.legacy_params.name:
                    raise StepInterfaceError(
                        f"Unknown keyword argument '{key}' when creating a "
                        f"'{self.name}' step, only expected a single "
                        "argument with key "
                        f"'{self.entrypoint_definition.legacy_params.name}'."
                    )
            else:
                # This step requires configuration parameters but no parameters
                # object was passed as an argument. The parameters might be
                # set via default values in the parameters class or in a
                # configuration file, so we continue for now and verify
                # that all parameters are set before running the step
                return

            if not isinstance(
                config, self.entrypoint_definition.legacy_params.annotation
            ):
                raise StepInterfaceError(
                    f"`{config}` object passed when creating a "
                    f"'{self.name}' step is not a "
                    f"`{self.entrypoint_definition.legacy_params.annotation.__name__} "
                    "` instance."
                )

            self.configure(parameters=config)

    def _parse_call_args(
        self, *args: Any, **kwargs: Any
    ) -> Tuple[
        Dict[str, "StepArtifact"],
        Dict[str, "ExternalArtifact"],
        Dict[str, "ModelVersionDataLazyLoader"],
        Dict[str, Any],
        Dict[str, Any],
    ]:
        """Parses the call args for the step entrypoint.

        Args:
            *args: Entrypoint function arguments.
            **kwargs: Entrypoint function keyword arguments.

        Raises:
            StepInterfaceError: If invalid function arguments were passed.

        Returns:
            The artifacts, external artifacts, model version artifacts/metadata and parameters for the step.
        """
        from zenml.artifacts.external_artifact import ExternalArtifact
        from zenml.lazy_load.model_version import ModelVersionDataLazyLoader
        from zenml.models import ArtifactVersionResponse, RunMetadataResponse

        signature = get_step_entrypoint_signature(step=self)

        try:
            bound_args = signature.bind_partial(*args, **kwargs)
        except TypeError as e:
            raise StepInterfaceError(
                f"Wrong arguments when calling step '{self.name}': {e}"
            ) from e

        artifacts = {}
        external_artifacts = {}
        model_artifacts_or_metadata = {}
        parameters = {}
        default_parameters = {}

        for key, value in bound_args.arguments.items():
            self.entrypoint_definition.validate_input(key=key, value=value)

            if isinstance(value, StepArtifact):
                artifacts[key] = value
                if key in self.configuration.parameters:
                    logger.warning(
                        "Got duplicate value for step input %s, using value "
                        "provided as artifact.",
                        key,
                    )
            elif isinstance(value, ExternalArtifact):
                external_artifacts[key] = value
                if not value.id:
                    # If the external artifact references a fixed artifact by
                    # ID, caching behaves as expected.
                    logger.warning(
                        "Using an external artifact as step input currently "
                        "invalidates caching for the step and all downstream "
                        "steps. Future releases will introduce hashing of "
                        "artifacts which will improve this behavior."
                    )
            elif isinstance(value, ArtifactVersionResponse):
                if value._lazy_load_model_version:
                    model_artifacts_or_metadata[
                        key
                    ] = ModelVersionDataLazyLoader(
                        model_version=value._lazy_load_model_version,
                        artifact_name=value._lazy_load_name,
                        artifact_version=value._lazy_load_version,
                        metadata_name=None,
                    )
            elif isinstance(value, RunMetadataResponse):
                if value._lazy_load_model_version:
                    model_artifacts_or_metadata[
                        key
                    ] = ModelVersionDataLazyLoader(
                        model_version=value._lazy_load_model_version,
                        artifact_name=value._lazy_load_artifact_name,
                        artifact_version=value._lazy_load_artifact_version,
                        metadata_name=value._lazy_load_metadata_name,
                    )
            else:
                parameters[key] = value

        # Above we iterated over the provided arguments which should overwrite
        # any parameters previously defined on the step instance. Now we apply
        # the default values on the entrypoint function and add those as
        # parameters for any argument that has no value yet. If we were to do
        # that in the above loop, we would overwrite previously configured
        # parameters with the default values.
        bound_args.apply_defaults()
        for key, value in bound_args.arguments.items():
            self.entrypoint_definition.validate_input(key=key, value=value)
            if (
                key not in artifacts
                and key not in external_artifacts
                and key not in model_artifacts_or_metadata
                and key not in self.configuration.parameters
            ):
                default_parameters[key] = value

<<<<<<< HEAD
        return (
            artifacts,
            external_artifacts,
            model_artifacts_or_metadata,
            parameters,
        )
=======
        return artifacts, external_artifacts, parameters, default_parameters
>>>>>>> f3a9838b

    def __call__(
        self,
        *args: Any,
        id: Optional[str] = None,
        after: Union[str, Sequence[str], None] = None,
        **kwargs: Any,
    ) -> Any:
        """Handle a call of the step.

        This method does one of two things:
        * If there is an active pipeline context, it adds an invocation of the
          step instance to the pipeline.
        * If no pipeline is active, it calls the step entrypoint function.

        Args:
            *args: Entrypoint function arguments.
            id: Invocation ID to use.
            after: Upstream steps for the invocation.
            **kwargs: Entrypoint function keyword arguments.

        Returns:
            The outputs of the entrypoint function call.
        """
        from zenml.new.pipelines.pipeline import Pipeline

        if not Pipeline.ACTIVE_PIPELINE:
            # The step is being called outside of the context of a pipeline,
            # we simply call the entrypoint
            return self.call_entrypoint(*args, **kwargs)

        (
            input_artifacts,
            external_artifacts,
            model_artifacts_or_metadata,
            parameters,
            default_parameters,
        ) = self._parse_call_args(*args, **kwargs)

        upstream_steps = {
            artifact.invocation_id for artifact in input_artifacts.values()
        }
        if isinstance(after, str):
            upstream_steps.add(after)
        elif isinstance(after, Sequence):
            upstream_steps = upstream_steps.union(after)

        invocation_id = Pipeline.ACTIVE_PIPELINE.add_step_invocation(
            step=self,
            input_artifacts=input_artifacts,
            external_artifacts=external_artifacts,
            model_artifacts_or_metadata=model_artifacts_or_metadata,
            parameters=parameters,
            default_parameters=default_parameters,
            upstream_steps=upstream_steps,
            custom_id=id,
            allow_id_suffix=not id,
        )

        outputs = []
        for key, annotation in self.entrypoint_definition.outputs.items():
            output = StepArtifact(
                invocation_id=invocation_id,
                output_name=key,
                annotation=annotation,
                pipeline=Pipeline.ACTIVE_PIPELINE,
            )
            outputs.append(output)
        return outputs[0] if len(outputs) == 1 else outputs

    def call_entrypoint(self, *args: Any, **kwargs: Any) -> Any:
        """Calls the entrypoint function of the step.

        Args:
            *args: Entrypoint function arguments.
            **kwargs: Entrypoint function keyword arguments.

        Returns:
            The return value of the entrypoint function.

        Raises:
            StepInterfaceError: If the arguments to the entrypoint function are
                invalid.
        """
        try:
            validated_args = pydantic_utils.validate_function_args(
                self.entrypoint,
                {"arbitrary_types_allowed": True, "smart_union": True},
                *args,
                **kwargs,
            )
        except ValidationError as e:
            raise StepInterfaceError("Invalid entrypoint arguments.") from e

        return self.entrypoint(**validated_args)

    @property
    def name(self) -> str:
        """The name of the step.

        Returns:
            The name of the step.
        """
        return self.configuration.name

    @property
    def enable_cache(self) -> Optional[bool]:
        """If caching is enabled for the step.

        Returns:
            If caching is enabled for the step.
        """
        return self.configuration.enable_cache

    @property
    def configuration(self) -> "PartialStepConfiguration":
        """The configuration of the step.

        Returns:
            The configuration of the step.
        """
        return self._configuration

    def configure(
        self: T,
        name: Optional[str] = None,
        enable_cache: Optional[bool] = None,
        enable_artifact_metadata: Optional[bool] = None,
        enable_artifact_visualization: Optional[bool] = None,
        enable_step_logs: Optional[bool] = None,
        experiment_tracker: Optional[str] = None,
        step_operator: Optional[str] = None,
        parameters: Optional["ParametersOrDict"] = None,
        output_materializers: Optional[
            "OutputMaterializersSpecification"
        ] = None,
        settings: Optional[Mapping[str, "SettingsOrDict"]] = None,
        extra: Optional[Dict[str, Any]] = None,
        on_failure: Optional["HookSpecification"] = None,
        on_success: Optional["HookSpecification"] = None,
        model_version: Optional["ModelVersion"] = None,
        merge: bool = True,
    ) -> T:
        """Configures the step.

        Configuration merging example:
        * `merge==True`:
            step.configure(extra={"key1": 1})
            step.configure(extra={"key2": 2}, merge=True)
            step.configuration.extra # {"key1": 1, "key2": 2}
        * `merge==False`:
            step.configure(extra={"key1": 1})
            step.configure(extra={"key2": 2}, merge=False)
            step.configuration.extra # {"key2": 2}

        Args:
            name: DEPRECATED: The name of the step.
            enable_cache: If caching should be enabled for this step.
            enable_artifact_metadata: If artifact metadata should be enabled
                for this step.
            enable_artifact_visualization: If artifact visualization should be
                enabled for this step.
            enable_step_logs: If step logs should be enabled for this step.
            experiment_tracker: The experiment tracker to use for this step.
            step_operator: The step operator to use for this step.
            parameters: Function parameters for this step
            output_materializers: Output materializers for this step. If
                given as a dict, the keys must be a subset of the output names
                of this step. If a single value (type or string) is given, the
                materializer will be used for all outputs.
            settings: settings for this step.
            extra: Extra configurations for this step.
            on_failure: Callback function in event of failure of the step. Can
                be a function with a single argument of type `BaseException`, or
                a source path to such a function (e.g. `module.my_function`).
            on_success: Callback function in event of success of the step. Can
                be a function with no arguments, or a source path to such a
                function (e.g. `module.my_function`).
            model_version: configuration of the model version in the Model Control Plane.
            merge: If `True`, will merge the given dictionary configurations
                like `parameters` and `settings` with existing
                configurations. If `False` the given configurations will
                overwrite all existing ones. See the general description of this
                method for an example.

        Returns:
            The step instance that this method was called on.
        """
        from zenml.config.step_configurations import StepConfigurationUpdate
        from zenml.hooks.hook_validators import resolve_and_validate_hook

        if name:
            logger.warning("Configuring the name of a step is deprecated.")

        def _resolve_if_necessary(
            value: Union[str, Source, Type[Any]],
        ) -> Source:
            if isinstance(value, str):
                return Source.from_import_path(value)
            elif isinstance(value, Source):
                return value
            else:
                return source_utils.resolve(value)

        def _convert_to_tuple(value: Any) -> Tuple[Source, ...]:
            if isinstance(value, str) or not isinstance(value, Sequence):
                return (_resolve_if_necessary(value),)
            else:
                return tuple(_resolve_if_necessary(v) for v in value)

        outputs: Dict[str, Dict[str, Tuple[Source, ...]]] = defaultdict(dict)
        allowed_output_names = set(self.entrypoint_definition.outputs)

        if output_materializers:
            if not isinstance(output_materializers, Mapping):
                sources = _convert_to_tuple(output_materializers)
                output_materializers = {
                    output_name: sources
                    for output_name in allowed_output_names
                }

            for output_name, materializer in output_materializers.items():
                sources = _convert_to_tuple(materializer)
                outputs[output_name]["materializer_source"] = sources

        failure_hook_source = None
        if on_failure:
            # string of on_failure hook function to be used for this step
            failure_hook_source = resolve_and_validate_hook(on_failure)

        success_hook_source = None
        if on_success:
            # string of on_success hook function to be used for this step
            success_hook_source = resolve_and_validate_hook(on_success)

        if isinstance(parameters, BaseParameters):
            parameters = parameters.dict()

        values = dict_utils.remove_none_values(
            {
                "enable_cache": enable_cache,
                "enable_artifact_metadata": enable_artifact_metadata,
                "enable_artifact_visualization": enable_artifact_visualization,
                "enable_step_logs": enable_step_logs,
                "experiment_tracker": experiment_tracker,
                "step_operator": step_operator,
                "parameters": parameters,
                "settings": settings,
                "outputs": outputs or None,
                "extra": extra,
                "failure_hook_source": failure_hook_source,
                "success_hook_source": success_hook_source,
                "model_version": model_version,
            }
        )
        config = StepConfigurationUpdate(**values)
        self._apply_configuration(config, merge=merge)
        return self

    def with_options(
        self,
        enable_cache: Optional[bool] = None,
        enable_artifact_metadata: Optional[bool] = None,
        enable_artifact_visualization: Optional[bool] = None,
        enable_step_logs: Optional[bool] = None,
        experiment_tracker: Optional[str] = None,
        step_operator: Optional[str] = None,
        parameters: Optional["ParametersOrDict"] = None,
        output_materializers: Optional[
            "OutputMaterializersSpecification"
        ] = None,
        settings: Optional[Mapping[str, "SettingsOrDict"]] = None,
        extra: Optional[Dict[str, Any]] = None,
        on_failure: Optional["HookSpecification"] = None,
        on_success: Optional["HookSpecification"] = None,
        model_version: Optional["ModelVersion"] = None,
        merge: bool = True,
    ) -> "BaseStep":
        """Copies the step and applies the given configurations.

        Args:
            enable_cache: If caching should be enabled for this step.
            enable_artifact_metadata: If artifact metadata should be enabled
                for this step.
            enable_artifact_visualization: If artifact visualization should be
                enabled for this step.
            enable_step_logs: If step logs should be enabled for this step.
            experiment_tracker: The experiment tracker to use for this step.
            step_operator: The step operator to use for this step.
            parameters: Function parameters for this step
            output_materializers: Output materializers for this step. If
                given as a dict, the keys must be a subset of the output names
                of this step. If a single value (type or string) is given, the
                materializer will be used for all outputs.
            settings: settings for this step.
            extra: Extra configurations for this step.
            on_failure: Callback function in event of failure of the step. Can
                be a function with a single argument of type `BaseException`, or
                a source path to such a function (e.g. `module.my_function`).
            on_success: Callback function in event of success of the step. Can
                be a function with no arguments, or a source path to such a
                function (e.g. `module.my_function`).
            model_version: configuration of the model version in the Model Control Plane.
            merge: If `True`, will merge the given dictionary configurations
                like `parameters` and `settings` with existing
                configurations. If `False` the given configurations will
                overwrite all existing ones. See the general description of this
                method for an example.

        Returns:
            The copied step instance.
        """
        step_copy = self.copy()
        step_copy.configure(
            enable_cache=enable_cache,
            enable_artifact_metadata=enable_artifact_metadata,
            enable_artifact_visualization=enable_artifact_visualization,
            enable_step_logs=enable_step_logs,
            experiment_tracker=experiment_tracker,
            step_operator=step_operator,
            parameters=parameters,
            output_materializers=output_materializers,
            settings=settings,
            extra=extra,
            on_failure=on_failure,
            on_success=on_success,
            model_version=model_version,
            merge=merge,
        )
        return step_copy

    def copy(self) -> "BaseStep":
        """Copies the step.

        Returns:
            The step copy.
        """
        return copy.deepcopy(self)

    def _apply_configuration(
        self,
        config: "StepConfigurationUpdate",
        merge: bool = True,
        runtime_parameters: Dict[str, Any] = {},
    ) -> None:
        """Applies an update to the step configuration.

        Args:
            config: The configuration update.
            runtime_parameters: Dictionary of parameters passed to a step from runtime
            merge: Whether to merge the updates with the existing configuration
                or not. See the `BaseStep.configure(...)` method for a detailed
                explanation.
        """
        self._validate_configuration(config, runtime_parameters)

        self._configuration = pydantic_utils.update_model(
            self._configuration, update=config, recursive=merge
        )

        logger.debug("Updated step configuration:")
        logger.debug(self._configuration)

    def _validate_configuration(
        self,
        config: "StepConfigurationUpdate",
        runtime_parameters: Dict[str, Any],
    ) -> None:
        """Validates a configuration update.

        Args:
            config: The configuration update to validate.
            runtime_parameters: Dictionary of parameters passed to a step from runtime
        """
        settings_utils.validate_setting_keys(list(config.settings))
        self._validate_function_parameters(
            parameters=config.parameters, runtime_parameters=runtime_parameters
        )
        self._validate_outputs(outputs=config.outputs)

    def _validate_function_parameters(
        self,
        parameters: Dict[str, Any],
        runtime_parameters: Dict[str, Any],
    ) -> None:
        """Validates step function parameters.

        Args:
            parameters: The parameters to validate.
            runtime_parameters: Dictionary of parameters passed to a step from runtime

        Raises:
            StepInterfaceError: If the step requires no function parameters but
                parameters were configured.
            RuntimeError: If the step has parameters configured differently in
                configuration file and code.
        """
        if not parameters:
            return

        conflicting_parameters = {}
        for key, value in parameters.items():
            if key in runtime_parameters:
                runtime_value = runtime_parameters[key]
                if runtime_value != value:
                    conflicting_parameters[key] = (value, runtime_value)
            if key in self.entrypoint_definition.inputs:
                self.entrypoint_definition.validate_input(key=key, value=value)

            elif not self.entrypoint_definition.legacy_params:
                raise StepInterfaceError(
                    f"Unable to find parameter '{key}' in step function "
                    "signature."
                )
        if conflicting_parameters:
            is_plural = "s" if len(conflicting_parameters) > 1 else ""
            msg = f"Configured parameter{is_plural} for the step `{self.name}` conflict{'' if not is_plural else 's'} with parameter{is_plural} passed in runtime:\n"
            for key, values in conflicting_parameters.items():
                msg += (
                    f"`{key}`: config=`{values[0]}` | runtime=`{values[1]}`\n"
                )
            msg += """This happens, if you define values for step parameters in configuration file and pass same parameters from the code. Example:
```
# config.yaml

steps:
    step_name:
        parameters:
            param_name: value1
            
            
# pipeline.py

@pipeline
def pipeline_():
    step_name(param_name="other_value")
```
To avoid this consider setting step parameters only in one place (config or code).
"""
            raise RuntimeError(msg)

    def _validate_outputs(
        self, outputs: Mapping[str, "PartialArtifactConfiguration"]
    ) -> None:
        """Validates the step output configuration.

        Args:
            outputs: The configured step outputs.

        Raises:
            StepInterfaceError: If an output for a non-existent name is
                configured of an output artifact/materializer source does not
                resolve to the correct class.
        """
        allowed_output_names = set(self.entrypoint_definition.outputs)
        for output_name, output in outputs.items():
            if output_name not in allowed_output_names:
                raise StepInterfaceError(
                    f"Got unexpected materializers for non-existent "
                    f"output '{output_name}' in step '{self.name}'. "
                    f"Only materializers for the outputs "
                    f"{allowed_output_names} of this step can"
                    f" be registered."
                )

            if output.materializer_source:
                for source in output.materializer_source:
                    if not source_utils.validate_source_class(
                        source, expected_class=BaseMaterializer
                    ):
                        raise StepInterfaceError(
                            f"Materializer source `{source}` "
                            f"for output '{output_name}' of step '{self.name}' "
                            "does not resolve to a `BaseMaterializer` subclass."
                        )

    def _validate_inputs(
        self,
        input_artifacts: Dict[str, "StepArtifact"],
        external_artifacts: Dict[str, "ExternalArtifactConfiguration"],
        model_artifacts_or_metadata: Dict[str, "ModelVersionDataLazyLoader"],
    ) -> None:
        """Validates the step inputs.

        This method makes sure that all inputs are provided either as an
        artifact or parameter.

        Args:
            input_artifacts: The input artifacts.
            external_artifacts: The external input artifacts.
            model_artifacts_or_metadata: The model artifacts or metadata.

        Raises:
            StepInterfaceError: If an entrypoint input is missing.
        """
        for key in self.entrypoint_definition.inputs.keys():
            if (
                key in input_artifacts
                or key in self.configuration.parameters
                or key in external_artifacts
                or key in model_artifacts_or_metadata
            ):
                continue
            raise StepInterfaceError(f"Missing entrypoint input {key}.")

    def _finalize_configuration(
        self,
        input_artifacts: Dict[str, "StepArtifact"],
        external_artifacts: Dict[str, "ExternalArtifactConfiguration"],
        model_artifacts_or_metadata: Dict[str, "ModelVersionDataLazyLoader"],
    ) -> "StepConfiguration":
        """Finalizes the configuration after the step was called.

        Once the step was called, we know the outputs of previous steps
        and that no additional user configurations will be made. That means
        we can now collect the remaining artifact and materializer types
        as well as check for the completeness of the step function parameters.

        Args:
            input_artifacts: The input artifacts of this step.
            external_artifacts: The external artifacts of this step.
            model_artifacts_or_metadata: The model artifacts or metadata of
                this step.

        Returns:
            The finalized step configuration.
        """
        from zenml.config.step_configurations import (
            PartialArtifactConfiguration,
            StepConfiguration,
            StepConfigurationUpdate,
        )

        outputs: Dict[
            str, Dict[str, Union[Source, Tuple[Source, ...]]]
        ] = defaultdict(dict)

        for (
            output_name,
            output_annotation,
        ) in self.entrypoint_definition.outputs.items():
            output = self._configuration.outputs.get(
                output_name, PartialArtifactConfiguration()
            )

            from pydantic.typing import (
                get_origin,
                is_none_type,
                is_union,
            )

            from zenml.steps.utils import get_args

            if not output.materializer_source:
                if output_annotation.resolved_annotation is Any:
                    outputs[output_name]["materializer_source"] = ()
                    outputs[output_name][
                        "default_materializer_source"
                    ] = source_utils.resolve(
                        materializer_registry.get_default_materializer()
                    )
                    continue

                if is_union(
                    get_origin(output_annotation.resolved_annotation)
                    or output_annotation.resolved_annotation
                ):
                    output_types = tuple(
                        type(None)
                        if is_none_type(output_type)
                        else output_type
                        for output_type in get_args(
                            output_annotation.resolved_annotation
                        )
                    )
                else:
                    output_types = (output_annotation.resolved_annotation,)

                materializer_sources = []

                for output_type in output_types:
                    materializer_class = materializer_registry[output_type]
                    materializer_sources.append(
                        source_utils.resolve(materializer_class)
                    )

                outputs[output_name]["materializer_source"] = tuple(
                    materializer_sources
                )

        parameters = self._finalize_parameters()
        self.configure(parameters=parameters, merge=False)
        self._validate_inputs(
            input_artifacts=input_artifacts,
            external_artifacts=external_artifacts,
            model_artifacts_or_metadata=model_artifacts_or_metadata,
        )

        values = dict_utils.remove_none_values({"outputs": outputs or None})
        config = StepConfigurationUpdate(**values)
        self._apply_configuration(config)

        self._configuration = self._configuration.copy(
            update={
                "caching_parameters": self.caching_parameters,
                "external_input_artifacts": external_artifacts,
                "model_artifacts_or_metadata": model_artifacts_or_metadata,
            }
        )

        return StepConfiguration.parse_obj(self._configuration)

    def _finalize_parameters(self) -> Dict[str, Any]:
        """Finalizes the config parameters for running this step.

        Returns:
            All parameter values for running this step.
        """
        params = {}
        for key, value in self.configuration.parameters.items():
            if key not in self.entrypoint_definition.inputs:
                continue

            annotation = self.entrypoint_definition.inputs[key].annotation
            annotation = resolve_type_annotation(annotation)
            if inspect.isclass(annotation) and issubclass(
                annotation, BaseModel
            ):
                # Make sure we have all necessary values to instantiate the
                # pydantic model later
                model = annotation(**value)
                params[key] = model.dict()
            else:
                params[key] = value

        if self.entrypoint_definition.legacy_params:
            legacy_params = self._finalize_legacy_parameters()
            params[
                self.entrypoint_definition.legacy_params.name
            ] = legacy_params

        return params

    def _finalize_legacy_parameters(self) -> Dict[str, Any]:
        """Verifies and prepares the config parameters for running this step.

        When the step requires config parameters, this method:
            - checks if config parameters were set via a config object or file
            - tries to set missing config parameters from default values of the
              config class

        Returns:
            Values for the previously unconfigured function parameters.

        Raises:
            MissingStepParameterError: If no value could be found for one or
                more config parameters.
            StepInterfaceError: If the parameter class validation failed.
        """
        if not self.entrypoint_definition.legacy_params:
            return {}

        logger.warning(
            "The `BaseParameters` class to define step parameters is "
            "deprecated. Check out our docs "
            "https://docs.zenml.io/user-guide/advanced-guide/pipelining-features/configure-steps-pipelines "
            "for information on how to parameterize your steps. As a quick "
            "fix to get rid of this warning, make sure your parameter class "
            "inherits from `pydantic.BaseModel` instead of the "
            "`BaseParameters` class."
        )

        # parameters for the `BaseParameters` class specified in the "new" way
        # by specifying a dict of parameters for the corresponding key
        params_defined_in_new_way = (
            self.configuration.parameters.get(
                self.entrypoint_definition.legacy_params.name
            )
            or {}
        )

        values = {}
        missing_keys = []
        for (
            name,
            field,
        ) in self.entrypoint_definition.legacy_params.annotation.__fields__.items():
            if name in self.configuration.parameters:
                # a value for this parameter has been set already
                values[name] = self.configuration.parameters[name]
            elif name in params_defined_in_new_way:
                # a value for this parameter has been set in the "new" way
                # already
                values[name] = params_defined_in_new_way[name]
            elif field.required:
                # this field has no default value set and therefore needs
                # to be passed via an initialized config object
                missing_keys.append(name)
            else:
                # use default value from the pydantic config class
                values[name] = field.default

        if missing_keys:
            raise MissingStepParameterError(
                self.name,
                missing_keys,
                self.entrypoint_definition.legacy_params.annotation,
            )

        if (
            self.entrypoint_definition.legacy_params.annotation.__config__.extra
            == Extra.allow
        ):
            # Add all parameters for the config class for backwards
            # compatibility if the config class allows extra attributes
            values.update(self.configuration.parameters)

        try:
            self.entrypoint_definition.legacy_params.annotation(**values)
        except ValidationError:
            raise StepInterfaceError("Failed to validate function parameters.")

        return values<|MERGE_RESOLUTION|>--- conflicted
+++ resolved
@@ -540,16 +540,13 @@
             ):
                 default_parameters[key] = value
 
-<<<<<<< HEAD
         return (
             artifacts,
             external_artifacts,
             model_artifacts_or_metadata,
             parameters,
-        )
-=======
-        return artifacts, external_artifacts, parameters, default_parameters
->>>>>>> f3a9838b
+            default_parameters,
+        )
 
     def __call__(
         self,
