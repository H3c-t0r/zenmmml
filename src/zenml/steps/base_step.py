#  Copyright (c) ZenML GmbH 2021. All Rights Reserved.
#
#  Licensed under the Apache License, Version 2.0 (the "License");
#  you may not use this file except in compliance with the License.
#  You may obtain a copy of the License at:
#
#       https://www.apache.org/licenses/LICENSE-2.0
#
#  Unless required by applicable law or agreed to in writing, software
#  distributed under the License is distributed on an "AS IS" BASIS,
#  WITHOUT WARRANTIES OR CONDITIONS OF ANY KIND, either express
#  or implied. See the License for the specific language governing
#  permissions and limitations under the License.
"""Base Step for ZenML."""

import inspect
from abc import abstractmethod
from collections import defaultdict
from types import FunctionType
from typing import (
    TYPE_CHECKING,
    Any,
    ClassVar,
    Dict,
    List,
    Mapping,
    NamedTuple,
    Optional,
    Set,
    Tuple,
    Type,
    TypeVar,
    Union,
    cast,
)

from pydantic import ValidationError

from zenml.artifacts.base_artifact import BaseArtifact
from zenml.config.source import Source
from zenml.config.step_configurations import (
    ArtifactConfiguration,
    InputSpec,
    PartialArtifactConfiguration,
    PartialStepConfiguration,
    StepConfiguration,
    StepConfigurationUpdate,
)
from zenml.constants import STEP_SOURCE_PARAMETER_NAME
from zenml.exceptions import MissingStepParameterError, StepInterfaceError
from zenml.hooks.hook_validators import resolve_and_validate_hook
from zenml.logger import get_logger
from zenml.materializers.base_materializer import BaseMaterializer
from zenml.materializers.default_materializer_registry import (
    default_materializer_registry,
)
from zenml.steps.base_parameters import BaseParameters
from zenml.steps.step_context import StepContext
from zenml.steps.utils import (
    INSTANCE_CONFIGURATION,
    PARAM_CREATED_BY_FUNCTIONAL_API,
    PARAM_ENABLE_ARTIFACT_METADATA,
    PARAM_ENABLE_CACHE,
    PARAM_EXPERIMENT_TRACKER,
    PARAM_EXTRA_OPTIONS,
    PARAM_ON_FAILURE,
    PARAM_ON_SUCCESS,
    PARAM_OUTPUT_ARTIFACTS,
    PARAM_OUTPUT_MATERIALIZERS,
    PARAM_SETTINGS,
    PARAM_STEP_NAME,
    PARAM_STEP_OPERATOR,
    parse_return_type_annotations,
    resolve_type_annotation,
)
from zenml.utils import (
    dict_utils,
    pydantic_utils,
    settings_utils,
    source_utils,
    source_utils_v2,
)

logger = get_logger(__name__)
if TYPE_CHECKING:
    from zenml.config.base_settings import SettingsOrDict

    ParametersOrDict = Union["BaseParameters", Dict[str, Any]]
    ArtifactClassOrStr = Union[str, Type["BaseArtifact"]]
<<<<<<< HEAD
    MaterializerClassOrSource = Union[str, Source, Type["BaseMaterializer"]]
=======
    MaterializerClassOrStr = Union[str, Type["BaseMaterializer"]]
    HookSpecification = Union[str, FunctionType]
>>>>>>> 9aaa95ee
    OutputArtifactsSpecification = Union[
        "ArtifactClassOrStr", Mapping[str, "ArtifactClassOrStr"]
    ]
    OutputMaterializersSpecification = Union[
        "MaterializerClassOrSource", Mapping[str, "MaterializerClassOrSource"]
    ]


class BaseStepMeta(type):
    """Metaclass for `BaseStep`.

    Checks whether everything passed in:
    * Has a matching materializer,
    * Is a subclass of the Config class,
    * Is typed correctly.
    """

    def __new__(
        mcs, name: str, bases: Tuple[Type[Any], ...], dct: Dict[str, Any]
    ) -> "BaseStepMeta":
        """Set up a new class with a qualified spec.

        Args:
            name: The name of the class.
            bases: The base classes of the class.
            dct: The attributes of the class.

        Returns:
            The new class.

        Raises:
            StepInterfaceError: When unable to create the step.
        """
        from zenml.steps.base_parameters import BaseParameters

        dct.setdefault(INSTANCE_CONFIGURATION, {})
        cls = cast(Type["BaseStep"], super().__new__(mcs, name, bases, dct))

        cls.INPUT_SIGNATURE = {}
        cls.OUTPUT_SIGNATURE = {}
        cls.PARAMETERS_FUNCTION_PARAMETER_NAME = None
        cls.PARAMETERS_CLASS = None
        cls.CONTEXT_PARAMETER_NAME = None

        # Get the signature of the step function
        step_function_signature = inspect.getfullargspec(
            inspect.unwrap(cls.entrypoint)
        )

        if bases:
            # We're not creating the abstract `BaseStep` class
            # but a concrete implementation. Make sure the step function
            # signature does not contain variable *args or **kwargs
            variable_arguments = None
            if step_function_signature.varargs:
                variable_arguments = f"*{step_function_signature.varargs}"
            elif step_function_signature.varkw:
                variable_arguments = f"**{step_function_signature.varkw}"

            if variable_arguments:
                raise StepInterfaceError(
                    f"Unable to create step '{name}' with variable arguments "
                    f"'{variable_arguments}'. Please make sure your step "
                    f"functions are defined with a fixed amount of arguments."
                )

        step_function_args = (
            step_function_signature.args + step_function_signature.kwonlyargs
        )

        # Remove 'self' from the signature if it exists
        if step_function_args and step_function_args[0] == "self":
            step_function_args.pop(0)

        # Verify the input arguments of the step function
        for arg in step_function_args:
            arg_type = step_function_signature.annotations.get(arg, None)
            arg_type = resolve_type_annotation(arg_type)

            if not arg_type:
                raise StepInterfaceError(
                    f"Missing type annotation for argument '{arg}' when "
                    f"trying to create step '{name}'. Please make sure to "
                    f"include type annotations for all your step inputs "
                    f"and outputs."
                )

            if issubclass(arg_type, BaseParameters):
                # Raise an error if we already found a config in the signature
                if cls.PARAMETERS_CLASS is not None:
                    raise StepInterfaceError(
                        f"Found multiple parameter arguments "
                        f"('{cls.PARAMETERS_FUNCTION_PARAMETER_NAME}' and '{arg}') when "
                        f"trying to create step '{name}'. Please make sure to "
                        f"only have one `Parameters` subclass as input "
                        f"argument for a step."
                    )
                cls.PARAMETERS_FUNCTION_PARAMETER_NAME = arg
                cls.PARAMETERS_CLASS = arg_type

            elif issubclass(arg_type, StepContext):
                if cls.CONTEXT_PARAMETER_NAME is not None:
                    raise StepInterfaceError(
                        f"Found multiple context arguments "
                        f"('{cls.CONTEXT_PARAMETER_NAME}' and '{arg}') when "
                        f"trying to create step '{name}'. Please make sure to "
                        f"only have one `StepContext` as input "
                        f"argument for a step."
                    )
                cls.CONTEXT_PARAMETER_NAME = arg
            else:
                # Can't do any check for existing materializers right now
                # as they might get be defined later, so we simply store the
                # argument name and type for later use.
                cls.INPUT_SIGNATURE.update({arg: arg_type})

        # Parse the returns of the step function
        if "return" not in step_function_signature.annotations:
            raise StepInterfaceError(
                "Missing return type annotation when trying to create step "
                f"'{name}'. Please make sure to include type annotations for "
                "all your step inputs and outputs. If your step returns "
                "nothing, please annotate it with `-> None`."
            )
        cls.OUTPUT_SIGNATURE = parse_return_type_annotations(
            step_function_signature.annotations,
        )

        return cls


T = TypeVar("T", bound="BaseStep")


class BaseStep(metaclass=BaseStepMeta):
    """Abstract base class for all ZenML steps.

    Attributes:
        name: The name of this step.
        pipeline_parameter_name: The name of the pipeline parameter for which
            this step was passed as an argument.
        enable_cache: A boolean indicating if caching is enabled for this step.
        enable_artifact_metadata: A boolean indicating if artifact metadata
            is enabled for this step.
    """

    INPUT_SIGNATURE: ClassVar[Dict[str, Type[Any]]] = None  # type: ignore[assignment] # noqa
    OUTPUT_SIGNATURE: ClassVar[Dict[str, Type[Any]]] = None  # type: ignore[assignment] # noqa
    PARAMETERS_FUNCTION_PARAMETER_NAME: ClassVar[Optional[str]] = None
    PARAMETERS_CLASS: ClassVar[Optional[Type["BaseParameters"]]] = None
    CONTEXT_PARAMETER_NAME: ClassVar[Optional[str]] = None

    INSTANCE_CONFIGURATION: Dict[str, Any] = {}

    class _OutputArtifact(NamedTuple):
        """Internal step output artifact.

        This class is used for inputs/outputs of the __call__ method of
        BaseStep. It passes all the information about step outputs so downstream
        steps can finalize their configuration.

        Attributes:
            name: Name of the output.
            step_name: Name of the step that produced this output.
            materializer_source: The source of the materializer used to
                write the output.
        """

        name: str
        step_name: str
        materializer_source: Source

    def __init__(self, *args: Any, **kwargs: Any) -> None:
        """Initializes a step.

        Args:
            *args: Positional arguments passed to the step.
            **kwargs: Keyword arguments passed to the step.
        """
        self._has_been_called = False
        self._upstream_steps: Set[str] = set()
        self._inputs: Dict[str, InputSpec] = {}

        kwargs = {**self.INSTANCE_CONFIGURATION, **kwargs}
        name = kwargs.pop(PARAM_STEP_NAME, None) or self.__class__.__name__

        # This value is only used in `BaseStep.__created_by_functional_api()`
        kwargs.pop(PARAM_CREATED_BY_FUNCTIONAL_API, None)

        requires_context = bool(self.CONTEXT_PARAMETER_NAME)
        enable_cache = kwargs.pop(PARAM_ENABLE_CACHE, None)
        if enable_cache is None:
            if requires_context:
                # Using the StepContext inside a step provides access to
                # external resources which might influence the step execution.
                # We therefore disable caching unless it is explicitly enabled
                enable_cache = False
                logger.debug(
                    "Step '%s': Step context required and caching not "
                    "explicitly enabled.",
                    name,
                )

        logger.debug(
            "Step '%s': Caching %s.",
            name,
            "enabled" if enable_cache is not False else "disabled",
        )

        enable_artifact_metadata = kwargs.pop(
            PARAM_ENABLE_ARTIFACT_METADATA, None
        )

        logger.debug(
            "Step '%s': Artifact metadata %s.",
            name,
            "enabled" if enable_artifact_metadata is not False else "disabled",
        )

        self._configuration = PartialStepConfiguration(
            name=name,
            enable_cache=enable_cache,
            enable_artifact_metadata=enable_artifact_metadata,
        )
        self._apply_class_configuration(kwargs)
        self._verify_and_apply_init_params(*args, **kwargs)

    @abstractmethod
    def entrypoint(self, *args: Any, **kwargs: Any) -> Any:
        """Abstract method for core step logic.

        Args:
            *args: Positional arguments passed to the step.
            **kwargs: Keyword arguments passed to the step.

        Returns:
            The output of the step.
        """

    @classmethod
    def _created_by_functional_api(cls) -> bool:
        """Returns if the step class was created by the functional API.

        Returns:
            `True` if the class was created by the functional API,
            `False` otherwise.
        """
        return cls.INSTANCE_CONFIGURATION.get(
            PARAM_CREATED_BY_FUNCTIONAL_API, False
        )

    @classmethod
    def load_from_source(cls, source: Union[Source, str]) -> "BaseStep":
        """Loads a step from source.

        Args:
            source: The path to the step source.

        Returns:
            The loaded step.
        """
        step_class: Type[BaseStep] = source_utils_v2.load_and_validate_class(
            source, expected_class=BaseStep
        )
        return step_class()

    @property
    def upstream_steps(self) -> Set[str]:
        """Names of the upstream steps of this step.

        This property will only contain the full set of upstream steps once
        it's parent pipeline `connect(...)` method was called.

        Returns:
            Set of upstream step names.
        """
        return self._upstream_steps

    def after(self, step: "BaseStep") -> None:
        """Adds an upstream step to this step.

        Calling this method makes sure this step only starts running once the
        given step has successfully finished executing.

        **Note**: This can only be called inside the pipeline connect function
        which is decorated with the `@pipeline` decorator. Any calls outside
        this function will be ignored.

        Example:
        The following pipeline will run its steps sequentially in the following
        order: step_2 -> step_1 -> step_3

        ```python
        @pipeline
        def example_pipeline(step_1, step_2, step_3):
            step_1.after(step_2)
            step_3(step_1(), step_2())
        ```

        Args:
            step: A step which should finish executing before this step is
                started.
        """
        self._upstream_steps.add(step.name)

    @property
    def inputs(self) -> Dict[str, InputSpec]:
        """Step input specifications.

        This depends on the upstream steps in a pipeline and can therefore
        only be accessed once the step has been called in a pipeline.

        Raises:
            RuntimeError: If this property is accessed before the step was
                called in a pipeline.

        Returns:
            The step input specifications.
        """
        if not self._has_been_called:
            raise RuntimeError(
                "Step inputs can only be accessed once a step has been called "
                "inside a pipeline."
            )
        return self._inputs

    @property
    def source_object(self) -> Any:
        """The source object of this step.

        This is either a function wrapped by the `@step` decorator or a custom
        step class.

        Returns:
            The source object of this step.
        """
        if self._created_by_functional_api():
            return self.entrypoint
        return self.__class__

    @property
    def source_code(self) -> str:
        """The source code of this step.

        Returns:
            The source code of this step.
        """
        return inspect.getsource(self.source_object)

    @property
    def docstring(self) -> Optional[str]:
        """The docstring of this step.

        Returns:
            The docstring of this step.
        """
        return self.__doc__

    @property
    def caching_parameters(self) -> Dict[str, Any]:
        """Caching parameters for this step.

        Returns:
            A dictionary containing the caching parameters
        """
        parameters = {}
        parameters[
            STEP_SOURCE_PARAMETER_NAME
        ] = source_utils.get_hashed_source(self.source_object)

        for name, output in self.configuration.outputs.items():
            if output.materializer_source:
                key = f"{name}_materializer_source"
                materializer_class = source_utils_v2.load(
                    output.materializer_source
                )
                parameters[key] = source_utils.get_hashed_source(
                    materializer_class
                )

        return parameters

    def _apply_class_configuration(self, options: Dict[str, Any]) -> None:
        """Applies the configurations specified on the step class.

        Args:
            options: Class configurations.
        """
        step_operator = options.pop(PARAM_STEP_OPERATOR, None)
        settings = options.pop(PARAM_SETTINGS, None) or {}
        output_materializers = options.pop(PARAM_OUTPUT_MATERIALIZERS, None)
        output_artifacts = options.pop(PARAM_OUTPUT_ARTIFACTS, None)
        extra = options.pop(PARAM_EXTRA_OPTIONS, None)
        experiment_tracker = options.pop(PARAM_EXPERIMENT_TRACKER, None)
        on_failure = options.pop(PARAM_ON_FAILURE, None)
        on_success = options.pop(PARAM_ON_SUCCESS, None)

        self.configure(
            experiment_tracker=experiment_tracker,
            step_operator=step_operator,
            output_artifacts=output_artifacts,
            output_materializers=output_materializers,
            settings=settings,
            extra=extra,
            on_failure=on_failure,
            on_success=on_success,
        )

    def _verify_and_apply_init_params(self, *args: Any, **kwargs: Any) -> None:
        """Verifies the initialization args and kwargs of this step.

        This method makes sure that there is only one parameters object passed
        at initialization and that it was passed using the correct name and
        type specified in the step declaration.

        Args:
            *args: The args passed to the init method of this step.
            **kwargs: The kwargs passed to the init method of this step.

        Raises:
            StepInterfaceError: If there are too many arguments or arguments
                with a wrong name/type.
        """
        maximum_arg_count = 1 if self.PARAMETERS_CLASS else 0
        arg_count = len(args) + len(kwargs)
        if arg_count > maximum_arg_count:
            raise StepInterfaceError(
                f"Too many arguments ({arg_count}, expected: "
                f"{maximum_arg_count}) passed when creating a "
                f"'{self.name}' step."
            )

        if self.PARAMETERS_FUNCTION_PARAMETER_NAME and self.PARAMETERS_CLASS:
            if args:
                config = args[0]
            elif kwargs:
                key, config = kwargs.popitem()

                if key != self.PARAMETERS_FUNCTION_PARAMETER_NAME:
                    raise StepInterfaceError(
                        f"Unknown keyword argument '{key}' when creating a "
                        f"'{self.name}' step, only expected a single "
                        "argument with key "
                        f"'{self.PARAMETERS_FUNCTION_PARAMETER_NAME}'."
                    )
            else:
                # This step requires configuration parameters but no parameters
                # object was passed as an argument. The parameters might be
                # set via default values in the parameters class or in a
                # configuration file, so we continue for now and verify
                # that all parameters are set before running the step
                return

            if not isinstance(config, self.PARAMETERS_CLASS):
                raise StepInterfaceError(
                    f"`{config}` object passed when creating a "
                    f"'{self.name}' step is not a "
                    f"`{self.PARAMETERS_CLASS.__name__}` instance."
                )

            self.configure(parameters=config)

    def _validate_input_artifacts(
        self, *artifacts: _OutputArtifact, **kw_artifacts: _OutputArtifact
    ) -> Dict[str, _OutputArtifact]:
        """Verifies and prepares the input artifacts for running this step.

        Args:
            *artifacts: Positional input artifacts passed to
                the __call__ method.
            **kw_artifacts: Keyword input artifacts passed to
                the __call__ method.

        Returns:
            Dictionary containing both the positional and keyword input
            artifacts.

        Raises:
            StepInterfaceError: If there are too many or too few artifacts.
        """
        input_artifact_keys = list(self.INPUT_SIGNATURE.keys())
        if len(artifacts) > len(input_artifact_keys):
            raise StepInterfaceError(
                f"Too many input artifacts for step '{self.name}'. "
                f"This step expects {len(input_artifact_keys)} artifact(s) "
                f"but got {len(artifacts) + len(kw_artifacts)}."
            )

        combined_artifacts = {}

        for i, artifact in enumerate(artifacts):
            if not isinstance(artifact, BaseStep._OutputArtifact):
                raise StepInterfaceError(
                    f"Wrong argument type (`{type(artifact)}`) for positional "
                    f"argument {i} of step '{self.name}'. Only outputs "
                    f"from previous steps can be used as arguments when "
                    f"connecting steps."
                )

            key = input_artifact_keys[i]
            combined_artifacts[key] = artifact

        for key, artifact in kw_artifacts.items():
            if key in combined_artifacts:
                # an artifact for this key was already set by
                # the positional input artifacts
                raise StepInterfaceError(
                    f"Unexpected keyword argument '{key}' for step "
                    f"'{self.name}'. An artifact for this key was "
                    f"already passed as a positional argument."
                )

            if not isinstance(artifact, BaseStep._OutputArtifact):
                raise StepInterfaceError(
                    f"Wrong argument type (`{type(artifact)}`) for argument "
                    f"'{key}' of step '{self.name}'. Only outputs from "
                    f"previous steps can be used as arguments when "
                    f"connecting steps."
                )

            combined_artifacts[key] = artifact

        # check if there are any missing or unexpected artifacts
        expected_artifacts = set(self.INPUT_SIGNATURE.keys())
        actual_artifacts = set(combined_artifacts.keys())
        missing_artifacts = expected_artifacts - actual_artifacts
        unexpected_artifacts = actual_artifacts - expected_artifacts

        if missing_artifacts:
            raise StepInterfaceError(
                f"Missing input artifact(s) for step "
                f"'{self.name}': {missing_artifacts}."
            )

        if unexpected_artifacts:
            raise StepInterfaceError(
                f"Unexpected input artifact(s) for step "
                f"'{self.name}': {unexpected_artifacts}. This step "
                f"only requires the following artifacts: {expected_artifacts}."
            )

        return combined_artifacts

    def __call__(
        self, *artifacts: _OutputArtifact, **kw_artifacts: _OutputArtifact
    ) -> Union[_OutputArtifact, List[_OutputArtifact]]:
        """Finalizes the step input and output configuration.

        Args:
            *artifacts: Positional input artifacts passed to
                the __call__ method.
            **kw_artifacts: Keyword input artifacts passed to
                the __call__ method.

        Returns:
            A single output artifact or a list of output artifacts.

        Raises:
            StepInterfaceError: If the step has already been called.
        """
        if self._has_been_called:
            raise StepInterfaceError(
                f"Step {self.name} has already been called. A ZenML step "
                f"instance can only be called once per pipeline run."
            )
        self._has_been_called = True

        # Prepare the input artifacts and spec
        input_artifacts = self._validate_input_artifacts(
            *artifacts, **kw_artifacts
        )

        for name, input_ in input_artifacts.items():
            self._upstream_steps.add(input_.step_name)
            self._inputs[name] = InputSpec(
                step_name=input_.step_name,
                output_name=input_.name,
            )

        config = self._finalize_configuration(input_artifacts=input_artifacts)

        # Resolve the returns in the right order.
        returns = []
        for key in self.OUTPUT_SIGNATURE:
            materializer_source = config.outputs[key].materializer_source
            output_artifact = BaseStep._OutputArtifact(
                name=key,
                step_name=self.name,
                materializer_source=materializer_source,
            )
            returns.append(output_artifact)

        # If its one return we just return the one channel not as a list
        if len(returns) == 1:
            return returns[0]
        else:
            return returns

    @property
    def name(self) -> str:
        """The name of the step.

        Returns:
            The name of the step.
        """
        return self.configuration.name

    @property
    def enable_cache(self) -> Optional[bool]:
        """If caching is enabled for the step.

        Returns:
            If caching is enabled for the step.
        """
        return self.configuration.enable_cache

    @property
    def configuration(self) -> PartialStepConfiguration:
        """The configuration of the step.

        Returns:
            The configuration of the step.
        """
        return self._configuration

    def configure(
        self: T,
        name: Optional[str] = None,
        enable_cache: Optional[bool] = None,
        enable_artifact_metadata: Optional[bool] = None,
        experiment_tracker: Optional[str] = None,
        step_operator: Optional[str] = None,
        parameters: Optional["ParametersOrDict"] = None,
        output_materializers: Optional[
            "OutputMaterializersSpecification"
        ] = None,
        output_artifacts: Optional["OutputArtifactsSpecification"] = None,
        settings: Optional[Mapping[str, "SettingsOrDict"]] = None,
        extra: Optional[Dict[str, Any]] = None,
        on_failure: Optional["HookSpecification"] = None,
        on_success: Optional["HookSpecification"] = None,
        merge: bool = True,
    ) -> T:
        """Configures the step.

        Configuration merging example:
        * `merge==True`:
            step.configure(extra={"key1": 1})
            step.configure(extra={"key2": 2}, merge=True)
            step.configuration.extra # {"key1": 1, "key2": 2}
        * `merge==False`:
            step.configure(extra={"key1": 1})
            step.configure(extra={"key2": 2}, merge=False)
            step.configuration.extra # {"key2": 2}

        Args:
            name: The name of the step.
            enable_cache: If caching should be enabled for this step.
            enable_artifact_metadata: If artifact metadata should be enabled
                for this step.
            experiment_tracker: The experiment tracker to use for this step.
            step_operator: The step operator to use for this step.
            parameters: Function parameters for this step
            output_materializers: Output materializers for this step. If
                given as a dict, the keys must be a subset of the output names
                of this step. If a single value (type or string) is given, the
                materializer will be used for all outputs.
            output_artifacts: Output artifacts for this step. If
                given as a dict, the keys must be a subset of the output names
                of this step. If a single value (type or string) is given, the
                artifact class will be used for all outputs.
            settings: settings for this step.
            extra: Extra configurations for this step.
            merge: If `True`, will merge the given dictionary configurations
                like `parameters` and `settings` with existing
                configurations. If `False` the given configurations will
                overwrite all existing ones. See the general description of this
                method for an example.
            on_failure: Callback function in event of failure of the step. Can be
                a function with three possible parameters, `StepContext`, `BaseParameters`,
                and `BaseException`, or a source path to a function of the same specifications
                (e.g. `module.my_function`)
            on_success: Callback function in event of failure of the step. Can be
                a function with two possible parameters, `StepContext` and `BaseParameters, or
                a source path to a function of the same specifications
                (e.g. `module.my_function`).

        Returns:
            The step instance that this method was called on.
        """

        def _resolve_if_necessary(
            value: Union[str, Source, Type[Any]]
        ) -> Source:
            if isinstance(value, str):
                return Source.from_import_path(value)
            elif isinstance(value, Source):
                return value
            else:
                return source_utils_v2.resolve(value)

        outputs: Dict[str, Dict[str, Source]] = defaultdict(dict)
        allowed_output_names = set(self.OUTPUT_SIGNATURE)

        if output_materializers:
            if not isinstance(output_materializers, Mapping):
                # string of materializer class to be used for all outputs
                source = _resolve_if_necessary(output_materializers)
                output_materializers = {
                    output_name: source for output_name in allowed_output_names
                }

            for output_name, materializer in output_materializers.items():
                source = _resolve_if_necessary(materializer)
                outputs[output_name]["materializer_source"] = source

        failure_hook_source = None
        if on_failure:
            # string of on_failure hook function to be used for this step
            failure_hook_source = resolve_and_validate_hook(on_failure)

        success_hook_source = None
        if on_success:
            # string of on_success hook function to be used for this step
            success_hook_source = resolve_and_validate_hook(on_success)

        if output_artifacts:
            logger.warning(
                "The `output_artifacts` argument has no effect and will be "
                "removed in a future version."
            )

        if isinstance(parameters, BaseParameters):
            parameters = parameters.dict()

        values = dict_utils.remove_none_values(
            {
                "name": name,
                "enable_cache": enable_cache,
                "enable_artifact_metadata": enable_artifact_metadata,
                "experiment_tracker": experiment_tracker,
                "step_operator": step_operator,
                "parameters": parameters,
                "settings": settings,
                "outputs": outputs or None,
                "extra": extra,
                "failure_hook_source": failure_hook_source,
                "success_hook_source": success_hook_source,
            }
        )
        config = StepConfigurationUpdate(**values)
        self._apply_configuration(config, merge=merge)
        return self

    def _apply_configuration(
        self,
        config: StepConfigurationUpdate,
        merge: bool = True,
    ) -> None:
        """Applies an update to the step configuration.

        Args:
            config: The configuration update.
            merge: Whether to merge the updates with the existing configuration
                or not. See the `BaseStep.configure(...)` method for a detailed
                explanation.
        """
        self._validate_configuration(config)

        self._configuration = pydantic_utils.update_model(
            self._configuration, update=config, recursive=merge
        )

        logger.debug("Updated step configuration:")
        logger.debug(self._configuration)

    def _validate_configuration(self, config: StepConfigurationUpdate) -> None:
        """Validates a configuration update.

        Args:
            config: The configuration update to validate.
        """
        settings_utils.validate_setting_keys(list(config.settings))
        self._validate_function_parameters(parameters=config.parameters)
        self._validate_outputs(outputs=config.outputs)

    def _validate_function_parameters(
        self, parameters: Dict[str, Any]
    ) -> None:
        """Validates step function parameters.

        Args:
            parameters: The parameters to validate.

        Raises:
            StepInterfaceError: If the step requires no function parameters but
                parameters were configured.
        """
        if not parameters:
            return

        if not self.PARAMETERS_CLASS:
            raise StepInterfaceError(
                f"Function parameters configured for step {self.name} which "
                "does not accept any function parameters."
            )

    def _validate_inputs(
        self, inputs: Mapping[str, ArtifactConfiguration]
    ) -> None:
        """Validates the step input configuration.

        Args:
            inputs: The configured step inputs.

        Raises:
            StepInterfaceError: If an input for a non-existent name is
                configured.
        """
        allowed_input_names = set(self.INPUT_SIGNATURE)
        for input_name in inputs.keys():
            if input_name not in allowed_input_names:
                raise StepInterfaceError(
                    f"Got unexpected artifact for non-existent "
                    f"input '{input_name}' in step '{self.name}'. "
                    f"Only artifacts for the inputs "
                    f"{allowed_input_names} of this step can"
                    f" be registered."
                )

    def _validate_outputs(
        self, outputs: Mapping[str, PartialArtifactConfiguration]
    ) -> None:
        """Validates the step output configuration.

        Args:
            outputs: The configured step outputs.

        Raises:
            StepInterfaceError: If an output for a non-existent name is
                configured of an output artifact/materializer source does not
                resolve to the correct class.
        """
        allowed_output_names = set(self.OUTPUT_SIGNATURE)
        for output_name, output in outputs.items():
            if output_name not in allowed_output_names:
                raise StepInterfaceError(
                    f"Got unexpected materializers for non-existent "
                    f"output '{output_name}' in step '{self.name}'. "
                    f"Only materializers for the outputs "
                    f"{allowed_output_names} of this step can"
                    f" be registered."
                )

            if output.materializer_source:
                if not source_utils_v2.validate_source_class(
                    output.materializer_source, expected_class=BaseMaterializer
                ):
                    raise StepInterfaceError(
                        f"Materializer source `{output.materializer_source}` "
                        f"for output '{output_name}' of step '{self.name}' "
                        "does not resolve to a  `BaseMaterializer` subclass."
                    )

    def _finalize_configuration(
        self, input_artifacts: Dict[str, _OutputArtifact]
    ) -> StepConfiguration:
        """Finalizes the configuration after the step was called.

        Once the step was called, we know the outputs of previous steps
        and that no additional user configurations will be made. That means
        we can now collect the remaining artifact and materializer types
        as well as check for the completeness of the step function parameters.

        Args:
            input_artifacts: The input artifacts of this step.

        Returns:
            The finalized step configuration.

        Raises:
            StepInterfaceError: If an output does not have an explicit
                materializer assigned to it and there is no default
                materializer registered for the output type.
        """
        outputs: Dict[str, Dict[str, Source]] = defaultdict(dict)

        for output_name, output_class in self.OUTPUT_SIGNATURE.items():
            output = self._configuration.outputs.get(
                output_name, PartialArtifactConfiguration()
            )

            if not output.materializer_source:
                if default_materializer_registry.is_registered(output_class):
                    materializer_class = default_materializer_registry[
                        output_class
                    ]
                else:
                    raise StepInterfaceError(
                        f"Unable to find materializer for output "
                        f"'{output_name}' of type `{output_class}` in step "
                        f"'{self.name}'. Please make sure to either "
                        f"explicitly set a materializer for step outputs "
                        f"using `step.configure(output_materializers=...)` or "
                        f"registering a default materializer for specific "
                        f"types by subclassing `BaseMaterializer` and setting "
                        f"its `ASSOCIATED_TYPES` class variable.",
                        url="https://docs.zenml.io/advanced-guide/pipelines/materializers",
                    )
                outputs[output_name][
                    "materializer_source"
                ] = source_utils_v2.resolve(materializer_class)

        function_parameters = self._finalize_function_parameters()
        values = dict_utils.remove_none_values(
            {
                "outputs": outputs or None,
                "parameters": function_parameters,
            }
        )
        config = StepConfigurationUpdate(**values)
        self._apply_configuration(config)

        inputs = {}
        for input_name, artifact in input_artifacts.items():
            inputs[input_name] = ArtifactConfiguration(
                materializer_source=artifact.materializer_source,
            )
        self._validate_inputs(inputs)

        self._configuration = self._configuration.copy(
            update={
                "inputs": inputs,
                "caching_parameters": self.caching_parameters,
            }
        )

        complete_configuration = StepConfiguration.parse_obj(
            self._configuration
        )
        return complete_configuration

    def _finalize_function_parameters(self) -> Dict[str, Any]:
        """Verifies and prepares the config parameters for running this step.

        When the step requires config parameters, this method:
            - checks if config parameters were set via a config object or file
            - tries to set missing config parameters from default values of the
              config class

        Returns:
            Values for the previously unconfigured function parameters.

        Raises:
            MissingStepParameterError: If no value could be found for one or
                more config parameters.
            StepInterfaceError: If the parameter class validation failed.
        """
        if not self.PARAMETERS_CLASS:
            return {}

        # we need to store a value for all config keys inside the
        # metadata store to make sure caching works as expected
        missing_keys = []
        values = {}
        for name, field in self.PARAMETERS_CLASS.__fields__.items():
            if name in self.configuration.parameters:
                # a value for this parameter has been set already
                values[name] = self.configuration.parameters[name]
                continue

            if field.required:
                # this field has no default value set and therefore needs
                # to be passed via an initialized config object
                missing_keys.append(name)
            else:
                # use default value from the pydantic config class
                values[name] = field.default

        if missing_keys:
            raise MissingStepParameterError(
                self.name, missing_keys, self.PARAMETERS_CLASS
            )

        try:
            self.PARAMETERS_CLASS(**values)
        except ValidationError:
            raise StepInterfaceError("Failed to validate function parameters.")

        return values<|MERGE_RESOLUTION|>--- conflicted
+++ resolved
@@ -87,12 +87,8 @@
 
     ParametersOrDict = Union["BaseParameters", Dict[str, Any]]
     ArtifactClassOrStr = Union[str, Type["BaseArtifact"]]
-<<<<<<< HEAD
     MaterializerClassOrSource = Union[str, Source, Type["BaseMaterializer"]]
-=======
-    MaterializerClassOrStr = Union[str, Type["BaseMaterializer"]]
-    HookSpecification = Union[str, FunctionType]
->>>>>>> 9aaa95ee
+    HookSpecification = Union[str, Source, FunctionType]
     OutputArtifactsSpecification = Union[
         "ArtifactClassOrStr", Mapping[str, "ArtifactClassOrStr"]
     ]
