#  Copyright (c) ZenML GmbH 2021. All Rights Reserved.
#
#  Licensed under the Apache License, Version 2.0 (the "License");
#  you may not use this file except in compliance with the License.
#  You may obtain a copy of the License at:
#
#       https://www.apache.org/licenses/LICENSE-2.0
#
#  Unless required by applicable law or agreed to in writing, software
#  distributed under the License is distributed on an "AS IS" BASIS,
#  WITHOUT WARRANTIES OR CONDITIONS OF ANY KIND, either express
#  or implied. See the License for the specific language governing
#  permissions and limitations under the License.
"""Base Step for ZenML."""
import hashlib
import inspect
import os
from abc import abstractmethod
from collections import defaultdict
from types import FunctionType
from typing import (
    TYPE_CHECKING,
    Any,
    Callable,
    Dict,
    Mapping,
    NamedTuple,
    Optional,
    Sequence,
    Set,
    Tuple,
    Type,
    TypeVar,
    Union,
    cast,
)
from uuid import UUID

from pydantic import BaseModel, Extra, ValidationError

from zenml.config.source import Source
from zenml.config.step_configurations import (
    PartialArtifactConfiguration,
    PartialStepConfiguration,
    StepConfiguration,
    StepConfigurationUpdate,
)
from zenml.constants import STEP_SOURCE_PARAMETER_NAME
from zenml.exceptions import MissingStepParameterError, StepInterfaceError
from zenml.logger import get_logger
from zenml.materializers.base_materializer import BaseMaterializer
from zenml.materializers.materializer_registry import materializer_registry
from zenml.steps.base_parameters import BaseParameters
from zenml.steps.step_context import StepContext
from zenml.steps.utils import (
<<<<<<< HEAD
=======
    INSTANCE_CONFIGURATION,
    PARAM_CREATED_BY_FUNCTIONAL_API,
    PARAM_ENABLE_ARTIFACT_METADATA,
    PARAM_ENABLE_ARTIFACT_VISUALIZATION,
    PARAM_ENABLE_CACHE,
    PARAM_EXPERIMENT_TRACKER,
    PARAM_EXTRA_OPTIONS,
    PARAM_ON_FAILURE,
    PARAM_ON_SUCCESS,
    PARAM_OUTPUT_MATERIALIZERS,
    PARAM_SETTINGS,
    PARAM_STEP_NAME,
    PARAM_STEP_OPERATOR,
>>>>>>> 9e321df9
    parse_return_type_annotations,
)
from zenml.utils import (
    dict_utils,
    pydantic_utils,
    settings_utils,
    source_code_utils,
    source_utils,
)

if TYPE_CHECKING:
    from zenml.config.base_settings import SettingsOrDict
    from zenml.pipelines.new import Pipeline

    ParametersOrDict = Union["BaseParameters", Dict[str, Any]]
    MaterializerClassOrSource = Union[str, Source, Type["BaseMaterializer"]]
    HookSpecification = Union[str, Source, FunctionType]
    OutputMaterializersSpecification = Union[
        "MaterializerClassOrSource",
        Sequence["MaterializerClassOrSource"],
        Mapping[str, "MaterializerClassOrSource"],
        Mapping[str, Sequence["MaterializerClassOrSource"]],
    ]

logger = get_logger(__name__)


class BaseStepMeta(type):
    """Metaclass for `BaseStep`.

    Makes sure that the entrypoint function has valid parameters and type
    annotations.
    """

    def __new__(
        mcs, name: str, bases: Tuple[Type[Any], ...], dct: Dict[str, Any]
    ) -> "BaseStepMeta":
        """Set up a new class with a qualified spec.

        Args:
            name: The name of the class.
            bases: The base classes of the class.
            dct: The attributes of the class.

        Returns:
            The new class.

        Raises:
            StepInterfaceError: When unable to create the step.
        """
        cls = cast(Type["BaseStep"], super().__new__(mcs, name, bases, dct))
        if name not in {"BaseStep", "_DecoratedStep"}:
            validate_entrypoint_function(cls.entrypoint)

        return cls

    def __call__(self, *args: Any, **kwargs: Any) -> Any:
        from zenml.pipelines.new import Pipeline

        if not Pipeline.ACTIVE_PIPELINE:
            return super().__call__(*args, **kwargs)

        init_kwargs = {}
        call_kwargs = {}

        # TODO: validate the entrypoint does not define reserved params like
        # "settings" or "extra"
        entrypoint_params = set(inspect.signature(self.entrypoint).parameters)
        entrypoint_params.add("after")
        entrypoint_params.add("id")

        for key, value in kwargs.items():
            if key in entrypoint_params:
                call_kwargs[key] = value
            else:
                init_kwargs[key] = value

        step_instance = super().__call__(**init_kwargs)
        return step_instance(*args, **call_kwargs)


T = TypeVar("T", bound="BaseStep")


class BaseStep(metaclass=BaseStepMeta):
    """Abstract base class for all ZenML steps.

    Attributes:
        name: The name of this step.
        pipeline_parameter_name: The name of the pipeline parameter for which
            this step was passed as an argument.
        enable_cache: A boolean indicating if caching is enabled for this step.
        enable_artifact_metadata: A boolean indicating if artifact metadata
            is enabled for this step.
        enable_artifact_visualization: A boolean indicating if artifact
            visualization is enabled for this step.
    """

    def __init__(
        self,
        *args: Any,
        name: Optional[str] = None,
        enable_cache: Optional[bool] = None,
        enable_artifact_metadata: Optional[bool] = None,
        experiment_tracker: Optional[str] = None,
        step_operator: Optional[str] = None,
        parameters: Optional["ParametersOrDict"] = None,
        output_materializers: Optional[
            "OutputMaterializersSpecification"
        ] = None,
        output_artifacts: Optional["OutputArtifactsSpecification"] = None,
        settings: Optional[Mapping[str, "SettingsOrDict"]] = None,
        extra: Optional[Dict[str, Any]] = None,
        on_failure: Optional["HookSpecification"] = None,
        on_success: Optional["HookSpecification"] = None,
        **kwargs: Any,
    ) -> None:
        """Initializes a step.

        Args:
            *args: Positional arguments passed to the step.
            **kwargs: Keyword arguments passed to the step.
        """
        self._upstream_steps: Set[str] = set()
        self.entrypoint_definition = validate_entrypoint_function(
            self.entrypoint
        )

        name = name or self.__class__.__name__

        requires_context = self.entrypoint_definition.context is not None
        if enable_cache is None:
            if requires_context:
                # Using the StepContext inside a step provides access to
                # external resources which might influence the step execution.
                # We therefore disable caching unless it is explicitly enabled
                enable_cache = False
                logger.debug(
                    "Step '%s': Step context required and caching not "
                    "explicitly enabled.",
                    name,
                )

        logger.debug(
            "Step '%s': Caching %s.",
            name,
            "enabled" if enable_cache is not False else "disabled",
        )
        logger.debug(
            "Step '%s': Artifact metadata %s.",
            name,
            "enabled" if enable_artifact_metadata is not False else "disabled",
        )

        enable_artifact_visualization = kwargs.pop(
            PARAM_ENABLE_ARTIFACT_VISUALIZATION, None
        )

        logger.debug(
            "Step '%s': Artifact visualization %s.",
            name,
            "enabled"
            if enable_artifact_visualization is not False
            else "disabled",
        )

        self._configuration = PartialStepConfiguration(
            name=name,
            enable_cache=enable_cache,
            enable_artifact_metadata=enable_artifact_metadata,
            enable_artifact_visualization=enable_artifact_visualization,
        )
        self.configure(
            experiment_tracker=experiment_tracker,
            step_operator=step_operator,
            output_artifacts=output_artifacts,
            output_materializers=output_materializers,
            parameters=parameters,
            settings=settings,
            extra=extra,
            on_failure=on_failure,
            on_success=on_success,
        )
        self._verify_and_apply_init_params(*args, **kwargs)

    @abstractmethod
    def entrypoint(self, *args: Any, **kwargs: Any) -> Any:
        """Abstract method for core step logic.

        Args:
            *args: Positional arguments passed to the step.
            **kwargs: Keyword arguments passed to the step.

        Returns:
            The output of the step.
        """

    @classmethod
    def load_from_source(cls, source: Union[Source, str]) -> "BaseStep":
        """Loads a step from source.

        Args:
            source: The path to the step source.

        Returns:
            The loaded step.
        """
        step_class: Type[BaseStep] = source_utils.load_and_validate_class(
            source, expected_class=BaseStep
        )
        return step_class()

    @property
    def upstream_steps(self) -> Set[str]:
        """Names of the upstream steps of this step.

        This property will only contain the full set of upstream steps once
        it's parent pipeline `connect(...)` method was called.

        Returns:
            Set of upstream step names.
        """
        return self._upstream_steps

    def after(self, step: "BaseStep") -> None:
        """Adds an upstream step to this step.

        Calling this method makes sure this step only starts running once the
        given step has successfully finished executing.

        **Note**: This can only be called inside the pipeline connect function
        which is decorated with the `@pipeline` decorator. Any calls outside
        this function will be ignored.

        Example:
        The following pipeline will run its steps sequentially in the following
        order: step_2 -> step_1 -> step_3

        ```python
        @pipeline
        def example_pipeline(step_1, step_2, step_3):
            step_1.after(step_2)
            step_3(step_1(), step_2())
        ```

        Args:
            step: A step which should finish executing before this step is
                started.
        """
        self._upstream_steps.add(step)

    @property
    def source_object(self) -> Any:
        """The source object of this step.

        Returns:
            The source object of this step.
        """
        return self.__class__

    @property
    def source_code(self) -> str:
        """The source code of this step.

        Returns:
            The source code of this step.
        """
        return inspect.getsource(self.source_object)

    @property
    def docstring(self) -> Optional[str]:
        """The docstring of this step.

        Returns:
            The docstring of this step.
        """
        return self.__doc__

    @property
    def caching_parameters(self) -> Dict[str, Any]:
        """Caching parameters for this step.

        Returns:
            A dictionary containing the caching parameters
        """
        parameters = {}
        parameters[
            STEP_SOURCE_PARAMETER_NAME
        ] = source_code_utils.get_hashed_source_code(self.source_object)

        for name, output in self.configuration.outputs.items():
            if output.materializer_source:
                key = f"{name}_materializer_source"
                hash_ = hashlib.md5()

                for source in output.materializer_source:
                    materializer_class = source_utils.load(source)
                    code_hash = source_code_utils.get_hashed_source_code(
                        materializer_class
                    )
                    hash_.update(code_hash.encode())

<<<<<<< HEAD
                parameters[key] = hash_.hexdigest()

        return parameters
=======
        Args:
            options: Class configurations.
        """
        step_operator = options.pop(PARAM_STEP_OPERATOR, None)
        settings = options.pop(PARAM_SETTINGS, None) or {}
        output_materializers = options.pop(PARAM_OUTPUT_MATERIALIZERS, None)
        extra = options.pop(PARAM_EXTRA_OPTIONS, None)
        experiment_tracker = options.pop(PARAM_EXPERIMENT_TRACKER, None)
        on_failure = options.pop(PARAM_ON_FAILURE, None)
        on_success = options.pop(PARAM_ON_SUCCESS, None)

        self.configure(
            experiment_tracker=experiment_tracker,
            step_operator=step_operator,
            output_materializers=output_materializers,
            settings=settings,
            extra=extra,
            on_failure=on_failure,
            on_success=on_success,
        )
>>>>>>> 9e321df9

    def _verify_and_apply_init_params(self, *args: Any, **kwargs: Any) -> None:
        """Verifies the initialization args and kwargs of this step.

        This method makes sure that there is only one parameters object passed
        at initialization and that it was passed using the correct name and
        type specified in the step declaration.

        Args:
            *args: The args passed to the init method of this step.
            **kwargs: The kwargs passed to the init method of this step.

        Raises:
            StepInterfaceError: If there are too many arguments or arguments
                with a wrong name/type.
        """
        maximum_arg_count = 1 if self.entrypoint_definition.params else 0
        arg_count = len(args) + len(kwargs)
        if arg_count > maximum_arg_count:
            raise StepInterfaceError(
                f"Too many arguments ({arg_count}, expected: "
                f"{maximum_arg_count}) passed when creating a "
                f"'{self.name}' step."
            )

        if self.entrypoint_definition.params:
            if args:
                config = args[0]
            elif kwargs:
                key, config = kwargs.popitem()

                if key != self.entrypoint_definition.params.name:
                    raise StepInterfaceError(
                        f"Unknown keyword argument '{key}' when creating a "
                        f"'{self.name}' step, only expected a single "
                        "argument with key "
                        f"'{self.entrypoint_definition.params.name}'."
                    )
            else:
                # This step requires configuration parameters but no parameters
                # object was passed as an argument. The parameters might be
                # set via default values in the parameters class or in a
                # configuration file, so we continue for now and verify
                # that all parameters are set before running the step
                return

            if not isinstance(
                config, self.entrypoint_definition.params.annotation
            ):
                raise StepInterfaceError(
                    f"`{config}` object passed when creating a "
                    f"'{self.name}' step is not a "
                    f"`{self.entrypoint_definition.params.annotation.__name__}` instance."
                )

            self.configure(parameters=config)

    def _parse_call_args(
        self, *args: Any, **kwargs: Any
    ) -> Tuple[
        Dict[str, "StepArtifact"],
        Dict[str, "ExternalArtifact"],
        Dict[str, Any],
    ]:
        signature = get_step_entrypoint_signature(step=self)

        try:
            bound_args = signature.bind_partial(*args, **kwargs)
        except TypeError as e:
            raise StepInterfaceError(
                f"Wrong arguments when calling step '{self.name}': {e}"
            ) from e

        bound_args.apply_defaults()

        artifacts = {}
        external_artifacts = {}
        parameters = {}

        for key, value in bound_args.arguments.items():
            self.entrypoint_definition.validate_input(key=key, input_=value)

            if isinstance(value, StepArtifact):
                artifacts[key] = value
                if key in self.configuration.parameters:
                    logger.warning(
                        "Got duplicate value for step input %s, using value "
                        "provided as artifact.",
                        key,
                    )
            elif isinstance(value, ExternalArtifact):
                external_artifacts[key] = value
                if not value._id:
                    # If the external artifact references a fixed artifact by
                    # ID, caching behaves as expected.
                    logger.warning(
                        "Using an external artifact as step input currently "
                        "invalidates caching for the step and all downstream "
                        "steps. Future releases will introduce hashing of "
                        "artifacts which will improve this behavior."
                    )
            else:
                parameters[key] = value

        return artifacts, external_artifacts, parameters

    def __call__(
        self,
        *args: Any,
        id: Optional[str] = None,
        after: Union[str, Sequence[str], None] = None,
        **kwargs: Any,
    ) -> Any:
        from zenml.pipelines.new.pipeline import Pipeline

        if not Pipeline.ACTIVE_PIPELINE:
            # The step is being called outside of the context of a pipeline,
            # we simply call the entrypoint
            return self.call_entrypoint(*args, **kwargs)

        (
            input_artifacts,
            external_artifacts,
            parameters,
        ) = self._parse_call_args(*args, **kwargs)
        upstream_steps = {
            artifact.invocation_id for artifact in input_artifacts.values()
        }
        if isinstance(after, str):
            upstream_steps.add(after)
        elif isinstance(after, Sequence):
            upstream_steps.union(after)

        invocation_id = Pipeline.ACTIVE_PIPELINE.add_step(
            step=self,
            input_artifacts=input_artifacts,
            external_artifacts=external_artifacts,
            parameters=parameters,
            upstream_steps=upstream_steps,
            custom_id=id,
            allow_suffix=not id,
        )

        outputs = []
        for key, annotation in self.entrypoint_definition.outputs.items():
            output = StepArtifact(
                invocation_id=invocation_id,
                output_name=key,
                annotation=annotation,
                pipeline=Pipeline.ACTIVE_PIPELINE,
            )
            outputs.append(output)

        if len(outputs) == 1:
            return outputs[0]
        else:
            return outputs

    def call_entrypoint(self, *args: Any, **kwargs: Any) -> Any:
        from pydantic.decorator import ValidatedFunction

        validation_func = ValidatedFunction(
            self.entrypoint, config={"arbitrary_types_allowed": True}
        )
        model = validation_func.init_model_instance(*args, **kwargs)

        validated_args = {
            k: v
            for k, v in model._iter()
            if k in model.__fields_set__
            or model.__fields__[k].default_factory
            or model.__fields__[k].default
        }

        return self.entrypoint(**validated_args)

    @property
    def name(self) -> str:
        """The name of the step.

        Returns:
            The name of the step.
        """
        return self.configuration.name

    @property
    def enable_cache(self) -> Optional[bool]:
        """If caching is enabled for the step.

        Returns:
            If caching is enabled for the step.
        """
        return self.configuration.enable_cache

    @property
    def configuration(self) -> PartialStepConfiguration:
        """The configuration of the step.

        Returns:
            The configuration of the step.
        """
        return self._configuration

    def configure(
        self: T,
        name: Optional[str] = None,
        enable_cache: Optional[bool] = None,
        enable_artifact_metadata: Optional[bool] = None,
        enable_artifact_visualization: Optional[bool] = None,
        experiment_tracker: Optional[str] = None,
        step_operator: Optional[str] = None,
        parameters: Optional["ParametersOrDict"] = None,
        output_materializers: Optional[
            "OutputMaterializersSpecification"
        ] = None,
        settings: Optional[Mapping[str, "SettingsOrDict"]] = None,
        extra: Optional[Dict[str, Any]] = None,
        on_failure: Optional["HookSpecification"] = None,
        on_success: Optional["HookSpecification"] = None,
        merge: bool = True,
    ) -> T:
        """Configures the step.

        Configuration merging example:
        * `merge==True`:
            step.configure(extra={"key1": 1})
            step.configure(extra={"key2": 2}, merge=True)
            step.configuration.extra # {"key1": 1, "key2": 2}
        * `merge==False`:
            step.configure(extra={"key1": 1})
            step.configure(extra={"key2": 2}, merge=False)
            step.configuration.extra # {"key2": 2}

        Args:
            name: DEPRECATED: The name of the step.
            enable_cache: If caching should be enabled for this step.
            enable_artifact_metadata: If artifact metadata should be enabled
                for this step.
            enable_artifact_visualization: If artifact visualization should be
                enabled for this step.
            experiment_tracker: The experiment tracker to use for this step.
            step_operator: The step operator to use for this step.
            parameters: Function parameters for this step
            output_materializers: Output materializers for this step. If
                given as a dict, the keys must be a subset of the output names
                of this step. If a single value (type or string) is given, the
                materializer will be used for all outputs.
            settings: settings for this step.
            extra: Extra configurations for this step.
            on_failure: Callback function in event of failure of the step. Can be
                a function with three possible parameters, `StepContext`, `BaseParameters`,
                and `BaseException`, or a source path to a function of the same specifications
                (e.g. `module.my_function`)
            on_success: Callback function in event of failure of the step. Can be
                a function with two possible parameters, `StepContext` and `BaseParameters, or
                a source path to a function of the same specifications
                (e.g. `module.my_function`).
            merge: If `True`, will merge the given dictionary configurations
                like `parameters` and `settings` with existing
                configurations. If `False` the given configurations will
                overwrite all existing ones. See the general description of this
                method for an example.

        Returns:
            The step instance that this method was called on.
        """
        from zenml.hooks.hook_validators import resolve_and_validate_hook

        if name:
            logger.warning("Configuring the name of a step is deprecated.")

        def _resolve_if_necessary(
            value: Union[str, Source, Type[Any]]
        ) -> Source:
            if isinstance(value, str):
                return Source.from_import_path(value)
            elif isinstance(value, Source):
                return value
            else:
                return source_utils.resolve(value)

        def _convert_to_tuple(value: Any) -> Tuple[Source]:
            if isinstance(value, Sequence):
                return tuple(_resolve_if_necessary(v) for v in value)
            else:
                return (_resolve_if_necessary(value),)

        outputs: Dict[str, Dict[str, Source]] = defaultdict(dict)
        allowed_output_names = set(self.entrypoint_definition.outputs)

        if output_materializers:
            if not isinstance(output_materializers, Mapping):
                sources = _convert_to_tuple(output_materializers)
                output_materializers = {
                    output_name: sources
                    for output_name in allowed_output_names
                }

            for output_name, materializer in output_materializers.items():
                sources = _convert_to_tuple(materializer)
                outputs[output_name]["materializer_source"] = sources

        failure_hook_source = None
        if on_failure:
            # string of on_failure hook function to be used for this step
            failure_hook_source = resolve_and_validate_hook(on_failure)

        success_hook_source = None
        if on_success:
            # string of on_success hook function to be used for this step
            success_hook_source = resolve_and_validate_hook(on_success)

        if isinstance(parameters, BaseParameters):
            parameters = parameters.dict()

        values = dict_utils.remove_none_values(
            {
                "enable_cache": enable_cache,
                "enable_artifact_metadata": enable_artifact_metadata,
                "enable_artifact_visualization": enable_artifact_visualization,
                "experiment_tracker": experiment_tracker,
                "step_operator": step_operator,
                "parameters": parameters,
                "settings": settings,
                "outputs": outputs or None,
                "extra": extra,
                "failure_hook_source": failure_hook_source,
                "success_hook_source": success_hook_source,
            }
        )
        config = StepConfigurationUpdate(**values)
        self._apply_configuration(config, merge=merge)
        return self

    def _apply_configuration(
        self,
        config: StepConfigurationUpdate,
        merge: bool = True,
    ) -> None:
        """Applies an update to the step configuration.

        Args:
            config: The configuration update.
            merge: Whether to merge the updates with the existing configuration
                or not. See the `BaseStep.configure(...)` method for a detailed
                explanation.
        """
        self._validate_configuration(config)

        self._configuration = pydantic_utils.update_model(
            self._configuration, update=config, recursive=merge
        )

        logger.debug("Updated step configuration:")
        logger.debug(self._configuration)

    def _validate_configuration(self, config: StepConfigurationUpdate) -> None:
        """Validates a configuration update.

        Args:
            config: The configuration update to validate.
        """
        settings_utils.validate_setting_keys(list(config.settings))
        self._validate_function_parameters(parameters=config.parameters)
        self._validate_outputs(outputs=config.outputs)

    def _validate_function_parameters(
        self, parameters: Dict[str, Any]
    ) -> None:
        """Validates step function parameters.

        Args:
            parameters: The parameters to validate.

        Raises:
            StepInterfaceError: If the step requires no function parameters but
                parameters were configured.
        """
        if not parameters:
            return

        for key, value in parameters.items():
            if key in self.entrypoint_definition.inputs:
                self.entrypoint_definition.validate_input(
                    key=key, input_=value
                )

            elif not self.entrypoint_definition.params:
                raise StepInterfaceError(
                    "Can't set parameter without param class."
                )

    def _validate_outputs(
        self, outputs: Mapping[str, PartialArtifactConfiguration]
    ) -> None:
        """Validates the step output configuration.

        Args:
            outputs: The configured step outputs.

        Raises:
            StepInterfaceError: If an output for a non-existent name is
                configured of an output artifact/materializer source does not
                resolve to the correct class.
        """
        allowed_output_names = set(self.entrypoint_definition.outputs)
        for output_name, output in outputs.items():
            if output_name not in allowed_output_names:
                raise StepInterfaceError(
                    f"Got unexpected materializers for non-existent "
                    f"output '{output_name}' in step '{self.name}'. "
                    f"Only materializers for the outputs "
                    f"{allowed_output_names} of this step can"
                    f" be registered."
                )

            if output.materializer_source:
                for source in output.materializer_source:
                    if not source_utils.validate_source_class(
                        source, expected_class=BaseMaterializer
                    ):
                        raise StepInterfaceError(
                            f"Materializer source `{source}` "
                            f"for output '{output_name}' of step '{self.name}' "
                            "does not resolve to a `BaseMaterializer` subclass."
                        )

    def _validate_inputs(
        self,
        input_artifacts: Dict[str, "StepArtifact"],
        external_artifacts: Dict[str, UUID],
    ) -> None:
        signature = get_step_entrypoint_signature(step=self)
        for key in signature.parameters.keys():
            if (
                key in input_artifacts
                or key in self.configuration.parameters
                or key in external_artifacts
            ):
                continue
            raise StepInterfaceError(f"Missing entrypoint input {key}.")

    def _finalize_configuration(
        self,
        input_artifacts: Dict[str, "StepArtifact"],
        external_artifacts: Dict[str, UUID],
    ) -> StepConfiguration:
        """Finalizes the configuration after the step was called.

        Once the step was called, we know the outputs of previous steps
        and that no additional user configurations will be made. That means
        we can now collect the remaining artifact and materializer types
        as well as check for the completeness of the step function parameters.

        Args:
            input_artifacts: The input artifacts of this step.

        Returns:
            The finalized step configuration.
        """
        outputs: Dict[str, Dict[str, Source]] = defaultdict(dict)

        for (
            output_name,
            output_annotation,
        ) in self.entrypoint_definition.outputs.items():
            output = self._configuration.outputs.get(
                output_name, PartialArtifactConfiguration()
            )

            from pydantic.typing import (
                get_origin,
                is_none_type,
                is_union,
            )

            from zenml.steps.utils import get_args

            if not output.materializer_source:
<<<<<<< HEAD
                if output_annotation is Any:
                    raise StepInterfaceError(
                        "An explicit materializer needs to be specified for "
                        "step outputs with `Any` as type annotation.",
                        url="https://docs.zenml.io/advanced-guide/pipelines/materializers",
                    )

                if is_union(
                    get_origin(output_annotation) or output_annotation
                ):
                    output_types = tuple(
                        type(None)
                        if is_none_type(output_type)
                        else output_type
                        for output_type in get_args(output_annotation)
                    )
                else:
                    output_types = (output_annotation,)

                materializer_source = []

                for output_type in output_types:
                    if default_materializer_registry.is_registered(
                        output_type
                    ):
                        materializer_class = default_materializer_registry[
                            output_type
                        ]
                    else:
                        raise StepInterfaceError(
                            f"Unable to find materializer for output "
                            f"'{output_name}' of type `{output_type}` in step "
                            f"'{self.name}'. Please make sure to either "
                            f"explicitly set a materializer for step outputs "
                            f"using `step.configure(output_materializers=...)` or "
                            f"registering a default materializer for specific "
                            f"types by subclassing `BaseMaterializer` and setting "
                            f"its `ASSOCIATED_TYPES` class variable.",
                            url="https://docs.zenml.io/advanced-guide/pipelines/materializers",
                        )
                    materializer_source.append(
                        source_utils.resolve(materializer_class)
                    )

=======
                materializer_class = materializer_registry[output_class]
>>>>>>> 9e321df9
                outputs[output_name][
                    "materializer_source"
                ] = materializer_source

        parameters = self._finalize_parameters()
        self.configure(parameters=parameters, merge=False)
        self._validate_inputs(
            input_artifacts=input_artifacts,
            external_artifacts=external_artifacts,
        )

        values = dict_utils.remove_none_values({"outputs": outputs or None})
        config = StepConfigurationUpdate(**values)
        self._apply_configuration(config)

        self._configuration = self._configuration.copy(
            update={
                "caching_parameters": self.caching_parameters,
                "external_input_artifacts": external_artifacts,
            }
        )

        complete_configuration = StepConfiguration.parse_obj(
            self._configuration
        )
        return complete_configuration

    def _finalize_parameters(self) -> Dict[str, Any]:
        signature = get_step_entrypoint_signature(step=self)

        params = {}
        for key, value in self.configuration.parameters.items():
            if key not in signature.parameters:
                continue

            annotation = signature.parameters[key].annotation
            if inspect.isclass(annotation) and issubclass(
                annotation, BaseModel
            ):
                # Make sure we have all necessary values to instantiate the
                # pydantic model later
                model = annotation(**value)
                params[key] = model.dict()
            else:
                params[key] = value

        if self.entrypoint_definition.params:
            legacy_params = self._finalize_legacy_parameters()
            params[self.entrypoint_definition.params.name] = legacy_params

        return params

    def _finalize_legacy_parameters(self) -> Dict[str, Any]:
        """Verifies and prepares the config parameters for running this step.

        When the step requires config parameters, this method:
            - checks if config parameters were set via a config object or file
            - tries to set missing config parameters from default values of the
              config class

        Returns:
            Values for the previously unconfigured function parameters.

        Raises:
            MissingStepParameterError: If no value could be found for one or
                more config parameters.
            StepInterfaceError: If the parameter class validation failed.
        """
        if not self.entrypoint_definition.params:
            return {}

        # parameters for the `BaseParameters` class specified in the "new" way
        # by specifying a dict of parameters for the corresponding key
        params_defined_in_new_way = (
            self.configuration.parameters.get(
                self.entrypoint_definition.params.name
            )
            or {}
        )

        values = {}
        missing_keys = []
        for (
            name,
            field,
        ) in self.entrypoint_definition.params.annotation.__fields__.items():
            if name in self.configuration.parameters:
                # a value for this parameter has been set already
                values[name] = self.configuration.parameters[name]
            elif name in params_defined_in_new_way:
                # a value for this parameter has been set in the "new" way
                # already
                values[name] = params_defined_in_new_way[name]
            elif field.required:
                # this field has no default value set and therefore needs
                # to be passed via an initialized config object
                missing_keys.append(name)
            else:
                # use default value from the pydantic config class
                values[name] = field.default

        if missing_keys:
            raise MissingStepParameterError(
                self.name,
                missing_keys,
                self.entrypoint_definition.params.annotation,
            )

        if (
            self.entrypoint_definition.params.annotation.Config.extra
            == Extra.allow
        ):
            # Add all parameters for the config class for backwards
            # compatibility if the config class allows extra attributes
            values.update(self.configuration.parameters)

        try:
            self.entrypoint_definition.params.annotation(**values)
        except ValidationError:
            raise StepInterfaceError("Failed to validate function parameters.")

        return values


def is_json_serializable(obj: Any) -> bool:
    import json

    from pydantic.json import pydantic_encoder

    try:
        json.dumps(obj, default=pydantic_encoder)
        return True
    except TypeError:
        return False


def get_step_entrypoint_signature(
    step: "BaseStep", include_step_context: bool = False
) -> inspect.Signature:
    signature = inspect.signature(step.entrypoint, follow_wrapped=True)

    if include_step_context:
        return signature

    def _is_step_context_param(annotation: Any) -> bool:
        return inspect.isclass(annotation) and issubclass(
            annotation, StepContext
        )

    params_without_step_context = [
        param
        for param in signature.parameters.values()
        if not _is_step_context_param(param.annotation)
    ]

    signature = signature.replace(parameters=params_without_step_context)
    return signature


class StepInvocation:
    def __init__(
        self,
        id: str,
        step: "BaseStep",
        input_artifacts: Dict[str, "StepArtifact"],
        external_artifacts: Dict[str, "ExternalArtifact"],
        parameters: Dict[str, Any],
        upstream_steps: Sequence[str],
        pipeline: "Pipeline",
    ) -> None:
        self.id = id
        self.step = step
        self.input_artifacts = input_artifacts
        self.external_artifacts = external_artifacts
        self.parameters = parameters
        self.invocation_upstream_steps = upstream_steps
        self.pipeline = pipeline

    @property
    def upstream_steps(self) -> Set[str]:
        return self.invocation_upstream_steps.union(
            self._get_and_validate_step_upstream_steps()
        )

    def _get_and_validate_step_upstream_steps(self) -> Set[str]:
        if self.step.upstream_steps:
            # If the step has upstream steps, it can only be part of a single
            # invocation, otherwise it's not clear which invocation should come
            # after the upstream steps
            invocations = {
                invocation
                for invocation in self.pipeline.steps.values()
                if invocation.step is self.step
            }

            if len(invocations) > 1:
                raise RuntimeError(
                    "Setting upstream steps for a step using the `.after(...) "
                    "method is not allowed in combination with calling the "
                    "step multiple times."
                )

        upstream_steps = set()

        for step in self.step.upstream_steps:
            upstream_steps_invocations = {
                invocation.id
                for invocation in self.pipeline.steps.values()
                if invocation.step is step
            }

            if len(upstream_steps_invocations) == 1:
                upstream_steps.add(upstream_steps_invocations.pop())
            elif len(upstream_steps_invocations) > 1:
                raise RuntimeError(
                    "Setting upstream steps for a step using the `.after(...) "
                    "method is not allowed in combination with calling the "
                    "step multiple times."
                )

        return upstream_steps

    def finalize(self) -> StepConfiguration:
        self._get_and_validate_step_upstream_steps()
        self.step.configure(parameters=self.parameters)

        external_artifact_ids = {}
        for key, artifact in self.external_artifacts.items():
            external_artifact_ids[key] = artifact.do_something()

        return self.step._finalize_configuration(
            input_artifacts=self.input_artifacts,
            external_artifacts=external_artifact_ids,
        )


class Artifact:
    @property
    @abstractmethod
    def type(self) -> Any:
        """The data type of the artifact."""


class StepArtifact(Artifact):
    def __init__(
        self,
        invocation_id: str,
        output_name: str,
        annotation: Any,
        pipeline: "Pipeline",
    ) -> None:
        self.invocation_id = invocation_id
        self.output_name = output_name
        self.annotation = annotation
        self.pipeline = pipeline

    @property
    def type(self) -> Any:
        return self.annotation


class ExternalArtifact(Artifact):
    def __init__(
        self,
        value: Any = None,
        id: Optional[UUID] = None,
        materializer: Optional["MaterializerClassOrSource"] = None,
        store_artifact_metadata: bool = True,
        skip_type_checking: bool = False,
    ) -> None:
        if value is not None and id is not None:
            raise ValueError("Only value or ID allowed")
        if value is None and id is None:
            raise ValueError("Either value or ID required")

        self._value = value
        self._id = id
        self._materializer = materializer
        self._store_artifact_metadata = store_artifact_metadata
        self._skip_type_checking = skip_type_checking

    @property
    def type(self) -> Any:
        from zenml.client import Client

        if self._skip_type_checking:
            return Any
        elif self._id:
            response = Client().get_artifact(artifact_id=self._id)
            return source_utils.load(response.data_type)
        else:
            return type(self._value)

    def do_something(self) -> UUID:
        from uuid import uuid4

        from zenml.client import Client
        from zenml.io import fileio
        from zenml.models import ArtifactRequestModel

        artifact_store_id = Client().active_stack.artifact_store.id

        if self._id:
            response = Client().get_artifact(artifact_id=self._id)
            if response.artifact_store_id != artifact_store_id:
                raise RuntimeError("Artifact store mismatch")
        else:
            logger.info("Uploading external artifact.")
            client = Client()
            active_user_id = client.active_user.id
            active_workspace_id = client.active_workspace.id
            artifact_name = f"external_{uuid4()}"
            materializer_class = self._get_materializer()

            uri = os.path.join(
                Client().active_stack.artifact_store.path,
                "external_artifacts",
                artifact_name,
            )
            if fileio.exists(uri):
                raise RuntimeError("Artifact URI already exists")
            fileio.makedirs(uri)

            materializer = materializer_class(uri)
            materializer.save(self._value)

            artifact = ArtifactRequestModel(
                name=artifact_name,
                type=materializer_class.ASSOCIATED_ARTIFACT_TYPE,
                uri=uri,
                materializer=source_utils.resolve(materializer_class),
                data_type=source_utils.resolve(type(self._value)),
                user=active_user_id,
                workspace=active_workspace_id,
                artifact_store_id=artifact_store_id,
            )
            response = Client().zen_store.create_artifact(artifact=artifact)
            # To avoid duplicate uploads, switch to just referencing the
            # uploaded artifact
            self._id = response.id

        return self._id

    def _get_materializer(self) -> Type["BaseMaterializer"]:
        assert self._value is not None

        if inspect.isclass(self._materializer):
            return self._materializer
        elif self._materializer:
            return source_utils.load_and_validate_class(
                self._materializer, expected_class=BaseMaterializer
            )
        else:
            value_type = type(self._value)
            if default_materializer_registry.is_registered(value_type):
                return default_materializer_registry[value_type]
            else:
                raise StepInterfaceError(
                    f"Unable to find materializer for type `{value_type}`. Please "
                    "make sure to either explicitly set a materializer for your "
                    "external artifact using "
                    "`ExternalArtifact(value=..., materializer=...)` or "
                    f"register a default materializer for specific "
                    f"types by subclassing `BaseMaterializer` and setting "
                    f"its `ASSOCIATED_TYPES` class variable.",
                    url="https://docs.zenml.io/advanced-guide/pipelines/materializers",
                )


def validate_reserved_arguments(
    signature: inspect.Signature, reserved_arguments: Sequence[str]
):
    for arg in reserved_arguments:
        if arg in signature.parameters:
            raise RuntimeError(f"Reserved argument name {arg}.")


class EntrypointFunctionDefinition(NamedTuple):
    inputs: Dict[str, inspect.Parameter]
    outputs: Dict[str, Any]
    context: Optional[inspect.Parameter]
    params: Optional[inspect.Parameter]

    def validate_input(
        self,
        key: str,
        input_: Union["Artifact", Any],
    ) -> None:
        from zenml.materializers import UnmaterializedArtifact

        if key not in self.inputs:
            raise KeyError(f"No input for key {key}.")

        parameter = self.inputs[key]

        if isinstance(input_, Artifact):
            pass
            # TODO: If we want to do some type validation here, it won't support
            # type coercion
            # if parameter.annotation is not UnmaterializedArtifact:
            #     self._validate_input_type(
            #         parameter=parameter, annotation=input_.type
            #     )
        else:
            # Not an artifact -> This is a parameter
            if parameter.annotation is UnmaterializedArtifact:
                raise RuntimeError(
                    "Passing parameter for input of type `UnmaterializedArtifact` "
                    "is not allowed."
                )

            self._validate_input_value(parameter=parameter, value=input_)

            if not is_json_serializable(input_):
                raise StepInterfaceError(
                    f"Argument type (`{type(input_)}`) for argument "
                    f"'{key}' is not JSON "
                    "serializable."
                )

    def _validate_input_value(
        self, parameter: inspect.Parameter, value: Any
    ) -> None:
        from pydantic import BaseConfig, ValidationError, create_model

        class ModelConfig(BaseConfig):
            arbitrary_types_allowed = False

        # Create a pydantic model with just a single required field with the
        # type annotation of the parameter to verify the input type including
        # pydantics type coercion
        validation_model_class = create_model(
            "input_validation_model",
            __config__=ModelConfig,
            value=(parameter.annotation, ...),
        )

        try:
            validation_model_class(value=value)
        except ValidationError as e:
            raise RuntimeError("Input validation failed.") from e

    def _validate_input_type(
        self, parameter: inspect.Parameter, annotation: Any
    ) -> None:

        from pydantic.typing import get_origin, is_union

        from zenml.steps.utils import get_args

        def _get_allowed_types(annotation) -> Tuple:
            origin = get_origin(annotation) or annotation
            if is_union(origin):
                allowed_types = get_args(annotation)
            elif inspect.isclass(annotation) and issubclass(
                annotation, BaseModel
            ):
                if annotation.__custom_root_type__:
                    allowed_types = (annotation,) + _get_allowed_types(
                        annotation.__fields__["__root__"].outer_type_
                    )
                else:
                    allowed_types = (annotation, dict)
            else:
                allowed_types = (origin,)

            return allowed_types

        allowed_types = _get_allowed_types(annotation=parameter.annotation)
        input_types = _get_allowed_types(annotation=annotation)

        if Any in input_types or Any in allowed_types:
            # Skip type checks for `Any` annotations
            return

        for type_ in input_types:
            if not issubclass(type_, allowed_types):
                raise StepInterfaceError(
                    f"Wrong input type (`{annotation}`) for argument "
                    f"'{parameter.name}'. The argument "
                    f"should be of type `{parameter.annotation}`."
                )


def validate_entrypoint_function(
    func: Callable[..., Any], reserved_arguments: Sequence[str] = ()
) -> EntrypointFunctionDefinition:
    signature = inspect.signature(func, follow_wrapped=True)
    validate_reserved_arguments(
        signature=signature, reserved_arguments=reserved_arguments
    )

    inputs = {}
    context: Optional[inspect.Parameter] = None
    params: Optional[inspect.Parameter] = None

    for key, parameter in signature.parameters.items():
        if parameter.kind in {parameter.VAR_POSITIONAL, parameter.VAR_KEYWORD}:
            raise StepInterfaceError(
                f"Variable args or kwargs not allowed for function {func.__name__}."
            )

        annotation = parameter.annotation
        if annotation is parameter.empty:
            raise StepInterfaceError(
                f"Missing type annotation for argument '{key}'. Please make "
                "sure to include type annotations for all your step inputs "
                f"and outputs."
            )

        if inspect.isclass(annotation) and issubclass(
            annotation, BaseParameters
        ):
            if params is not None:
                raise StepInterfaceError(
                    f"Found multiple parameter arguments "
                    f"('{params.name}' and '{key}') "
                    f"for function {func.__name__}."
                )
            params = parameter

        elif inspect.isclass(annotation) and issubclass(
            annotation, StepContext
        ):
            if context is not None:
                raise StepInterfaceError(
                    f"Found multiple context arguments "
                    f"('{context.name}' and '{key}') "
                    f"for function {func.__name__}."
                )
            context = parameter
        else:
            inputs[key] = parameter

    if signature.return_annotation is signature.empty:
        raise StepInterfaceError(
            f"Missing return type annotation for function {func.__name__}."
        )

    outputs = parse_return_type_annotations(
        return_annotation=signature.return_annotation
    )

    return EntrypointFunctionDefinition(
        inputs=inputs, outputs=outputs, context=context, params=params
    )<|MERGE_RESOLUTION|>--- conflicted
+++ resolved
@@ -53,22 +53,6 @@
 from zenml.steps.base_parameters import BaseParameters
 from zenml.steps.step_context import StepContext
 from zenml.steps.utils import (
-<<<<<<< HEAD
-=======
-    INSTANCE_CONFIGURATION,
-    PARAM_CREATED_BY_FUNCTIONAL_API,
-    PARAM_ENABLE_ARTIFACT_METADATA,
-    PARAM_ENABLE_ARTIFACT_VISUALIZATION,
-    PARAM_ENABLE_CACHE,
-    PARAM_EXPERIMENT_TRACKER,
-    PARAM_EXTRA_OPTIONS,
-    PARAM_ON_FAILURE,
-    PARAM_ON_SUCCESS,
-    PARAM_OUTPUT_MATERIALIZERS,
-    PARAM_SETTINGS,
-    PARAM_STEP_NAME,
-    PARAM_STEP_OPERATOR,
->>>>>>> 9e321df9
     parse_return_type_annotations,
 )
 from zenml.utils import (
@@ -173,13 +157,13 @@
         name: Optional[str] = None,
         enable_cache: Optional[bool] = None,
         enable_artifact_metadata: Optional[bool] = None,
+        enable_artifact_visualization: Optional[bool] = None,
         experiment_tracker: Optional[str] = None,
         step_operator: Optional[str] = None,
         parameters: Optional["ParametersOrDict"] = None,
         output_materializers: Optional[
             "OutputMaterializersSpecification"
         ] = None,
-        output_artifacts: Optional["OutputArtifactsSpecification"] = None,
         settings: Optional[Mapping[str, "SettingsOrDict"]] = None,
         extra: Optional[Dict[str, Any]] = None,
         on_failure: Optional["HookSpecification"] = None,
@@ -222,11 +206,6 @@
             name,
             "enabled" if enable_artifact_metadata is not False else "disabled",
         )
-
-        enable_artifact_visualization = kwargs.pop(
-            PARAM_ENABLE_ARTIFACT_VISUALIZATION, None
-        )
-
         logger.debug(
             "Step '%s': Artifact visualization %s.",
             name,
@@ -244,7 +223,6 @@
         self.configure(
             experiment_tracker=experiment_tracker,
             step_operator=step_operator,
-            output_artifacts=output_artifacts,
             output_materializers=output_materializers,
             parameters=parameters,
             settings=settings,
@@ -371,32 +349,10 @@
                     )
                     hash_.update(code_hash.encode())
 
-<<<<<<< HEAD
                 parameters[key] = hash_.hexdigest()
 
         return parameters
-=======
-        Args:
-            options: Class configurations.
-        """
-        step_operator = options.pop(PARAM_STEP_OPERATOR, None)
-        settings = options.pop(PARAM_SETTINGS, None) or {}
-        output_materializers = options.pop(PARAM_OUTPUT_MATERIALIZERS, None)
-        extra = options.pop(PARAM_EXTRA_OPTIONS, None)
-        experiment_tracker = options.pop(PARAM_EXPERIMENT_TRACKER, None)
-        on_failure = options.pop(PARAM_ON_FAILURE, None)
-        on_success = options.pop(PARAM_ON_SUCCESS, None)
-
-        self.configure(
-            experiment_tracker=experiment_tracker,
-            step_operator=step_operator,
-            output_materializers=output_materializers,
-            settings=settings,
-            extra=extra,
-            on_failure=on_failure,
-            on_success=on_success,
-        )
->>>>>>> 9e321df9
+
 
     def _verify_and_apply_init_params(self, *args: Any, **kwargs: Any) -> None:
         """Verifies the initialization args and kwargs of this step.
@@ -876,7 +832,6 @@
             from zenml.steps.utils import get_args
 
             if not output.materializer_source:
-<<<<<<< HEAD
                 if output_annotation is Any:
                     raise StepInterfaceError(
                         "An explicit materializer needs to be specified for "
@@ -899,10 +854,10 @@
                 materializer_source = []
 
                 for output_type in output_types:
-                    if default_materializer_registry.is_registered(
+                    if materializer_registry.is_registered(
                         output_type
                     ):
-                        materializer_class = default_materializer_registry[
+                        materializer_class = materializer_registry[
                             output_type
                         ]
                     else:
@@ -921,9 +876,6 @@
                         source_utils.resolve(materializer_class)
                     )
 
-=======
-                materializer_class = materializer_registry[output_class]
->>>>>>> 9e321df9
                 outputs[output_name][
                     "materializer_source"
                 ] = materializer_source
@@ -1278,8 +1230,8 @@
             )
         else:
             value_type = type(self._value)
-            if default_materializer_registry.is_registered(value_type):
-                return default_materializer_registry[value_type]
+            if materializer_registry.is_registered(value_type):
+                return materializer_registry[value_type]
             else:
                 raise StepInterfaceError(
                     f"Unable to find materializer for type `{value_type}`. Please "
