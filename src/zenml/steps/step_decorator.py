--- conflicted
+++ resolved
@@ -167,16 +167,6 @@
         The inner decorator which creates the step class based on the
         ZenML BaseStep
     """
-<<<<<<< HEAD
-    step_name = name or _func.__name__ if _func else ""
-    logger.warning(
-        f"The `@step` decorator that you used to define your {step_name} step "
-        "is deprecated. Check out our docs "
-        "https://docs.zenml.io/user-guide/advanced-guide/migrate-your-old-pipelines-and-steps "
-        "for information on how to migrate your steps to the new syntax."
-    )
-=======
->>>>>>> fee094bc
 
     def inner_decorator(func: F) -> Type[BaseStep]:
         """Inner decorator function for the creation of a ZenML Step.
@@ -190,10 +180,10 @@
         """
         step_name = name or func.__name__
         logger.warning(
-            f"The `@step` decorator that you used to define your {step_name} "
-            "step is deprecated. Check out our docs https://docs.zenml.io for "
-            "information on how to define steps in a more intuitive and "
-            "flexible way!"
+            "The `@step` decorator that you used to define your "
+            f"{step_name} step is deprecated. Check out our docs "
+            "https://docs.zenml.io/user-guide/advanced-guide/migrate-your-old-pipelines-and-steps "
+            "for information on how to migrate your steps to the new syntax."
         )
 
         return type(  # noqa
