--- conflicted
+++ resolved
@@ -222,11 +222,8 @@
                 artifact_config = metadata_instance
             else:
                 msg += "Annotation metadata can not contain multiple `ArtifactConfig` instances.\n"
-<<<<<<< HEAD
-=======
         else:
             msg += "Annotation metadata can only contain `str` and `ArtifactConfig` instances.\n"
->>>>>>> b47a7180
 
     if msg:
         raise ValueError(msg)
