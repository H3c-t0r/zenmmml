--- conflicted
+++ resolved
@@ -344,15 +344,11 @@
                 "extra": extra,
                 "failure_hook_source": failure_hook_source,
                 "success_hook_source": success_hook_source,
-<<<<<<< HEAD
-                "model_config": model_config,
-=======
                 "model_config_model": ModelConfigModel.parse_obj(
                     model_config.dict()
                 )
                 if model_config is not None
                 else None,
->>>>>>> b47a7180
             }
         )
         config = PipelineConfigurationUpdate(**values)
@@ -770,11 +766,7 @@
             pipeline: The pipeline run response model.
 
         Raises:
-<<<<<<< HEAD
-            KeyError: No running model version found for @step model configs.
-=======
             KeyError: No running model version found for @step `model_config`s.
->>>>>>> b47a7180
         """
         models_to_register = set()
         pipeline_model_name = None
@@ -797,65 +789,12 @@
                     model_name_or_id=model_name,
                     model_version_name_or_id=RUNNING_MODEL_VERSION,
                 )
-<<<<<<< HEAD
-                mv.assign_version_to_running()
-=======
                 mv._assign_version_to_running()
->>>>>>> b47a7180
             except KeyError as e:
                 if model_name == pipeline_model_name:
                     logger.warning(
                         f"Failed to register stable model version of `{model_name}` model. "
-<<<<<<< HEAD
-                        f"No `{RUNNING_MODEL_VERSION}` found. "
-                        "Most probable root cause: you set ModelConfig on pipeline level and "
-                        "override it in all steps inside that pipeline."
-                    )
-                else:
-                    raise e
-
-    def delete_running_versions_without_recovery(
-        self, pipeline: PipelineRunResponseModel
-    ) -> None:
-        """Delete the running versions of the models without `restore` after fail.
-
-        Args:
-            pipeline: The pipeline run response model.
-
-        Raises:
-            KeyError: No running model version found for @step model configs.
-        """
-        models_to_register = set()
-        pipeline_model_name = None
-        for step_name, step in pipeline.steps.items():
-            if (
-                step.config.model_config
-                and step.config.model_config.create_new_model_version
-                and not step.config.model_config.recovery
-            ):
-                models_to_register.add(step.config.model_config.name)
-        if (
-            pipeline.config.model_config
-            and pipeline.config.model_config.create_new_model_version
-            and not pipeline.config.model_config.recovery
-        ):
-            pipeline_model_name = pipeline.config.model_config.name
-            models_to_register.add(pipeline.config.model_config.name)
-        zs = Client().zen_store
-        for model_name in models_to_register:
-            try:
-                zs.delete_model_version(
-                    model_name_or_id=model_name,
-                    model_version_name_or_id=RUNNING_MODEL_VERSION,
-                )
-            except KeyError as e:
-                if model_name == pipeline_model_name:
-                    logger.warning(
-                        f"Failed to register stable model version of `{model_name}` model. "
-                        f"No `{RUNNING_MODEL_VERSION}` found. "
-=======
                         f"No `{RUNNING_MODEL_VERSION}` version found. "
->>>>>>> b47a7180
                         "Most probable root cause: you set ModelConfig on pipeline level and "
                         "override it in all steps inside that pipeline."
                     )
