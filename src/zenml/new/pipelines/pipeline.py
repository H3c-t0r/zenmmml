--- conflicted
+++ resolved
@@ -56,24 +56,7 @@
 from zenml.enums import StackComponentType
 from zenml.hooks.hook_validators import resolve_and_validate_hook
 from zenml.logger import get_logger
-<<<<<<< HEAD
-from zenml.models.model_base_model import ModelConfigModel
-=======
-from zenml.models import (
-    CodeReferenceRequestModel,
-    PipelineBuildResponseModel,
-    PipelineDeploymentRequestModel,
-    PipelineDeploymentResponseModel,
-    PipelineRequestModel,
-    PipelineResponseModel,
-    PipelineRunResponseModel,
-    ScheduleRequestModel,
-)
-from zenml.models.pipeline_build_models import (
-    PipelineBuildBaseModel,
-)
-from zenml.models.pipeline_deployment_models import PipelineDeploymentBaseModel
->>>>>>> e9dd4860
+
 from zenml.new.pipelines import build_utils
 from zenml.new.pipelines.model_utils import NewModelVersionRequest
 from zenml.new_models.core import (
@@ -890,16 +873,7 @@
 
         Args:
             new_versions_requested: A dict of new model version request objects.
-<<<<<<< HEAD
-
-        Raises:
-            RuntimeError: If there is unfinished pipeline run for requested
-                model version.
-            RuntimeError: If recovery not requested, but model version already
-                exists.
-
-=======
->>>>>>> e9dd4860
+
         """
         for model_name, data in new_versions_requested.items():
             if len(data.requesters) > 1:
@@ -910,31 +884,8 @@
                     f"`create_new_model_version` is configured "
                     "only in one place of the pipeline."
                 )
-<<<<<<< HEAD
-            try:
-                model_version = data.model_config._get_model_version()
-
-                for run_name, run in model_version.pipeline_runs.items():
-                    if run.status == ExecutionStatus.RUNNING:
-                        raise RuntimeError(
-                            f"New model version was requested, but pipeline "
-                            f"run `{run_name}` is still running with "
-                            f"version `{model_version.name}`."
-                        )
-                if (
-                    data.model_config.version
-                    and data.model_config.delete_new_version_on_failure
-                ):
-                    raise RuntimeError(
-                        f"Cannot create version `{data.model_config.version}` "
-                        f"for model `{data.model_config.name}` since it "
-                        f"already exists"
-                    )
-            except KeyError:
-                pass
-=======
             data.model_config._validate_config_in_runtime()
->>>>>>> e9dd4860
+
 
     def update_new_versions_requests(
         self,
