--- conflicted
+++ resolved
@@ -13,12 +13,7 @@
 #  permissions and limitations under the License.
 import base64
 import os
-<<<<<<< HEAD
-from typing import Any, Dict, List, Optional, Union
-=======
-from typing import Dict, List, Optional
-from zenml import console
->>>>>>> 66b4af8b
+from typing import Any, Dict, List, Optional
 
 from zenml.cli.utils import error
 from zenml.enums import SecretsManagerFlavor, StackComponentType
@@ -26,7 +21,6 @@
 from zenml.io.utils import get_global_config_directory
 from zenml.logger import get_logger
 from zenml.secret_sets.base_secret_set import BaseSecretSet
-from zenml.secret_sets.defaul_secret_set import DefaultSecretSet
 from zenml.secrets_manager.base_secrets_manager import BaseSecretsManager
 from zenml.utils import yaml_utils
 
@@ -65,9 +59,6 @@
         except TypeError:
             return False
 
-<<<<<<< HEAD
-    def _get_all_secrets(self) -> Dict[str, Union[str, Dict]]:
-=======
     def _verify_secret_key_exists(self, set_key: str, secret_key: str) -> bool:
         secrets_store_items = yaml_utils.read_yaml(self.secrets_file)
         if not self._verify_set_key_exists(secret_key):
@@ -78,7 +69,6 @@
             return False
 
     def _get_all_secret_sets(self) -> Dict[str, List[Dict[str, str]]]:
->>>>>>> 66b4af8b
         return yaml_utils.read_yaml(self.secrets_file) or {}
 
     def _get_secrets_within_set(self, set_key: str) -> Dict[str, str]:
@@ -94,15 +84,11 @@
         """The secrets manager type."""
         return StackComponentType.SECRETS_MANAGER
 
-<<<<<<< HEAD
     def register_secret_set(
-        self, secret_set_name: str, secret_set: BaseSecretSet
+        self,
+        secret_set_name: str,
+        secret_set: BaseSecretSet,
     ) -> None:
-=======
-    def register_secret_set(self,
-                            secret_set_name: str,
-                            secret_set: BaseSecretSet,) -> None:
->>>>>>> 66b4af8b
         """Register secret."""
         if not self._verify_set_key_exists(secret_set_name):
             encoded_secret_set = secret_set.__dict__
@@ -110,12 +96,11 @@
                 encoded_secret_set[k] = encode_string(encoded_secret_set[k])
             secrets_store_items = self._get_all_secret_sets()
             secrets_store_items[secret_set_name] = encoded_secret_set
-            yaml_utils.append_yaml(self.secrets_file, secrets_store_items)  
+            yaml_utils.append_yaml(self.secrets_file, secrets_store_items)
         else:
             raise KeyError(f"Secret set `{secret_set_name}` already exists.")
 
-    def get_secret_set_by_key(self,
-                            secret_set_name: str) -> Optional[Dict]:
+    def get_secret_set_by_key(self, secret_set_name: str) -> Optional[Dict]:
         """Get secret set, given a name passed in to identify it."""
         secret_sets_store_items = self._get_all_secret_sets()
         if self._verify_set_key_exists(secret_set_name):
@@ -128,10 +113,12 @@
         secrets_store_items = self._get_all_secret_sets()
         return list(secrets_store_items.keys())
 
-    def update_secret_set_by_key(self, secret_set_name: str, secret_set: Dict) -> None:
+    def update_secret_set_by_key(
+        self, secret_set_name: str, secret_set: Dict
+    ) -> None:
         """Update Existing secret set, given a name passed in to identify it."""
         if self._verify_set_key_exists(secret_set_name):
-            """ Get all secret sets and update the one we want to update """
+            """Get all secret sets and update the one we want to update"""
             encoded_secret_set = secret_set.__dict__
             for k in encoded_secret_set:
                 encoded_secret_set[k] = encode_string(encoded_secret_set[k])
@@ -142,11 +129,10 @@
         else:
             raise KeyError(f"Secret `{secret_set_name}` does not exists.")
 
-    def delete_secret_set_by_key(self,
-                            secret_set_name: str) -> None:
-        """ Delete Existing secret set, given a name passed in to identify it."""
+    def delete_secret_set_by_key(self, secret_set_name: str) -> None:
+        """Delete Existing secret set, given a name passed in to identify it."""
         if self._verify_set_key_exists(secret_set_name):
-            """ Get all secret sets and remove the one we want to delete """
+            """Get all secret sets and remove the one we want to delete"""
             secrets_store_items = self._get_all_secret_sets()
             try:
                 secrets_store_items.pop(secret_set_name)
@@ -156,11 +142,9 @@
         else:
             raise KeyError(f"Secret `{secret_set_name}` does not exists.")
 
-
-    def register_secret(self, 
-                        name: str,
-                        secret_value: str,
-                        secret_set:str) -> None:
+    def register_secret(
+        self, name: str, secret_value: str, secret_set: str
+    ) -> None:
         """Register secret."""
         if not self._verify_secret_key_exists(name, secret_set):
             encoded_secret = encode_string(secret_value)
@@ -170,7 +154,7 @@
         else:
             raise KeyError(f"Secret `{name}` already exists.")
 
-    def get_secret_by_key(self, name: str, secret_set:str) -> Optional[str]:
+    def get_secret_by_key(self, name: str, secret_set: str) -> Optional[str]:
         """Get secret, given a name passed in to identify it."""
         secrets_store_items = self._get_all_secret_sets()
         if self._verify_secret_key_exists(name, secret_set):
@@ -179,12 +163,14 @@
         else:
             raise KeyError(f"Secret `{name}` does not exist.")
 
-    def get_all_secret_keys(self, secret_set:str) -> List[Optional[str]]:
+    def get_all_secret_keys(self, secret_set: str) -> List[Optional[str]]:
         """Get all secret keys."""
         secrets_store_items = self._get_secrets_within_set(secret_set)
         return list(secrets_store_items.keys())
 
-    def update_secret_by_key(self, name: str, secret_value: str, secret_set:str) -> None:
+    def update_secret_by_key(
+        self, name: str, secret_value: str, secret_set: str
+    ) -> None:
         """Update existing secret."""
         secrets_store_items = self._get_all_secret_sets()
         if self._verify_secret_key_exists(name, secret_set):
@@ -194,7 +180,7 @@
         else:
             raise KeyError(f"Secret `{name}` does not exist.")
 
-    def delete_secret_by_key(self, name: str, secret_set:str) -> None:
+    def delete_secret_by_key(self, name: str, secret_set: str) -> None:
         """Delete existing secret."""
         secrets_store_items = self._get_all_secret_sets()
         if self._verify_secret_key_exists(name, secret_set):
