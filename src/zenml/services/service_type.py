--- conflicted
+++ resolved
@@ -31,14 +31,9 @@
     flavor: str
     name: str = ""
     description: str = ""
-<<<<<<< HEAD
-    model_config = ConfigDict(frozen=True)
-=======
     logo_url: str = ""
 
-    class Config:
-        """Pydantic configuration class."""
-
+    model_config = ConfigDict(
         # make the service type immutable and hashable
-        frozen = True
->>>>>>> 9e6815fc
+        frozen=True
+    )