#  Copyright (c) ZenML GmbH 2022. All Rights Reserved.
#
#  Licensed under the Apache License, Version 2.0 (the "License");
#  you may not use this file except in compliance with the License.
#  You may obtain a copy of the License at:
#
#       https://www.apache.org/licenses/LICENSE-2.0
#
#  Unless required by applicable law or agreed to in writing, software
#  distributed under the License is distributed on an "AS IS" BASIS,
#  WITHOUT WARRANTIES OR CONDITIONS OF ANY KIND, either express
#  or implied. See the License for the specific language governing
#  permissions and limitations under the License.
"""Client implementation."""
import os
from abc import ABCMeta
from datetime import datetime
from functools import partial
from pathlib import Path
from typing import (
    TYPE_CHECKING,
    Any,
    Callable,
    Dict,
    List,
    Mapping,
    Optional,
    Set,
    TypeVar,
    Union,
    cast,
)
from uuid import UUID

from zenml.config.global_config import GlobalConfiguration
from zenml.constants import (
    ENV_ZENML_ACTIVE_STACK_ID,
    ENV_ZENML_ENABLE_REPO_INIT_WARNINGS,
    ENV_ZENML_REPOSITORY_PATH,
    PAGE_SIZE_DEFAULT,
    PAGINATION_STARTING_PAGE,
    REPOSITORY_DIRECTORY_NAME,
    handle_bool_env_var,
)
from zenml.enums import (
    ArtifactType,
    LogicalOperators,
    PermissionType,
    StackComponentType,
    StoreType,
)
from zenml.exceptions import (
    AlreadyExistsException,
    EntityExistsError,
    IllegalOperationError,
    InitializationException,
    ValidationError,
    ZenKeyError,
)
from zenml.io import fileio
from zenml.logger import get_logger
from zenml.models import (
    ComponentFilterModel,
    ComponentRequestModel,
    ComponentResponseModel,
    ComponentUpdateModel,
    FlavorFilterModel,
    FlavorRequestModel,
    FlavorResponseModel,
    PipelineFilterModel,
    PipelineRequestModel,
    PipelineResponseModel,
    PipelineRunFilterModel,
    PipelineRunResponseModel,
    ProjectFilterModel,
    ProjectRequestModel,
    ProjectResponseModel,
    ProjectUpdateModel,
    RoleFilterModel,
    RoleRequestModel,
    RoleResponseModel,
    RoleUpdateModel,
    StackFilterModel,
    StackRequestModel,
    StackResponseModel,
    StackUpdateModel,
    StepRunFilterModel,
    StepRunResponseModel,
    TeamFilterModel,
    TeamRequestModel,
    TeamResponseModel,
    TeamRoleAssignmentFilterModel,
    TeamRoleAssignmentRequestModel,
    TeamRoleAssignmentResponseModel,
    TeamUpdateModel,
    UserFilterModel,
    UserRequestModel,
    UserResponseModel,
    UserRoleAssignmentFilterModel,
    UserRoleAssignmentRequestModel,
    UserRoleAssignmentResponseModel,
    UserUpdateModel,
)
from zenml.models.artifact_models import (
    ArtifactFilterModel,
    ArtifactResponseModel,
)
from zenml.models.base_models import BaseResponseModel
<<<<<<< HEAD
from zenml.models.constants import TEXT_FIELD_MAX_LENGTH
from zenml.models.schedule_model import ScheduleResponseModel
=======
from zenml.models.page_model import Page
from zenml.models.schedule_model import (
    ScheduleFilterModel,
    ScheduleResponseModel,
)
>>>>>>> d8f771d9
from zenml.utils import io_utils
from zenml.utils.analytics_utils import AnalyticsEvent, event_handler, track
from zenml.utils.filesync_model import FileSyncModel

if TYPE_CHECKING:
    from zenml.config.pipeline_configurations import PipelineSpec
    from zenml.stack import Stack, StackComponentConfig
    from zenml.zen_stores.base_zen_store import BaseZenStore

logger = get_logger(__name__)
AnyResponseModel = TypeVar("AnyResponseModel", bound=BaseResponseModel)


class ClientConfiguration(FileSyncModel):
    """Pydantic object used for serializing client configuration options."""

    _active_project: Optional["ProjectResponseModel"] = None
    active_project_id: Optional[UUID]
    active_stack_id: Optional[UUID]

    @property
    def active_project(self) -> ProjectResponseModel:
        """Get the active project for the local client.

        Returns:
            The active project.

        Raises:
            RuntimeError: If no active project is set.
        """
        if self._active_project:
            return self._active_project
        else:
            raise RuntimeError(
                "No active project is configured. Run "
                "`zenml project set PROJECT_NAME` to set the active "
                "project."
            )

    def set_active_project(self, project: "ProjectResponseModel") -> None:
        """Set the project for the local client.

        Args:
            project: The project to set active.
        """
        self._active_project = project
        self.active_project_id = project.id

    def set_active_stack(self, stack: "StackResponseModel") -> None:
        """Set the stack for the local client.

        Args:
            stack: The stack to set active.
        """
        self.active_stack_id = stack.id

    class Config:
        """Pydantic configuration class."""

        # Validate attributes when assigning them. We need to set this in order
        # to have a mix of mutable and immutable attributes
        validate_assignment = True
        # Allow extra attributes from configs of previous ZenML versions to
        # permit downgrading
        extra = "allow"
        # all attributes with leading underscore are private and therefore
        # are mutable and not included in serialization
        underscore_attrs_are_private = True


class ClientMetaClass(ABCMeta):
    """Client singleton metaclass.

    This metaclass is used to enforce a singleton instance of the Client
    class with the following additional properties:

    * the singleton Client instance is created on first access to reflect
    the global configuration and local client configuration.
    * the Client shouldn't be accessed from within pipeline steps (a warning
    is logged if this is attempted).
    """

    def __init__(cls, *args: Any, **kwargs: Any) -> None:
        """Initialize the Client class.

        Args:
            *args: Positional arguments.
            **kwargs: Keyword arguments.
        """
        super().__init__(*args, **kwargs)
        cls._global_client: Optional["Client"] = None

    def __call__(cls, *args: Any, **kwargs: Any) -> "Client":
        """Create or return the global Client instance.

        If the Client constructor is called with custom arguments,
        the singleton functionality of the metaclass is bypassed: a new
        Client instance is created and returned immediately and without
        saving it as the global Client singleton.

        Args:
            *args: Positional arguments.
            **kwargs: Keyword arguments.

        Returns:
            Client: The global Client instance.
        """
        if args or kwargs:
            return cast("Client", super().__call__(*args, **kwargs))

        if not cls._global_client:
            cls._global_client = cast(
                "Client", super().__call__(*args, **kwargs)
            )

        return cls._global_client


class Client(metaclass=ClientMetaClass):
    """ZenML client class.

    The ZenML client manages configuration options for ZenML stacks as well
    as their components.
    """

    _active_user: Optional[UserResponseModel] = None

    def __init__(
        self,
        root: Optional[Path] = None,
    ) -> None:
        """Initializes the global client instance.

        Client is a singleton class: only one instance can exist. Calling
        this constructor multiple times will always yield the same instance (see
        the exception below).

        The `root` argument is only meant for internal use and testing purposes.
        User code must never pass them to the constructor.
        When a custom `root` value is passed, an anonymous Client instance
        is created and returned independently of the Client singleton and
        that will have no effect as far as the rest of the ZenML core code is
        concerned.

        Instead of creating a new Client instance to reflect a different
        repository root, to change the active root in the global Client,
        call `Client().activate_root(<new-root>)`.

        Args:
            root: (internal use) custom root directory for the client. If
                no path is given, the repository root is determined using the
                environment variable `ZENML_REPOSITORY_PATH` (if set) and by
                recursively searching in the parent directories of the
                current working directory. Only used to initialize new
                clients internally.
        """
        self._root: Optional[Path] = None
        self._config: Optional[ClientConfiguration] = None

        self._set_active_root(root)

    @classmethod
    def get_instance(cls) -> Optional["Client"]:
        """Return the Client singleton instance.

        Returns:
            The Client singleton instance or None, if the Client hasn't
            been initialized yet.
        """
        return cls._global_client

    @classmethod
    def _reset_instance(cls, client: Optional["Client"] = None) -> None:
        """Reset the Client singleton instance.

        This method is only meant for internal use and testing purposes.

        Args:
            client: The Client instance to set as the global singleton.
                If None, the global Client singleton is reset to an empty
                value.
        """
        cls._global_client = client

    def _set_active_root(self, root: Optional[Path] = None) -> None:
        """Set the supplied path as the repository root.

        If a client configuration is found at the given path or the
        path, it is loaded and used to initialize the client.
        If no client configuration is found, the global configuration is
        used instead to manage the active stack, project etc.

        Args:
            root: The path to set as the active repository root. If not set,
                the repository root is determined using the environment
                variable `ZENML_REPOSITORY_PATH` (if set) and by recursively
                searching in the parent directories of the current working
                directory.
        """
        enable_warnings = handle_bool_env_var(
            ENV_ZENML_ENABLE_REPO_INIT_WARNINGS, True
        )
        self._root = self.find_repository(
            root, enable_warnings=enable_warnings
        )

        if not self._root:
            self._config = None
            if enable_warnings:
                logger.info("Running without an active repository root.")
        else:
            logger.debug("Using repository root %s.", self._root)
            self._config = self._load_config()

        # Sanitize the client configuration to reflect the current
        # settings
        self._sanitize_config()

    def _config_path(self) -> Optional[str]:
        """Path to the client configuration file.

        Returns:
            Path to the client configuration file or None if the client
            root has not been initialized yet.
        """
        if not self.config_directory:
            return None
        return str(self.config_directory / "config.yaml")

    def _sanitize_config(self) -> None:
        """Sanitize and save the client configuration.

        This method is called to ensure that the client configuration
        doesn't contain outdated information, such as an active stack or
        project that no longer exists.
        """
        if not self._config:
            return

        active_project, active_stack = self.zen_store.validate_active_config(
            self._config.active_project_id,
            self._config.active_stack_id,
            config_name="repo",
        )
        self._config.set_active_stack(active_stack)
        self._config.set_active_project(active_project)

    def _load_config(self) -> Optional[ClientConfiguration]:
        """Loads the client configuration from disk.

        This happens if the client has an active root and the configuration
        file exists. If the configuration file doesn't exist, an empty
        configuration is returned.

        Returns:
            Loaded client configuration or None if the client does not
            have an active root.
        """
        config_path = self._config_path()
        if not config_path:
            return None

        # load the client configuration file if it exists, otherwise use
        # an empty configuration as default
        if fileio.exists(config_path):
            logger.debug(f"Loading client configuration from {config_path}.")
        else:
            logger.debug(
                "No client configuration file found, creating default "
                "configuration."
            )

        return ClientConfiguration(config_path)

    @staticmethod
    def initialize(
        root: Optional[Path] = None,
    ) -> None:
        """Initializes a new ZenML repository at the given path.

        Args:
            root: The root directory where the repository should be created.
                If None, the current working directory is used.

        Raises:
            InitializationException: If the root directory already contains a
                ZenML repository.
        """
        with event_handler(AnalyticsEvent.INITIALIZE_REPO):
            root = root or Path.cwd()
            logger.debug("Initializing new repository at path %s.", root)
            if Client.is_repository_directory(root):
                raise InitializationException(
                    f"Found existing ZenML repository at path '{root}'."
                )

            config_directory = str(root / REPOSITORY_DIRECTORY_NAME)
            io_utils.create_dir_recursive_if_not_exists(config_directory)
            # Initialize the repository configuration at the custom path
            Client(root=root)

    @property
    def uses_local_configuration(self) -> bool:
        """Check if the client is using a local configuration.

        Returns:
            True if the client is using a local configuration,
            False otherwise.
        """
        return self._config is not None

    @staticmethod
    def is_repository_directory(path: Path) -> bool:
        """Checks whether a ZenML client exists at the given path.

        Args:
            path: The path to check.

        Returns:
            True if a ZenML client exists at the given path,
            False otherwise.
        """
        config_dir = path / REPOSITORY_DIRECTORY_NAME
        return fileio.isdir(str(config_dir))

    @staticmethod
    def find_repository(
        path: Optional[Path] = None, enable_warnings: bool = False
    ) -> Optional[Path]:
        """Search for a ZenML repository directory.

        Args:
            path: Optional path to look for the repository. If no path is
                given, this function tries to find the repository using the
                environment variable `ZENML_REPOSITORY_PATH` (if set) and
                recursively searching in the parent directories of the current
                working directory.
            enable_warnings: If `True`, warnings are printed if the repository
                root cannot be found.

        Returns:
            Absolute path to a ZenML repository directory or None if no
            repository directory was found.
        """
        if not path:
            # try to get path from the environment variable
            env_var_path = os.getenv(ENV_ZENML_REPOSITORY_PATH)
            if env_var_path:
                path = Path(env_var_path)

        if path:
            # explicit path via parameter or environment variable, don't search
            # parent directories
            search_parent_directories = False
            warning_message = (
                f"Unable to find ZenML repository at path '{path}'. Make sure "
                f"to create a ZenML repository by calling `zenml init` when "
                f"specifying an explicit repository path in code or via the "
                f"environment variable '{ENV_ZENML_REPOSITORY_PATH}'."
            )
        else:
            # try to find the repository in the parent directories of the
            # current working directory
            path = Path.cwd()
            search_parent_directories = True
            warning_message = (
                f"Unable to find ZenML repository in your current working "
                f"directory ({path}) or any parent directories. If you "
                f"want to use an existing repository which is in a different "
                f"location, set the environment variable "
                f"'{ENV_ZENML_REPOSITORY_PATH}'. If you want to create a new "
                f"repository, run `zenml init`."
            )

        def _find_repository_helper(path_: Path) -> Optional[Path]:
            """Recursively search parent directories for a ZenML repository.

            Args:
                path_: The path to search.

            Returns:
                Absolute path to a ZenML repository directory or None if no
                repository directory was found.
            """
            if Client.is_repository_directory(path_):
                return path_

            if not search_parent_directories or io_utils.is_root(str(path_)):
                return None

            return _find_repository_helper(path_.parent)

        repository_path = _find_repository_helper(path)

        if repository_path:
            return repository_path.resolve()
        if enable_warnings:
            logger.warning(warning_message)
        return None

    @property
    def zen_store(self) -> "BaseZenStore":
        """Shortcut to return the global zen store.

        Returns:
            The global zen store.
        """
        return GlobalConfiguration().zen_store

    @property
    def root(self) -> Optional[Path]:
        """The root directory of this client.

        Returns:
            The root directory of this client, or None, if the client
            has not been initialized.
        """
        return self._root

    @property
    def config_directory(self) -> Optional[Path]:
        """The configuration directory of this client.

        Returns:
            The configuration directory of this client, or None, if the
            client doesn't have an active root.
        """
        if not self.root:
            return None
        return self.root / REPOSITORY_DIRECTORY_NAME

    def activate_root(self, root: Optional[Path] = None) -> None:
        """Set the active repository root directory.

        Args:
            root: The path to set as the active repository root. If not set,
                the repository root is determined using the environment
                variable `ZENML_REPOSITORY_PATH` (if set) and by recursively
                searching in the parent directories of the current working
                directory.
        """
        self._set_active_root(root)

    @track(event=AnalyticsEvent.SET_PROJECT)
    def set_active_project(
        self, project_name_or_id: Union[str, UUID]
    ) -> "ProjectResponseModel":
        """Set the project for the local client.

        Args:
            project_name_or_id: The name or ID of the project to set active.

        Returns:
            The model of the active project.
        """
        project = self.zen_store.get_project(
            project_name_or_id=project_name_or_id
        )  # raises KeyError
        if self._config:
            self._config.set_active_project(project)
            # Sanitize the client configuration to reflect the current
            # settings
            self._sanitize_config()
        else:
            # set the active project globally only if the client doesn't use
            # a local configuration
            GlobalConfiguration().set_active_project(project)
        return project

    # ---- #
    # USER #
    # ---- #

    @property
    def active_user(self) -> "UserResponseModel":
        """Get the user that is currently in use.

        Returns:
            The active user.
        """
        if self._active_user is None:
            self._active_user = self.zen_store.get_user(include_private=True)
        return self._active_user

    def create_user(
        self,
        name: str,
        initial_role: Optional[str] = None,
        password: Optional[str] = None,
    ) -> UserResponseModel:
        """Create a new user.

        Args:
            name: The name of the user.
            initial_role: Optionally, an initial role to assign to the user.
            password: The password of the user. If not provided, the user will
                be created with empty password.

        Returns:
            The model of the created user.
        """
        user = UserRequestModel(name=name, password=password or None)
        if self.zen_store.type != StoreType.REST:
            user.active = password != ""
        else:
            user.active = True

        created_user = self.zen_store.create_user(user=user)

        if initial_role:
            self.create_user_role_assignment(
                role_name_or_id=initial_role,
                user_name_or_id=created_user.id,
                project_name_or_id=None,
            )

        return created_user

    def get_user(
        self, name_id_or_prefix: Union[str, UUID]
    ) -> UserResponseModel:
        """Gets a user.

        Args:
            name_id_or_prefix: The name or ID of the user.

        Returns:
            The User
        """
        return self._get_entity_by_id_or_name_or_prefix(
            get_method=self.zen_store.get_user,
            list_method=self.list_users,
            name_id_or_prefix=name_id_or_prefix,
        )

    def list_users(
        self,
        sort_by: str = "created",
        page: int = PAGINATION_STARTING_PAGE,
        size: int = PAGE_SIZE_DEFAULT,
        logical_operator: LogicalOperators = LogicalOperators.AND,
        id: Optional[Union[UUID, str]] = None,
        created: Optional[Union[datetime, str]] = None,
        updated: Optional[Union[datetime, str]] = None,
        name: Optional[str] = None,
        full_name: Optional[str] = None,
        email: Optional[str] = None,
        active: Optional[bool] = None,
        email_opted_in: Optional[bool] = None,
    ) -> Page[UserResponseModel]:
        """List all users.

        Args:
            sort_by: The column to sort by
            page: The page of items
            size: The maximum size of all pages
            logical_operator: Which logical operator to use [and, or]
            id: Use the id of stacks to filter by.
            created: Use to filter by time of creation
            updated: Use the last updated date for filtering
            name: Use the user name for filtering
            full_name: Use the user full name for filtering
            email: Use the user email for filtering
            active: User the user active status for filtering
            email_opted_in: Use the user opt in status for filtering

        Returns:
            The User
        """
        return self.zen_store.list_users(
            UserFilterModel(
                sort_by=sort_by,
                page=page,
                size=size,
                logical_operator=logical_operator,
                id=id,
                created=created,
                updated=updated,
                name=name,
                full_name=full_name,
                email=email,
                active=active,
                email_opted_in=email_opted_in,
            )
        )

    def delete_user(self, user_name_or_id: str) -> None:
        """Delete a user.

        Args:
            user_name_or_id: The name or ID of the user to delete.
        """
        user = self.get_user(user_name_or_id)
        self.zen_store.delete_user(user_name_or_id=user.name)

    def update_user(
        self,
        user_name_or_id: Union[str, UUID],
        updated_name: Optional[str] = None,
        updated_full_name: Optional[str] = None,
        updated_email: Optional[str] = None,
        updated_email_opt_in: Optional[bool] = None,
    ) -> UserResponseModel:
        """Update a user.

        Args:
            user_name_or_id: The name or ID of the user to update.
            updated_name: The new name of the user.
            updated_full_name: The new full name of the user.
            updated_email: The new email of the user.
            updated_email_opt_in: The new email opt-in status of the user.

        Returns:
            The updated user.
        """
        user = self.get_user(name_id_or_prefix=user_name_or_id)
        user_update = UserUpdateModel()
        if updated_name:
            user_update.name = updated_name
        if updated_full_name:
            user_update.full_name = updated_full_name
        if updated_email is not None:
            user_update.email = updated_email
            user_update.email_opted_in = (
                updated_email_opt_in or user.email_opted_in
            )
        if updated_email_opt_in is not None:
            user_update.email_opted_in = updated_email_opt_in

        return self.zen_store.update_user(
            user_id=user.id, user_update=user_update
        )

    # ---- #
    # TEAM #
    # ---- #

    def get_team(
        self, name_id_or_prefix: Union[str, UUID]
    ) -> TeamResponseModel:
        """Gets a team.

        Args:
            name_id_or_prefix: The name or ID of the team.

        Returns:
            The Team
        """
        return self._get_entity_by_id_or_name_or_prefix(
            get_method=self.zen_store.get_team,
            list_method=self.list_teams,
            name_id_or_prefix=name_id_or_prefix,
        )

    def list_teams(
        self,
        sort_by: str = "created",
        page: int = PAGINATION_STARTING_PAGE,
        size: int = PAGE_SIZE_DEFAULT,
        logical_operator: LogicalOperators = LogicalOperators.AND,
        id: Optional[Union[UUID, str]] = None,
        created: Optional[Union[datetime, str]] = None,
        updated: Optional[Union[datetime, str]] = None,
        name: Optional[str] = None,
    ) -> Page[TeamResponseModel]:
        """List all teams.

        Args:
            sort_by: The column to sort by
            page: The page of items
            size: The maximum size of all pages
            logical_operator: Which logical operator to use [and, or]
            id: Use the id of teams to filter by.
            created: Use to filter by time of creation
            updated: Use the last updated date for filtering
            name: Use the team name for filtering
        Returns:
            The Team
        """
        return self.zen_store.list_teams(
            TeamFilterModel(
                sort_by=sort_by,
                page=page,
                size=size,
                logical_operator=logical_operator,
                id=id,
                created=created,
                updated=updated,
                name=name,
            )
        )

    def create_team(
        self, name: str, users: Optional[List[str]] = None
    ) -> TeamResponseModel:
        """Create a team.

        Args:
            name: Name of the team.
            users: Users to add to the team.

        Returns:
            The created team.
        """
        user_list = []
        if users:
            for user_name_or_id in users:
                user_list.append(
                    self.get_user(name_id_or_prefix=user_name_or_id).id
                )

        team = TeamRequestModel(name=name, users=user_list)

        return self.zen_store.create_team(team=team)

    def delete_team(self, team_name_or_id: str) -> None:
        """Delete a team.

        Args:
            team_name_or_id: The name or ID of the team to delete.
        """
        team = self.get_team(team_name_or_id)
        self.zen_store.delete_team(team_name_or_id=team.name)

    def update_team(
        self,
        team_name_or_id: str,
        new_name: Optional[str] = None,
        remove_users: Optional[List[str]] = None,
        add_users: Optional[List[str]] = None,
    ) -> TeamResponseModel:
        """Update a team.

        Args:
            team_name_or_id: The name or ID of the team to update.
            new_name: The new name of the team.
            remove_users: The users to remove from the team.
            add_users: The users to add to the team.

        Returns:
            The updated team.

        Raises:
            RuntimeError: If the same user is in both `remove_users` and
                `add_users`.
        """
        team = self.get_team(team_name_or_id)

        team_update = TeamUpdateModel()

        if new_name:
            team_update.name = new_name

        if remove_users is not None and add_users is not None:
            union_add_rm = set(remove_users) & set(add_users)
            if union_add_rm:
                raise RuntimeError(
                    f"The `remove_user` and `add_user` "
                    f"options both contain the same value(s): "
                    f"`{union_add_rm}`. Please rerun command and make sure "
                    f"that the same user does not show up for "
                    f"`remove_user` and `add_user`."
                )

        # Only if permissions are being added or removed will they need to be
        #  set for the update model
        team_users = []

        if remove_users or add_users:
            team_users = [u.id for u in team.users]
        if remove_users:
            for rm_p in remove_users:
                user = self.get_user(rm_p)
                try:
                    team_users.remove(user.id)
                except KeyError:
                    logger.warning(
                        f"Role {remove_users} was already not "
                        f"part of the '{team.name}' Team."
                    )
        if add_users:
            for add_u in add_users:
                team_users.append(self.get_user(add_u).id)

        if team_users:
            team_update.users = team_users

        return self.zen_store.update_team(
            team_id=team.id, team_update=team_update
        )

    # ----- #
    # ROLES #
    # ----- #

    def get_role(
        self, name_id_or_prefix: Union[str, UUID]
    ) -> RoleResponseModel:
        """Gets a role.

        Args:
            name_id_or_prefix: The name or ID of the role.

        Returns:
            The fetched role.
        """
        return self._get_entity_by_id_or_name_or_prefix(
            get_method=self.zen_store.get_role,
            list_method=self.list_roles,
            name_id_or_prefix=name_id_or_prefix,
        )

    def list_roles(
        self,
        sort_by: str = "created",
        page: int = PAGINATION_STARTING_PAGE,
        size: int = PAGE_SIZE_DEFAULT,
        logical_operator: LogicalOperators = LogicalOperators.AND,
        id: Optional[Union[UUID, str]] = None,
        created: Optional[Union[datetime, str]] = None,
        updated: Optional[Union[datetime, str]] = None,
        name: Optional[str] = None,
    ) -> Page[RoleResponseModel]:
        """List all roles.

        Args:
            sort_by: The column to sort by
            page: The page of items
            size: The maximum size of all pages
            logical_operator: The logical operator to use between column filters
            id: Use the id of roles to filter by.
            created: Use to filter by time of creation
            updated: Use the last updated date for filtering
            name: Use the role name for filtering
        Returns:
            The Role
        """
        return self.zen_store.list_roles(
            RoleFilterModel(
                sort_by=sort_by,
                page=page,
                size=size,
                logical_operator=logical_operator,
                id=id,
                created=created,
                updated=updated,
                name=name,
            )
        )

    def create_role(
        self, name: str, permissions_list: List[str]
    ) -> RoleResponseModel:
        """Creates a role.

        Args:
            name: The name for the new role.
            permissions_list: The permissions to attach to this role.

        Returns:
            The newly created role.
        """
        permissions: Set[PermissionType] = set()
        for permission in permissions_list:
            if permission in PermissionType.values():
                permissions.add(PermissionType(permission))

        new_role = RoleRequestModel(name=name, permissions=permissions)
        return self.zen_store.create_role(new_role)

    def update_role(
        self,
        name_id_or_prefix: str,
        new_name: Optional[str] = None,
        remove_permission: Optional[List[str]] = None,
        add_permission: Optional[List[str]] = None,
    ) -> RoleResponseModel:
        """Updates a role.

        Args:
            name_id_or_prefix: The name or ID of the role.
            new_name: The new name for the role
            remove_permission: Permissions to remove from this role.
            add_permission: Permissions to add to this role.

        Returns:
            The updated role.

        Raises:
            RuntimeError: If the same permission is in both the
                `remove_permission` and `add_permission` lists.
        """
        role = self.get_role(name_id_or_prefix=name_id_or_prefix)

        role_update = RoleUpdateModel()

        if remove_permission is not None and add_permission is not None:
            union_add_rm = set(remove_permission) & set(add_permission)
            if union_add_rm:
                raise RuntimeError(
                    f"The `remove_permission` and `add_permission` "
                    f"options both contain the same value(s): "
                    f"`{union_add_rm}`. Please rerun command and make sure "
                    f"that the same role does not show up for "
                    f"`remove_permission` and `add_permission`."
                )

        # Only if permissions are being added or removed will they need to be
        #  set for the update model
        if remove_permission or add_permission:
            role_permissions = role.permissions

            if remove_permission:
                for rm_p in remove_permission:
                    if rm_p in PermissionType:
                        try:
                            role_permissions.remove(PermissionType(rm_p))
                        except KeyError:
                            logger.warning(
                                f"Role {remove_permission} was already not "
                                f"part of the {role} Role."
                            )
            if add_permission:
                for add_p in add_permission:
                    if add_p in PermissionType.values():
                        # Set won't throw an error if the item was already in it
                        role_permissions.add(PermissionType(add_p))

            if role_permissions is not None:
                role_update.permissions = set(role_permissions)

        if new_name:
            role_update.name = new_name

        return Client().zen_store.update_role(
            role_id=role.id, role_update=role_update
        )

    def delete_role(self, name_id_or_prefix: str) -> None:
        """Deletes a role.

        Args:
            name_id_or_prefix: The name or ID of the role.
        """
        self.zen_store.delete_role(role_name_or_id=name_id_or_prefix)

    # --------------------- #
    # USER ROLE ASSIGNMENTS #
    # --------------------- #

    def get_user_role_assignment(
        self, role_assignment_id: UUID
    ) -> UserRoleAssignmentResponseModel:
        """Get a role assignment.

        Args:
            role_assignment_id: The id of the role assignments

        Returns:
            The role assignment.

        Raises:
            RuntimeError: If the role assignment does not exist.
        """
        return self.zen_store.get_user_role_assignment(
            user_role_assignment_id=role_assignment_id
        )

    def create_user_role_assignment(
        self,
        role_name_or_id: Union[str, UUID],
        user_name_or_id: Union[str, UUID],
        project_name_or_id: Optional[Union[str, UUID]] = None,
    ) -> UserRoleAssignmentResponseModel:
        """Create a role assignment.

        Args:
            role_name_or_id: Name or ID of the role to assign.
            user_name_or_id: Name or ID of the user or team to assign
                the role to.
            project_name_or_id: project scope within which to assign the role.

        Returns:
            The newly created role assignment.
        """
        role = self.get_role(name_id_or_prefix=role_name_or_id)
        project = None
        if project_name_or_id:
            project = self.get_project(name_id_or_prefix=project_name_or_id)
        user = self.get_user(name_id_or_prefix=user_name_or_id)
        role_assignment = UserRoleAssignmentRequestModel(
            role=role.id,
            user=user.id,
            project=project,
        )
        return self.zen_store.create_user_role_assignment(
            user_role_assignment=role_assignment
        )

    def delete_user_role_assignment(self, role_assignment_id: UUID) -> None:
        """Delete a role assignment.

        Args:
            role_assignment_id: The id of the role assignments

        """
        self.zen_store.delete_user_role_assignment(role_assignment_id)

    def list_user_role_assignment(
        self,
        sort_by: str = "created",
        page: int = PAGINATION_STARTING_PAGE,
        size: int = PAGE_SIZE_DEFAULT,
        logical_operator: LogicalOperators = LogicalOperators.AND,
        id: Optional[Union[UUID, str]] = None,
        created: Optional[Union[datetime, str]] = None,
        updated: Optional[Union[datetime, str]] = None,
        project_id: Optional[Union[str, UUID]] = None,
        user_id: Optional[Union[str, UUID]] = None,
        role_id: Optional[Union[str, UUID]] = None,
    ) -> Page[UserRoleAssignmentResponseModel]:
        """List all user role assignments.

        Args:
            sort_by: The column to sort by
            page: The page of items
            size: The maximum size of all pages
            logical_operator: Which logical operator to use [and, or]
            id: Use the id of the user role assignment to filter by.
            created: Use to filter by time of creation
            updated: Use the last updated date for filtering
            project_id: The id of the project to filter by.
            user_id: The id of the user to filter by.
            role_id: The id of the role to filter by.

        Returns:
            The Team
        """
        return self.zen_store.list_user_role_assignments(
            UserRoleAssignmentFilterModel(
                sort_by=sort_by,
                page=page,
                size=size,
                logical_operator=logical_operator,
                id=id,
                created=created,
                updated=updated,
                project_id=project_id,
                user_id=user_id,
                role_id=role_id,
            )
        )

    # --------------------- #
    # TEAM ROLE ASSIGNMENTS #
    # --------------------- #

    def get_team_role_assignment(
        self, team_role_assignment_id: UUID
    ) -> TeamRoleAssignmentResponseModel:
        """Get a role assignment.

        Args:
            team_role_assignment_id: The id of the role assignments

        Returns:
            The role assignment.

        Raises:
            RuntimeError: If the role assignment does not exist.
        """
        return self.zen_store.get_team_role_assignment(
            team_role_assignment_id=team_role_assignment_id
        )

    def create_team_role_assignment(
        self,
        role_name_or_id: Union[str, UUID],
        team_name_or_id: Union[str, UUID],
        project_name_or_id: Optional[Union[str, UUID]] = None,
    ) -> TeamRoleAssignmentResponseModel:
        """Create a role assignment.

        Args:
            role_name_or_id: Name or ID of the role to assign.
            team_name_or_id: Name or ID of the team to assign
                the role to.
            project_name_or_id: project scope within which to assign the role.

        Returns:
            The newly created role assignment.
        """
        role = self.get_role(name_id_or_prefix=role_name_or_id)
        project = None
        if project_name_or_id:
            project = self.get_project(name_id_or_prefix=project_name_or_id)
        team = self.get_team(name_id_or_prefix=team_name_or_id)
        role_assignment = TeamRoleAssignmentRequestModel(
            role=role.id,
            team=team.id,
            project=project,
        )
        return self.zen_store.create_team_role_assignment(
            team_role_assignment=role_assignment
        )

    def delete_team_role_assignment(self, role_assignment_id: UUID) -> None:
        """Delete a role assignment.

        Args:
            role_assignment_id: The id of the role assignments

        """
        self.zen_store.delete_team_role_assignment(role_assignment_id)

    def list_team_role_assignment(
        self,
        sort_by: str = "created",
        page: int = PAGINATION_STARTING_PAGE,
        size: int = PAGE_SIZE_DEFAULT,
        logical_operator: LogicalOperators = LogicalOperators.AND,
        id: Optional[Union[UUID, str]] = None,
        created: Optional[Union[datetime, str]] = None,
        updated: Optional[Union[datetime, str]] = None,
        project_id: Optional[Union[str, UUID]] = None,
        team_id: Optional[Union[str, UUID]] = None,
        role_id: Optional[Union[str, UUID]] = None,
    ) -> Page[TeamRoleAssignmentResponseModel]:
        """List all team role assignments.

        Args:
            sort_by: The column to sort by
            page: The page of items
            size: The maximum size of all pages
            logical_operator: Which logical operator to use [and, or]
            id: Use the id of the team role assignment to filter by.
            created: Use to filter by time of creation
            updated: Use the last updated date for filtering
            project_id: The id of the project to filter by.
            team_id: The id of the team to filter by.
            role_id: The id of the role to filter by.

        Returns:
            The Team
        """
        return self.zen_store.list_team_role_assignments(
            TeamRoleAssignmentFilterModel(
                sort_by=sort_by,
                page=page,
                size=size,
                logical_operator=logical_operator,
                id=id,
                created=created,
                updated=updated,
                project_id=project_id,
                team_id=team_id,
                role_id=role_id,
            )
        )

    # ------- #
    # PROJECT #
    # ------- #

    @property
    def active_project(self) -> "ProjectResponseModel":
        """Get the currently active project of the local client.

        If no active project is configured locally for the client, the
        active project in the global configuration is used instead.

        Returns:
            The active project.

        Raises:
            RuntimeError: If the active project is not set.
        """
        project: Optional["ProjectResponseModel"] = None
        if self._config:
            project = self._config.active_project

        if not project:
            project = GlobalConfiguration().get_active_project()

        if not project:
            raise RuntimeError(
                "No active project is configured. Run "
                "`zenml project set PROJECT_NAME` to set the active "
                "project."
            )

        from zenml.zen_stores.base_zen_store import DEFAULT_PROJECT_NAME

        if project.name != DEFAULT_PROJECT_NAME:
            logger.warning(
                f"You are running with a non-default project "
                f"'{project.name}'. Any stacks, components, "
                f"pipelines and pipeline runs produced in this "
                f"project will currently not be accessible through "
                f"the dashboard. However, this will be possible "
                f"in the near future."
            )
        return project

    def get_project(
        self, name_id_or_prefix: Optional[Union[UUID, str]]
    ) -> ProjectResponseModel:
        """Gets a project.

        Args:
            name_id_or_prefix: The name or ID of the project.

        Returns:
            The Project
        """
        if not name_id_or_prefix:
            return self.active_project
        return self._get_entity_by_id_or_name_or_prefix(
            get_method=self.zen_store.get_project,
            list_method=self.list_projects,
            name_id_or_prefix=name_id_or_prefix,
        )

    def list_projects(
        self,
        sort_by: str = "created",
        page: int = PAGINATION_STARTING_PAGE,
        size: int = PAGE_SIZE_DEFAULT,
        logical_operator: LogicalOperators = LogicalOperators.AND,
        id: Optional[Union[UUID, str]] = None,
        created: Optional[Union[datetime, str]] = None,
        updated: Optional[Union[datetime, str]] = None,
        name: Optional[str] = None,
    ) -> Page[ProjectResponseModel]:
        """List all projects.

        Args:
            sort_by: The column to sort by
            page: The page of items
            size: The maximum size of all pages
            logical_operator: Which logical operator to use [and, or]
            id: Use the id of teams to filter by.
            created: Use to filter by time of creation
            updated: Use the last updated date for filtering
            name: Use the team name for filtering
        Returns:
            The Team
        """
        return self.zen_store.list_projects(
            ProjectFilterModel(
                sort_by=sort_by,
                page=page,
                size=size,
                logical_operator=logical_operator,
                id=id,
                created=created,
                updated=updated,
                name=name,
            )
        )

    def create_project(
        self, name: str, description: str
    ) -> "ProjectResponseModel":
        """Create a new project.

        Args:
            name: Name of the project.
            description: Description of the project.

        Returns:
            The created project.
        """
        return self.zen_store.create_project(
            ProjectRequestModel(name=name, description=description)
        )

    def update_project(
        self,
        name_id_or_prefix: Optional[Union[UUID, str]],
        new_name: Optional[str] = None,
        new_description: Optional[str] = None,
    ) -> "ProjectResponseModel":
        """Update a project.

        Args:
            name_id_or_prefix: Name, ID or prefix of the project to update.
            new_name: New name of the project.
            new_description: New description of the project.

        Returns:
            The updated project.
        """
        project = self.get_project(name_id_or_prefix=name_id_or_prefix)
        project_update = ProjectUpdateModel()
        if new_name:
            project_update.name = new_name
        if new_description:
            project_update.description = new_description
        return self.zen_store.update_project(
            project_id=project.id,
            project_update=project_update,
        )

    def delete_project(self, project_name_or_id: str) -> None:
        """Delete a project.

        Args:
            project_name_or_id: The name or ID of the project to delete.

        Raises:
            IllegalOperationError: If the project to delete is the active
                project.
        """
        project = self.zen_store.get_project(project_name_or_id)
        if self.active_project.id == project.id:
            raise IllegalOperationError(
                f"Project '{project_name_or_id}' cannot be deleted since it is "
                "currently active. Please set another project as active first."
            )
        self.zen_store.delete_project(project_name_or_id=project_name_or_id)

    # ------ #
    # STACKS #
    # ------ #
    @property
    def active_stack_model(self) -> "StackResponseModel":
        """The model of the active stack for this client.

        If no active stack is configured locally for the client, the active
        stack in the global configuration is used instead.

        Returns:
            The model of the active stack for this client.

        Raises:
            RuntimeError: If the active stack is not set.
        """
        stack: Optional["StackResponseModel"] = None

        if ENV_ZENML_ACTIVE_STACK_ID in os.environ:
            return self.get_stack(ENV_ZENML_ACTIVE_STACK_ID)

        if self._config:
            stack = self.get_stack(self._config.active_stack_id)

        if not stack:
            stack = self.get_stack(GlobalConfiguration().get_active_stack_id())

        if not stack:
            raise RuntimeError(
                "No active stack is configured. Run "
                "`zenml stack set PROJECT_NAME` to set the active "
                "stack."
            )

        return stack

    @property
    def active_stack(self) -> "Stack":
        """The active stack for this client.

        Returns:
            The active stack for this client.
        """
        from zenml.stack.stack import Stack

        return Stack.from_model(self.active_stack_model)

    def get_stack(
        self, name_id_or_prefix: Optional[Union[UUID, str]] = None
    ) -> "StackResponseModel":
        """Get a stack by name, ID or prefix.

        If no name, ID or prefix is provided, the active stack is returned.

        Args:
            name_id_or_prefix: The name, ID or prefix of the stack.

        Returns:
            The stack.
        """
        if name_id_or_prefix is not None:
            return self._get_entity_by_id_or_name_or_prefix(
                get_method=self.zen_store.get_stack,
                list_method=self.list_stacks,
                name_id_or_prefix=name_id_or_prefix,
            )
        else:
            return self.active_stack_model

    def create_stack(
        self,
        name: str,
        components: Mapping[StackComponentType, Union[str, UUID]],
        is_shared: bool = False,
    ) -> "StackResponseModel":
        """Registers a stack and its components.

        Args:
            name: The name of the stack to register.
            components: dictionary which maps component types to component names
            is_shared: boolean to decide whether the stack is shared

        Returns:
            The model of the registered stack.

        Raises:
            ValueError: If the stack contains private components and is
                attempted to be registered as shared.
        """
        stack_components = dict()

        for c_type, c_identifier in components.items():

            # Skip non-existent components.
            if not c_identifier:
                continue

            # Get the component.
            component = self.get_stack_component(
                name_id_or_prefix=c_identifier,
                component_type=c_type,
            )
            stack_components[c_type] = [component.id]

            # Raise an error if private components are used in a shared stack.
            if is_shared and not component.is_shared:
                raise ValueError(
                    f"You attempted to include the private {c_type} "
                    f"'{component.name}' in a shared stack. This is not "
                    f"supported. You can either share the {c_type} with the "
                    f"following command:\n"
                    f"`zenml {c_type.replace('_', '-')} share`{component.id}`\n"
                    f"or create the stack privately and then share it and all "
                    f"of its components using:\n`zenml stack share {name} -r`"
                )

        stack = StackRequestModel(
            name=name,
            components=stack_components,
            is_shared=is_shared,
            project=self.active_project.id,
            user=self.active_user.id,
        )

        self._validate_stack_configuration(stack=stack)

        return self.zen_store.create_stack(stack=stack)

    def update_stack(
        self,
        name_id_or_prefix: Optional[Union[UUID, str]] = None,
        name: Optional[str] = None,
        is_shared: Optional[bool] = None,
        description: Optional[str] = None,
        component_updates: Optional[
            Dict[StackComponentType, List[Union[UUID, str]]]
        ] = None,
    ) -> "StackResponseModel":
        """Updates a stack and its components.

        Args:
            name_id_or_prefix: The name, id or prefix of the stack to update.
            name: the new name of the stack.
            is_shared: the new shared status of the stack.
            description: the new description of the stack.
            component_updates: dictionary which maps stack component types to
                lists of new stack component names or ids.

        Returns:
            The model of the updated stack.

        Raises:
            ValueError: If the stack contains private components and is
                attempted to be shared.
            EntityExistsError: If the stack name is already taken.
        """
        # First, get the stack
        stack = self.get_stack(name_id_or_prefix=name_id_or_prefix)

        # Create the update model
        update_model = StackUpdateModel(
            project=self.active_project.id,
            user=self.active_user.id,
        )

        if name:
            shared_status = is_shared or stack.is_shared

            existing_stacks = self.list_stacks(
                name=name, is_shared=shared_status
            )
            if existing_stacks:
                raise EntityExistsError(
                    "There are already existing stacks with the name "
                    f"'{name}'."
                )

            update_model.name = name

        if is_shared:
            current_name = update_model.name or stack.name
            existing_stacks = self.list_stacks(
                name=current_name, is_shared=True
            )
            if existing_stacks:
                raise EntityExistsError(
                    "There are already existing shared stacks with the name "
                    f"'{current_name}'."
                )

            for component_type, components in stack.components.items():
                for c in components:
                    if not c.is_shared:
                        raise ValueError(
                            f"A Stack can only be shared when all its "
                            f"components are also shared. Component "
                            f"'{component_type}:{c.name}' is not shared. Set "
                            f"the {component_type} to shared like this and "
                            f"then try re-sharing your stack:\n "
                            f"`zenml {component_type.replace('_', '-')} "
                            f"share {c.id}`\nAlternatively, you can rerun "
                            f"your command with `-r` to recursively "
                            f"share all components within the stack."
                        )

            update_model.is_shared = is_shared

        if description:
            update_model.description = description

        # Get the current components
        if component_updates:
            components_dict = {}
            for component_type, component_list in stack.components.items():
                components_dict[component_type] = [
                    c.id for c in component_list
                ]

            for component_type, component_id_list in component_updates.items():
                if component_id_list is not None:
                    components_dict[component_type] = [
                        self.get_stack_component(
                            name_id_or_prefix=c,
                            component_type=component_type,
                        ).id
                        for c in component_id_list
                    ]

            update_model.components = components_dict

        return self.zen_store.update_stack(
            stack_id=stack.id,
            stack_update=update_model,
        )

    def delete_stack(self, name_id_or_prefix: Union[str, UUID]) -> None:
        """Deregisters a stack.

        Args:
            name_id_or_prefix: The name, id or prefix id of the stack
                to deregister.

        Raises:
            ValueError: If the stack is the currently active stack for this
                client.
        """
        stack = self.get_stack(name_id_or_prefix=name_id_or_prefix)

        if stack.id == self.active_stack_model.id:
            raise ValueError(
                f"Unable to deregister active stack '{stack.name}'. Make "
                f"sure to designate a new active stack before deleting this "
                f"one."
            )

        cfg = GlobalConfiguration()
        if stack.id == cfg.active_stack_id:
            raise ValueError(
                f"Unable to deregister '{stack.name}' as it is the active "
                f"stack within your global configuration. Make "
                f"sure to designate a new active stack before deleting this "
                f"one."
            )

        self.zen_store.delete_stack(stack_id=stack.id)
        logger.info("Deregistered stack with name '%s'.", stack.name)

    def list_stacks(
        self,
        sort_by: str = "created",
        page: int = PAGINATION_STARTING_PAGE,
        size: int = PAGE_SIZE_DEFAULT,
        logical_operator: LogicalOperators = LogicalOperators.AND,
        id: Optional[Union[UUID, str]] = None,
        created: Optional[datetime] = None,
        updated: Optional[datetime] = None,
        is_shared: Optional[bool] = None,
        name: Optional[str] = None,
        description: Optional[str] = None,
        project_id: Optional[Union[str, UUID]] = None,
        user_id: Optional[Union[str, UUID]] = None,
        component_id: Optional[Union[str, UUID]] = None,
    ) -> Page[StackResponseModel]:
        """Lists all stacks.

        Args:
            sort_by: The column to sort by
            page: The page of items
            size: The maximum size of all pages
            logical_operator: Which logical operator to use [and, or]
            id: Use the id of stacks to filter by.
            created: Use to filter by time of creation
            updated: Use the last updated date for filtering
            description: Use the stack description for filtering
            project_id: The id of the project to filter by.
            user_id: The  id of the user to filter by.
            component_id: The id of the component to filter by.
            name: The name of the stack to filter by.
            is_shared: The shared status of the stack to filter by.

        Returns:
            A page of stacks.
        """
        stack_filter_model = StackFilterModel(
            page=page,
            size=size,
            sort_by=sort_by,
            logical_operator=logical_operator,
            project_id=project_id,
            user_id=user_id,
            component_id=component_id,
            name=name,
            is_shared=is_shared,
            description=description,
            id=id,
            created=created,
            updated=updated,
        )
        stack_filter_model.set_scope_project(self.active_project.id)
        return self.zen_store.list_stacks(stack_filter_model)

    @track(event=AnalyticsEvent.SET_STACK)
    def activate_stack(
        self, stack_name_id_or_prefix: Union[str, UUID]
    ) -> None:
        """Sets the stack as active.

        Args:
            stack_name_id_or_prefix: Model of the stack to activate.

        Raises:
            KeyError: If the stack is not registered.
        """
        # Make sure the stack is registered
        try:
            stack = self.get_stack(name_id_or_prefix=stack_name_id_or_prefix)
        except ZenKeyError:
            raise
        except KeyError:
            raise KeyError(
                f"Stack '{stack_name_id_or_prefix}' cannot be activated since "
                f"it is not registered yet. Please register it first."
            )

        if self._config:
            self._config.set_active_stack(stack=stack)

        else:
            # set the active stack globally only if the client doesn't use
            # a local configuration
            GlobalConfiguration().set_active_stack(stack=stack)

    def _validate_stack_configuration(
        self, stack: "StackRequestModel"
    ) -> None:
        """Validates the configuration of a stack.

        Args:
            stack: The stack to validate.

        Raises:
            KeyError: If the stack references missing components.
            ValidationError: If the stack configuration is invalid.
        """
        local_components: List[str] = []
        remote_components: List[str] = []
        for component_type, component_ids in stack.components.items():
            for component_id in component_ids:
                try:
                    component = self.get_stack_component(
                        name_id_or_prefix=component_id,
                        component_type=component_type,
                    )
                except KeyError:
                    raise KeyError(
                        f"Cannot register stack '{stack.name}' since it has an "
                        f"unregistered {component_type} with id "
                        f"'{component_id}'."
                    )
            # Get the flavor model
            flavor_model = self.get_flavor_by_name_and_type(
                name=component.flavor, component_type=component.type
            )

            # Create and validate the configuration
            from zenml.stack import Flavor

            flavor = Flavor.from_model(flavor_model)
            configuration = flavor.config_class(**component.configuration)
            if configuration.is_local:
                local_components.append(
                    f"{component.type.value}: {component.name}"
                )
            elif configuration.is_remote:
                remote_components.append(
                    f"{component.type.value}: {component.name}"
                )

        if local_components and remote_components:
            logger.warning(
                f"You are configuring a stack that is composed of components "
                f"that are relying on local resources "
                f"({', '.join(local_components)}) as well as "
                f"components that are running remotely "
                f"({', '.join(remote_components)}). This is not recommended as "
                f"it can lead to unexpected behavior, especially if the remote "
                f"components need to access the local resources. Please make "
                f"sure that your stack is configured correctly, or try to use "
                f"component flavors or configurations that do not require "
                f"local resources."
            )

        if not stack.is_valid:
            raise ValidationError(
                "Stack configuration is invalid. A valid"
                "stack must contain an Artifact Store and "
                "an Orchestrator."
            )

    # .------------.
    # | COMPONENTS |
    # '------------'
    def get_stack_component(
        self,
        component_type: StackComponentType,
        name_id_or_prefix: Optional[Union[str, UUID]] = None,
    ) -> "ComponentResponseModel":
        """Fetches a registered stack component.

        If the name_id_or_prefix is provided, it will try to fetch the component
        with the corresponding identifier. If not, it will try to fetch the
        active component of the given type.

        Args:
            component_type: The type of the component to fetch
            name_id_or_prefix: The id of the component to fetch.

        Returns:
            The registered stack component.

        Raises:
            KeyError: If no name_id_or_prefix is provided and no such component
                is part of the active stack.
        """
        # If no `name_id_or_prefix` provided, try to get the active component.
        if not name_id_or_prefix:
            components = self.active_stack_model.components.get(
                component_type, None
            )
            if components:
                return components[0]
            raise KeyError(
                "No name_id_or_prefix provided and there is no active "
                f"{component_type} in the current active stack."
            )

        # Else, try to fetch the component with an explicit type filter
        def type_scoped_list_method(
            **kwargs: Any,
        ) -> Page[ComponentResponseModel]:
            """Call `zen_store.list_stack_components` with type scoping.

            Args:
                **kwargs: Keyword arguments to pass to `ComponentFilterModel`.

            Returns:
                The type-scoped list of components.
            """
            component_filter_model = ComponentFilterModel(**kwargs)
            component_filter_model.set_scope_type(
                component_type=component_type
            )
            component_filter_model.set_scope_project(self.active_project.id)
            return self.zen_store.list_stack_components(
                component_filter_model=component_filter_model,
            )

        return self._get_entity_by_id_or_name_or_prefix(
            get_method=self.zen_store.get_stack_component,
            list_method=type_scoped_list_method,
            name_id_or_prefix=name_id_or_prefix,
        )

    def list_stack_components(
        self,
        sort_by: str = "created",
        page: int = PAGINATION_STARTING_PAGE,
        size: int = PAGE_SIZE_DEFAULT,
        logical_operator: LogicalOperators = LogicalOperators.AND,
        id: Optional[Union[UUID, str]] = None,
        created: Optional[datetime] = None,
        updated: Optional[datetime] = None,
        is_shared: Optional[bool] = None,
        name: Optional[str] = None,
        flavor: Optional[str] = None,
        type: Optional[str] = None,
        project_id: Optional[Union[str, UUID]] = None,
        user_id: Optional[Union[str, UUID]] = None,
    ) -> Page[ComponentResponseModel]:
        """Lists all registered stack components.

        Args:
            sort_by: The column to sort by
            page: The page of items
            size: The maximum size of all pages
            logical_operator: Which logical operator to use [and, or]
            id: Use the id of component to filter by.
            created: Use to component by time of creation
            updated: Use the last updated date for filtering
            flavor: Use the component flavor for filtering
            type: Use the component type for filtering
            project_id: The id of the project to filter by.
            user_id: The id of the user to filter by.
            name: The name of the component to filter by.
            is_shared: The shared status of the component to filter by.

        Returns:
            A page of stack components.
        """
        component_filter_model = ComponentFilterModel(
            page=page,
            size=size,
            sort_by=sort_by,
            logical_operator=logical_operator,
            project_id=project_id or self.active_project.id,
            user_id=user_id,
            name=name,
            is_shared=is_shared,
            flavor=flavor,
            type=type,
            id=id,
            created=created,
            updated=updated,
        )
        component_filter_model.set_scope_project(self.active_project.id)
        return self.zen_store.list_stack_components(
            component_filter_model=component_filter_model
        )

    def create_stack_component(
        self,
        name: str,
        flavor: str,
        component_type: StackComponentType,
        configuration: Dict[str, str],
        is_shared: bool = False,
    ) -> "ComponentResponseModel":
        """Registers a stack component.

        Args:
            name: The name of the stack component.
            flavor: The flavor of the stack component.
            component_type: The type of the stack component.
            configuration: The configuration of the stack component.
            is_shared: Whether the stack component is shared or not.

        Returns:
            The model of the registered component.
        """
        # Get the flavor model
        flavor_model = self.get_flavor_by_name_and_type(
            name=flavor,
            component_type=component_type,
        )

        # Create and validate the configuration
        from zenml.stack import Flavor

        flavor_class = Flavor.from_model(flavor_model)
        configuration_obj = flavor_class.config_class(**configuration)

        self._validate_stack_component_configuration(
            component_type, configuration=configuration_obj
        )

        create_component_model = ComponentRequestModel(
            name=name,
            type=component_type,
            flavor=flavor,
            configuration=configuration,
            is_shared=is_shared,
            user=self.active_user.id,
            project=self.active_project.id,
        )

        # Register the new model
        return self.zen_store.create_stack_component(
            component=create_component_model
        )

    def update_stack_component(
        self,
        name_id_or_prefix: Optional[Union[UUID, str]],
        component_type: StackComponentType,
        name: Optional[str] = None,
        configuration: Optional[Dict[str, Any]] = None,
        is_shared: Optional[bool] = None,
    ) -> "ComponentResponseModel":
        """Updates a stack component.

        Args:
            name_id_or_prefix: The name, id or prefix of the stack component to
                update.
            component_type: The type of the stack component to update.
            name: The new name of the stack component.
            configuration: The new configuration of the stack component.
            is_shared: The new shared status of the stack component.

        Returns:
            The updated stack component.

        Raises:
            EntityExistsError: If the new name is already taken.
        """
        # Get the existing component model
        component = self.get_stack_component(
            name_id_or_prefix=name_id_or_prefix,
            component_type=component_type,
        )

        update_model = ComponentUpdateModel(
            project=self.active_project.id,
            user=self.active_user.id,
        )

        if name is not None:
            shared_status = is_shared or component.is_shared

            existing_components = self.list_stack_components(
                name=name,
                is_shared=shared_status,
                type=component_type,
            )
            if existing_components.total > 0:
                raise EntityExistsError(
                    f"There are already existing "
                    f"{'shared' if shared_status else 'unshared'} components "
                    f"with the name '{name}'."
                )
            update_model.name = name

        if is_shared is not None:
            current_name = update_model.name or component.name
            existing_components = self.list_stack_components(
                name=current_name, is_shared=is_shared, type=component_type
            )
            if any([e.id != component.id for e in existing_components.items]):
                raise EntityExistsError(
                    f"There are already existing shared components with "
                    f"the name '{current_name}'"
                )
            update_model.is_shared = is_shared

        if configuration is not None:
            existing_configuration = component.configuration
            existing_configuration.update(configuration)

            existing_configuration = {
                k: v
                for k, v in existing_configuration.items()
                if v is not None
            }

            flavor_model = self.get_flavor_by_name_and_type(
                name=component.flavor,
                component_type=component.type,
            )

            from zenml.stack import Flavor

            flavor = Flavor.from_model(flavor_model)
            configuration_obj = flavor.config_class(**existing_configuration)

            self._validate_stack_component_configuration(
                component.type, configuration=configuration_obj
            )
            update_model.configuration = existing_configuration

        # Send the updated component to the ZenStore
        return self.zen_store.update_stack_component(
            component_id=component.id,
            component_update=update_model,
        )

    def deregister_stack_component(
        self,
        name_id_or_prefix: Union[str, UUID],
        component_type: StackComponentType,
    ) -> None:
        """Deletes a registered stack component.

        Args:
            name_id_or_prefix: The model of the component to delete.
            component_type: The type of the component to delete.
        """
        component = self.get_stack_component(
            name_id_or_prefix=name_id_or_prefix,
            component_type=component_type,
        )

        self.zen_store.delete_stack_component(component_id=component.id)
        logger.info(
            "Deregistered stack component (type: %s) with name '%s'.",
            component.type,
            component.name,
        )

    def _validate_stack_component_configuration(
        self,
        component_type: "StackComponentType",
        configuration: "StackComponentConfig",
    ) -> None:
        """Validates the configuration of a stack component.

        Args:
            component_type: The type of the component.
            configuration: The component configuration to validate.
        """
        from zenml.enums import StoreType

        if configuration.is_remote and self.zen_store.is_local_store():
            if self.zen_store.type != StoreType.REST:
                logger.warning(
                    "You are configuring a stack component that is running "
                    "remotely while using a local ZenML server. The component "
                    "may not be able to reach the local ZenML server and will "
                    "therefore not be functional. Please consider deploying "
                    "and/or using a remote ZenML server instead."
                )
        elif configuration.is_local and not self.zen_store.is_local_store():
            logger.warning(
                "You are configuring a stack component that is using "
                "local resources while connected to a remote ZenML server. The "
                "stack component may not be usable from other hosts or by "
                "other users. You should consider using a non-local stack "
                "component alternative instead."
            )

    # .---------.
    # | FLAVORS |
    # '---------'

    def create_flavor(
        self,
        source: str,
        component_type: StackComponentType,
    ) -> "FlavorResponseModel":
        """Creates a new flavor.

        Args:
            source: The flavor to create.
            component_type: The type of the flavor.

        Returns:
            The created flavor (in model form).
        """
        from zenml.utils.source_utils import validate_flavor_source

        flavor = validate_flavor_source(
            source=source,
            component_type=component_type,
        )()

        if len(flavor.config_schema) > TEXT_FIELD_MAX_LENGTH:
            raise ValueError(
                "Json representation of configuration schema"
                "exceeds max length. This could be caused by an"
                "overly long docstring on the flavors "
                "configuration class' docstring."
            )

        create_flavor_request = FlavorRequestModel(
            source=source,
            type=flavor.type,
            name=flavor.name,
            config_schema=flavor.config_schema,
            integration="custom",
            user=self.active_user.id,
            project=self.active_project.id,
        )

        return self.zen_store.create_flavor(flavor=create_flavor_request)

    def get_flavor(self, name_id_or_prefix: str) -> "FlavorResponseModel":
        """Get a stack component flavor.

        Args:
            name_id_or_prefix: The name, ID or prefix to the id of the flavor
                to get.

        Returns:
            The stack component flavor.
        """
        return self._get_entity_by_id_or_name_or_prefix(
            get_method=self.zen_store.get_flavor,
            list_method=self.list_custom_flavors,
            name_id_or_prefix=name_id_or_prefix,
        )

    def delete_flavor(self, name_id_or_prefix: str) -> None:
        """Deletes a flavor.

        Args:
            name_id_or_prefix: The name, id or prefix of the id for the
                flavor to delete.
        """
        flavor = self.get_flavor(name_id_or_prefix)
        self.zen_store.delete_flavor(flavor_id=flavor.id)

        logger.info(f"Deleted flavor '{flavor.name}' of type '{flavor.type}'.")

    def list_custom_flavors(
        self,
        sort_by: str = "created",
        page: int = PAGINATION_STARTING_PAGE,
        size: int = PAGE_SIZE_DEFAULT,
        logical_operator: LogicalOperators = LogicalOperators.AND,
        id: Optional[Union[UUID, str]] = None,
        created: Optional[datetime] = None,
        updated: Optional[datetime] = None,
        name: Optional[str] = None,
        type: Optional[str] = None,
        integration: Optional[str] = None,
        project_id: Optional[Union[str, UUID]] = None,
        user_id: Optional[Union[str, UUID]] = None,
    ) -> Page[FlavorResponseModel]:
        """Fetches all the flavor models.

        Args:
            sort_by: The column to sort by
            page: The page of items
            size: The maximum size of all pages
            logical_operator: Which logical operator to use [and, or]
            id: Use the id of flavors to filter by.
            created: Use to flavors by time of creation
            updated: Use the last updated date for filtering
            project_id: The id of the project to filter by.
            user_id: The  id of the user to filter by.
            name: The name of the flavor to filter by.
            type: The type of the flavor to filter by.
            integration: The integration of the flavor to filter by.

        Returns:
            A list of all the flavor models.
        """
<<<<<<< HEAD
        return self.zen_store.list_flavors(
            project_name_or_id=project_name_or_id
            if project_name_or_id
            else None,
            user_name_or_id=user_name_or_id,
=======
        flavor_filter_model = FlavorFilterModel(
            page=page,
            size=size,
            sort_by=sort_by,
            logical_operator=logical_operator,
            project_id=project_id or self.active_project.id,
            user_id=user_id,
            name=name,
            type=type,
            integration=integration,
            id=id,
            created=created,
            updated=updated,
        )
        flavor_filter_model.set_scope_project(self.active_project.id)
        return self.zen_store.list_flavors(
            flavor_filter_model=flavor_filter_model
>>>>>>> d8f771d9
        )

    def get_flavors_by_type(
        self, component_type: "StackComponentType"
    ) -> List["FlavorResponseModel"]:
        """Fetches the list of flavor for a stack component type.

        Args:
            component_type: The type of the component to fetch.

        Returns:
            The list of flavors.
        """
        logger.debug(f"Fetching the flavors of type {component_type}.")

<<<<<<< HEAD
        flavors = self.zen_store.list_flavors(
            component_type=component_type,
        )

        return flavors
=======
        from zenml.stack.flavor_registry import flavor_registry

        zenml_flavors = flavor_registry.get_flavors_by_type(
            component_type=component_type
        )

        custom_flavors = self.list_custom_flavors(
            project_id=self.active_project.id,
            type=component_type,
        )

        return zenml_flavors + list(custom_flavors.items)
>>>>>>> d8f771d9

    def get_flavor_by_name_and_type(
        self, name: str, component_type: "StackComponentType"
    ) -> "FlavorResponseModel":
        """Fetches a registered flavor.

        Args:
            component_type: The type of the component to fetch.
            name: The name of the flavor to fetch.

        Returns:
            The registered flavor.

        Raises:
            KeyError: If no flavor exists for the given type and name.
        """
        logger.debug(
            f"Fetching the flavor of type {component_type} with name {name}."
        )

<<<<<<< HEAD
        flavors = self.zen_store.list_flavors(
            component_type=component_type,
            name=name,
        )
=======
        from zenml.stack.flavor_registry import flavor_registry

        try:
            zenml_flavor = flavor_registry.get_flavor_by_name_and_type(
                component_type=component_type,
                name=name,
            )
        except KeyError:
            zenml_flavor = None

        custom_flavors = self.list_custom_flavors(
            project_id=self.active_project.id, type=component_type, name=name
        ).items
>>>>>>> d8f771d9

        if flavors:
            if len(flavors) > 1:
                raise KeyError(
                    f"More than one flavor with name {name} and type "
                    f"{component_type} exists."
                )

            return flavors[0]
        else:
            raise KeyError(
                f"No flavor with name '{name}' and type '{component_type}' "
                "exists."
            )

    # -------------
    # - PIPELINES -
    # -------------

    def create_pipeline(
        self,
        pipeline_name: str,
        pipeline_spec: "PipelineSpec",
        pipeline_docstring: Optional[str],
    ) -> UUID:
        """Registers a pipeline in the ZenStore within the active project.

        This will do one of the following three things:
        A) If there is no pipeline with this name, register a new pipeline.
        B) If a pipeline exists that has the same config, use that pipeline.
        C) If a pipeline with different config exists, raise an error.

        Args:
            pipeline_name: The name of the pipeline to register.
            pipeline_spec: The spec of the pipeline.
            pipeline_docstring: The docstring of the pipeline.

        Returns:
            The id of the existing or newly registered pipeline.

        Raises:
            AlreadyExistsException: If there is an existing pipeline in the
                project with the same name but a different configuration.
        """
        existing_pipelines = self.list_pipelines(name=pipeline_name)

        # A) If there is no pipeline with this name, register a new pipeline.
        if len(existing_pipelines.items) == 0:
            create_pipeline_request = PipelineRequestModel(
                project=self.active_project.id,
                user=self.active_user.id,
                name=pipeline_name,
                spec=pipeline_spec,
                docstring=pipeline_docstring,
            )
            pipeline = self.zen_store.create_pipeline(
                pipeline=create_pipeline_request
            )
            logger.info(f"Registered new pipeline with name {pipeline.name}.")
            return pipeline.id

        else:
            if len(existing_pipelines.items) == 1:
                existing_pipeline = existing_pipelines.items[0]
                # B) If a pipeline exists that has the same config, use that
                # pipeline.
                if pipeline_spec == existing_pipeline.spec:
                    logger.debug(
                        "Did not register pipeline since it already exists."
                    )
                    return existing_pipeline.id

        # C) If a pipeline with different config exists, raise an error.
        error_msg = (
            f"Cannot run pipeline '{pipeline_name}' since this name has "
            "already been registered with a different pipeline "
            "configuration. You have three options to resolve this issue:\n"
            "1) You can register a new pipeline by changing the name "
            "of your pipeline, e.g., via `@pipeline(name='new_pipeline_name')."
            "\n2) You can execute the current run without linking it to any "
            "pipeline by setting the 'unlisted' argument to `True`, e.g., "
            "via `my_pipeline_instance.run(unlisted=True)`. "
            "Unlisted runs are not linked to any pipeline, but are still "
            "tracked by ZenML and can be accessed via the 'All Runs' tab. \n"
            "3) You can delete the existing pipeline via "
            f"`zenml pipeline delete {pipeline_name}`. This will then "
            "change all existing runs of this pipeline to become unlisted."
        )
        raise AlreadyExistsException(error_msg)

    def list_pipelines(
        self,
        sort_by: str = "created",
        page: int = PAGINATION_STARTING_PAGE,
        size: int = PAGE_SIZE_DEFAULT,
        logical_operator: LogicalOperators = LogicalOperators.AND,
        id: Optional[Union[UUID, str]] = None,
        created: Optional[Union[datetime, str]] = None,
        updated: Optional[Union[datetime, str]] = None,
        name: Optional[str] = None,
        docstring: Optional[str] = None,
        project_id: Optional[Union[str, UUID]] = None,
        user_id: Optional[Union[str, UUID]] = None,
    ) -> Page[PipelineResponseModel]:
        """List all pipelines.

        Args:
            sort_by: The column to sort by
            page: The page of items
            size: The maximum size of all pages
            logical_operator: Which logical operator to use [and, or]
            id: Use the id of stacks to filter by.
            created: Use to filter by time of creation
            updated: Use the last updated date for filtering
            docstring: Use the stack description for filtering
            project_id: The id of the project to filter by.
            user_id: The  id of the user to filter by.
            name: The name of the stack to filter by.

        Returns:
            A page with Pipeline fitting the filter description
        """
        pipeline_filter_model = PipelineFilterModel(
            sort_by=sort_by,
            page=page,
            size=size,
            logical_operator=logical_operator,
            id=id,
            created=created,
            updated=updated,
            name=name,
            docstring=docstring,
            project_id=project_id,
            user_id=user_id,
        )
        pipeline_filter_model.set_scope_project(self.active_project.id)
        return self.zen_store.list_pipelines(
            pipeline_filter_model=pipeline_filter_model
        )

    def get_pipeline(
        self, name_id_or_prefix: Union[str, UUID]
    ) -> PipelineResponseModel:
        """Get a pipeline by name, id or prefix.

        Args:
            name_id_or_prefix: The name, id or prefix of the pipeline.

        Returns:
            The pipeline.
        """
        return self._get_entity_by_id_or_name_or_prefix(
            get_method=self.zen_store.get_pipeline,
            list_method=self.list_pipelines,
            name_id_or_prefix=name_id_or_prefix,
        )

    def delete_pipeline(self, name_id_or_prefix: Union[str, UUID]) -> None:
        """Delete a pipeline.

        Args:
            name_id_or_prefix: The name, id or prefix id of the pipeline
                to delete.
        """
        pipeline = self.get_pipeline(name_id_or_prefix=name_id_or_prefix)
        self.zen_store.delete_pipeline(pipeline_id=pipeline.id)

    # -------------
    # - SCHEDULES -
    # -------------

    def list_schedules(
        self,
        sort_by: str = "created",
        page: int = PAGINATION_STARTING_PAGE,
        size: int = PAGE_SIZE_DEFAULT,
        logical_operator: LogicalOperators = LogicalOperators.AND,
        id: Optional[Union[UUID, str]] = None,
        created: Optional[Union[datetime, str]] = None,
        updated: Optional[Union[datetime, str]] = None,
        name: Optional[str] = None,
        project_id: Optional[Union[str, UUID]] = None,
        user_id: Optional[Union[str, UUID]] = None,
        pipeline_id: Optional[Union[str, UUID]] = None,
        orchestrator_id: Optional[Union[str, UUID]] = None,
        active: Optional[Union[str, bool]] = None,
        cron_expression: Optional[str] = None,
        start_time: Optional[Union[datetime, str]] = None,
        end_time: Optional[Union[datetime, str]] = None,
        interval_second: Optional[int] = None,
        catchup: Optional[Union[str, bool]] = None,
    ) -> Page[ScheduleResponseModel]:
        """List schedules.

        Args:
            sort_by: The column to sort by
            page: The page of items
            size: The maximum size of all pages
            logical_operator: Which logical operator to use [and, or]
            id: Use the id of stacks to filter by.
            created: Use to filter by time of creation
            updated: Use the last updated date for filtering
            name: The name of the stack to filter by.
            project_id: The id of the project to filter by.
            user_id: The  id of the user to filter by.
            pipeline_id: The id of the pipeline to filter by.
            orchestrator_id: The id of the orchestrator to filter by.
            active: Use to filter by active status.
            cron_expression: Use to filter by cron expression.
            start_time: Use to filter by start time.
            end_time: Use to filter by end time.
            interval_second: Use to filter by interval second.
            catchup: Use to filter by catchup.

        Returns:
            A list of schedules.
        """
        schedule_filter_model = ScheduleFilterModel(
            sort_by=sort_by,
            page=page,
            size=size,
            logical_operator=logical_operator,
            id=id,
            created=created,
            updated=updated,
            name=name,
            project_id=project_id,
            user_id=user_id,
            pipeline_id=pipeline_id,
            orchestrator_id=orchestrator_id,
            active=active,
            cron_expression=cron_expression,
            start_time=start_time,
            end_time=end_time,
            interval_second=interval_second,
            catchup=catchup,
        )
        schedule_filter_model.set_scope_project(self.active_project.id)
        return self.zen_store.list_schedules(
            schedule_filter_model=schedule_filter_model
        )

    def get_schedule(
        self, name_id_or_prefix: Union[str, UUID]
    ) -> ScheduleResponseModel:
        """Get a schedule by name, id or prefix.

        Args:
            name_id_or_prefix: The name, id or prefix of the schedule.

        Returns:
            The schedule.
        """
        return self._get_entity_by_id_or_name_or_prefix(
            get_method=self.zen_store.get_schedule,
            list_method=self.list_schedules,
            name_id_or_prefix=name_id_or_prefix,
        )

    def delete_schedule(self, name_id_or_prefix: Union[str, UUID]) -> None:
        """Delete a schedule.

        Args:
            name_id_or_prefix: The name, id or prefix id of the schedule
                to delete.
        """
        schedule = self.get_schedule(name_id_or_prefix=name_id_or_prefix)
        logger.warning(
            f"Deleting schedule '{name_id_or_prefix}'... This will only delete "
            "the reference of the schedule from ZenML. Please make sure to "
            "manually stop/delete this schedule in your orchestrator as well!"
        )
        self.zen_store.delete_schedule(schedule_id=schedule.id)

    # -----------------
    # - PIPELINE RUNS -
    # -----------------

    def list_runs(
        self,
        sort_by: str = "created",
        page: int = PAGINATION_STARTING_PAGE,
        size: int = PAGE_SIZE_DEFAULT,
        logical_operator: LogicalOperators = LogicalOperators.AND,
        id: Optional[Union[UUID, str]] = None,
        created: Optional[Union[datetime, str]] = None,
        updated: Optional[Union[datetime, str]] = None,
        name: Optional[str] = None,
        project_id: Optional[Union[str, UUID]] = None,
        pipeline_id: Optional[Union[str, UUID]] = None,
        user_id: Optional[Union[str, UUID]] = None,
        stack_id: Optional[Union[str, UUID]] = None,
        schedule_id: Optional[Union[str, UUID]] = None,
        orchestrator_run_id: Optional[str] = None,
        status: Optional[str] = None,
        start_time: Optional[Union[datetime, str]] = None,
        end_time: Optional[Union[datetime, str]] = None,
        num_steps: Optional[Union[int, str]] = None,
        unlisted: Optional[bool] = None,
    ) -> Page[PipelineRunResponseModel]:
        """List all pipeline runs.

        Args:
            sort_by: The column to sort by
            page: The page of items
            size: The maximum size of all pages
            logical_operator: Which logical operator to use [and, or]
            id: The id of the runs to filter by.
            created: Use to filter by time of creation
            updated: Use the last updated date for filtering
            project_id: The id of the project to filter by.
            pipeline_id: The id of the pipeline to filter by.
            user_id: The  id of the user to filter by.
            stack_id: The  id of the user to filter by.
            schedule_id: The id of the schedule to filter by.
            orchestrator_run_id: The run id of the orchestrator to filter by.
            name: The name of the stack to filter by.
            status: The status of the pipeline run
            start_time: The start_time for the pipeline run
            end_time: The end_time for the pipeline run
            num_steps: The number of steps for the pipeline run
            unlisted: If the runs should be unlisted or not.

        Returns:
            A page with Pipeline Runs fitting the filter description
        """
        runs_filter_model = PipelineRunFilterModel(
            sort_by=sort_by,
            page=page,
            size=size,
            logical_operator=logical_operator,
            id=id,
            created=created,
            updated=updated,
            name=name,
            project_id=project_id,
            pipeline_id=pipeline_id,
            schedule_id=schedule_id,
            orchestrator_run_id=orchestrator_run_id,
            user_id=user_id,
            stack_id=stack_id,
            status=status,
            start_time=start_time,
            end_time=end_time,
            num_steps=num_steps,
            unlisted=unlisted,
        )
        runs_filter_model.set_scope_project(self.active_project.id)
        return self.zen_store.list_runs(runs_filter_model=runs_filter_model)

    def get_pipeline_run(
        self,
        name_id_or_prefix: Union[str, UUID],
    ) -> PipelineRunResponseModel:
        """Gets a pipeline run by name, ID, or prefix.

        Args:
            name_id_or_prefix: Name, ID, or prefix of the pipeline run.

        Returns:
            The pipeline run.
        """
        return self._get_entity_by_id_or_name_or_prefix(
            get_method=self.zen_store.get_run,
            list_method=self.list_runs,
            name_id_or_prefix=name_id_or_prefix,
        )

    def delete_pipeline_run(
        self,
        name_id_or_prefix: Union[str, UUID],
    ) -> None:
        """Deletes a pipeline run.

        Args:
            name_id_or_prefix: Name, ID, or prefix of the pipeline run.
        """
        run = self.get_pipeline_run(name_id_or_prefix=name_id_or_prefix)
        self.zen_store.delete_run(run_id=run.id)

    # -------------
    # - STEP RUNS -
    # -------------

    def list_run_steps(
        self,
        sort_by: str = "created",
        page: int = PAGINATION_STARTING_PAGE,
        size: int = PAGE_SIZE_DEFAULT,
        logical_operator: LogicalOperators = LogicalOperators.AND,
        id: Optional[Union[UUID, str]] = None,
        created: Optional[Union[datetime, str]] = None,
        updated: Optional[Union[datetime, str]] = None,
        name: Optional[str] = None,
        entrypoint_name: Optional[str] = None,
        code_hash: Optional[str] = None,
        cache_key: Optional[str] = None,
        status: Optional[str] = None,
        start_time: Optional[Union[datetime, str]] = None,
        end_time: Optional[Union[datetime, str]] = None,
        pipeline_run_id: Optional[Union[str, UUID]] = None,
        original_step_run_id: Optional[Union[str, UUID]] = None,
        project_id: Optional[Union[str, UUID]] = None,
        user_id: Optional[Union[str, UUID]] = None,
        num_outputs: Optional[Union[int, str]] = None,
    ) -> Page[StepRunResponseModel]:
        """List all pipelines.

        Args:
            sort_by: The column to sort by
            page: The page of items
            size: The maximum size of all pages
            logical_operator: Which logical operator to use [and, or]
            id: Use the id of runs to filter by.
            created: Use to filter by time of creation
            updated: Use the last updated date for filtering
            start_time: Use to filter by the time when the step started running
            end_time: Use to filter by the time when the step finished running
            project_id: The id of the project to filter by.
            user_id: The  id of the user to filter by.
            pipeline_run_id: The  id of the pipeline run to filter by.
            original_step_run_id: The  id of the pipeline run to filter by.
            name: The name of the run to filter by.
            entrypoint_name: The entrypoint_name of the run to filter by.
            code_hash: The code_hash of the run to filter by.
            cache_key: The cache_key of the run to filter by.
            status: The name of the run to filter by.
            num_outputs: The number of outputs for the step run
        Returns:
            A page with Pipeline fitting the filter description
        """
        step_run_filter_model = StepRunFilterModel(
            sort_by=sort_by,
            page=page,
            size=size,
            logical_operator=logical_operator,
            id=id,
            entrypoint_name=entrypoint_name,
            code_hash=code_hash,
            cache_key=cache_key,
            pipeline_run_id=pipeline_run_id,
            original_step_run_id=original_step_run_id,
            status=status,
            created=created,
            updated=updated,
            start_time=start_time,
            end_time=end_time,
            name=name,
            project_id=project_id,
            user_id=user_id,
            num_outputs=num_outputs,
        )
        step_run_filter_model.set_scope_project(self.active_project.id)
        return self.zen_store.list_run_steps(
            step_run_filter_model=step_run_filter_model
        )

    def get_run_step(self, step_run_id: UUID) -> StepRunResponseModel:
        """Get a step run by ID.

        Args:
            step_run_id: The ID of the step run to get.

        Returns:
            The step run.
        """
        return self.zen_store.get_run_step(step_run_id)

    # -------------
    # - Artifacts -
    # -------------

    def list_artifacts(
        self,
        sort_by: str = "created",
        page: int = PAGINATION_STARTING_PAGE,
        size: int = PAGE_SIZE_DEFAULT,
        logical_operator: LogicalOperators = LogicalOperators.AND,
        id: Optional[Union[UUID, str]] = None,
        created: Optional[Union[datetime, str]] = None,
        updated: Optional[Union[datetime, str]] = None,
        name: Optional[str] = None,
        artifact_store_id: Optional[Union[str, UUID]] = None,
        type: Optional[ArtifactType] = None,
        data_type: Optional[str] = None,
        uri: Optional[str] = None,
        materializer: Optional[str] = None,
        project_id: Optional[Union[str, UUID]] = None,
        user_id: Optional[Union[str, UUID]] = None,
        only_unused: Optional[bool] = False,
    ) -> Page[ArtifactResponseModel]:
        """Get all artifacts.

        Args:
            sort_by: The column to sort by
            page: The page of items
            size: The maximum size of all pages
            logical_operator: Which logical operator to use [and, or]
            id: Use the id of runs to filter by.
            created: Use to filter by time of creation
            updated: Use the last updated date for filtering
            name: The name of the run to filter by.
            artifact_store_id: The id of the artifact store to filter by.
            type: The type of the artifact to filter by.
            data_type: The data type of the artifact to filter by.
            uri: The uri of the artifact to filter by.
            materializer: The materializer of the artifact to filter by.
            project_id: The id of the project to filter by.
            user_id: The  id of the user to filter by.
            only_unused: Only return artifacts that are not used in any runs.

        Returns:
            A list of artifacts.
        """
        artifact_filter_model = ArtifactFilterModel(
            sort_by=sort_by,
            page=page,
            size=size,
            logical_operator=logical_operator,
            id=id,
            created=created,
            updated=updated,
            name=name,
            artifact_store_id=artifact_store_id,
            type=type,
            data_type=data_type,
            uri=uri,
            materializer=materializer,
            project_id=project_id,
            user_id=user_id,
            only_unused=only_unused,
        )
        artifact_filter_model.set_scope_project(self.active_project.id)
        return self.zen_store.list_artifacts(artifact_filter_model)

    def get_artifact(self, artifact_id: UUID) -> ArtifactResponseModel:
        """Get an artifact by ID.

        Args:
            artifact_id: The ID of the artifact to get.

        Returns:
            The artifact.
        """
        return self.zen_store.get_artifact(artifact_id)

    def delete_artifact(
        self,
        artifact_id: UUID,
        delete_metadata: bool = True,
        delete_from_artifact_store: bool = False,
    ) -> None:
        """Delete an artifact.

        By default, this will delete only the metadata of the artifact from the
        database, not the artifact itself.

        Args:
            artifact_id: The ID of the artifact to delete.
            delete_metadata: If True, delete the metadata of the artifact from
                the database.
            delete_from_artifact_store: If True, delete the artifact itself from
                the artifact store.
        """
        artifact = self.get_artifact(artifact_id=artifact_id)
        if delete_from_artifact_store:
            self._delete_artifact_from_artifact_store(artifact=artifact)
        if delete_metadata:
            self._delete_artifact_metadata(artifact=artifact)

    def _delete_artifact_from_artifact_store(
        self, artifact: ArtifactResponseModel
    ) -> None:
        """Delete an artifact from the artifact store.

        Args:
            artifact: The artifact to delete.

        Raises:
            Exception: If the artifact store is inaccessible.
        """
        from zenml.artifact_stores.base_artifact_store import BaseArtifactStore
        from zenml.stack.stack_component import StackComponent

        if not artifact.artifact_store_id:
            logger.warning(
                f"Artifact '{artifact.uri}' does not have an artifact store "
                "associated with it. Skipping deletion from artifact store."
            )
            return
        try:
            artifact_store_model = self.get_stack_component(
                component_type=StackComponentType.ARTIFACT_STORE,
                name_id_or_prefix=artifact.artifact_store_id,
            )
            artifact_store = StackComponent.from_model(artifact_store_model)
            assert isinstance(artifact_store, BaseArtifactStore)
            artifact_store.rmtree(artifact.uri)
        except Exception as e:
            logger.error(
                f"Failed to delete artifact '{artifact.uri}' from the "
                "artifact store. This might happen if your local client "
                "does not have access to the artifact store or does not "
                "have the required integrations installed. Full error: "
                f"{e}"
            )
            raise e
        else:
            logger.info(
                f"Deleted artifact '{artifact.uri}' from the artifact store."
            )

    def _delete_artifact_metadata(
        self, artifact: ArtifactResponseModel
    ) -> None:
        """Delete the metadata of an artifact from the database.

        Args:
            artifact: The artifact to delete.

        Raises:
            ValueError: If the artifact is still used in any runs.
        """
        if artifact not in self.depaginate(
            partial(self.list_artifacts, only_unused=True)
        ):
            raise ValueError(
                "The metadata of artifacts that are used in runs cannot be "
                "deleted. Please delete all runs that use this artifact "
                "first."
            )
        self.zen_store.delete_artifact(artifact.id)
        logger.info(f"Deleted metadata of artifact '{artifact.uri}'.")

    # ---- utility prefix matching get functions -----

    @staticmethod
    def _get_entity_by_id_or_name_or_prefix(
        get_method: Callable[..., AnyResponseModel],
        list_method: Callable[..., Page[AnyResponseModel]],
        name_id_or_prefix: Union[str, UUID],
    ) -> "AnyResponseModel":
        """Fetches an entity using the id, name, or partial id/name.

        Args:
            get_method: The method to use to fetch the entity by id.
            list_method: The method to use to fetch all entities.
            name_id_or_prefix: The id, name or partial id of the entity to
                fetch.

        Returns:
            The entity with the given name, id or partial id.

        Raises:
            ZenKeyError: If there is more than one entity with that name
                or id prefix.
        """
        from zenml.utils.uuid_utils import is_valid_uuid

        # First interpret as full UUID
        if is_valid_uuid(name_id_or_prefix):
            return get_method(name_id_or_prefix)

        # If not a UUID, try to find by name
        assert not isinstance(name_id_or_prefix, UUID)
        entity = list_method(name=f"equals:{name_id_or_prefix}")

        # If only a single entity is found, return it
        if entity.total == 1:
            return entity.items[0]

        # If still no match, try with prefix now
        if entity.total == 0:
            return Client._get_entity_by_prefix(
                get_method=get_method,
                list_method=list_method,
                partial_id_or_name=name_id_or_prefix,
            )

        # If more than one entity with the same name is found, raise an error.
        entity_label = get_method.__name__.replace("get_", "") + "s"
        raise ZenKeyError(
            f"{entity.total} {entity_label} have been found that have "
            f"a name that matches the provided "
            f"string '{name_id_or_prefix}':\n"
            f"{[entity.items]}.\n"
            f"Please use the id to uniquely identify "
            f"only one of the {entity_label}s."
        )

    @staticmethod
    def _get_entity_by_prefix(
        get_method: Callable[..., AnyResponseModel],
        list_method: Callable[..., Page[AnyResponseModel]],
        partial_id_or_name: str,
    ) -> "AnyResponseModel":
        """Fetches an entity using a partial ID or name.

        Args:
            get_method: The method to use to fetch the entity by id.
            list_method: The method to use to fetch all entities.
            partial_id_or_name: The partial ID or name of the entity to fetch.

        Returns:
            The entity with the given partial ID or name.

        Raises:
            KeyError: If no entity with the given partial ID or name is found.
            ZenKeyError: If there is more than one entity with that partial ID
                or name.
        """
        entity = list_method(
            logical_operator=LogicalOperators.OR,
            name=f"contains:{partial_id_or_name}",
            id=f"startswith:{partial_id_or_name}",
        )

        # If only a single entity is found, return it.
        if entity.total == 1:
            return entity.items[0]

        entity_label = get_method.__name__.replace("get_", "") + "s"

        # If no entity is found, raise an error.
        if entity.total == 0:
            raise KeyError(
                f"No {entity_label} have been found that have either a name "
                f"or an id prefix that matches the provided string "
                f"'{partial_id_or_name}'."
            )

        # If more than one entity is found, raise an error.
        ambiguous_entities: List[str] = []
        for model in entity.items:
            model_name = getattr(model, "name", None)
            if model_name:
                ambiguous_entities.append(f"{model_name}: {model.id}")
            else:
                ambiguous_entities.append(str(model.id))
        raise ZenKeyError(
            f"{entity.total} {entity_label} have been found that have "
            f"either a name or an id prefix that matches the provided "
            f"string '{partial_id_or_name}':\n"
            f"{ambiguous_entities}.\n"
            f"Please provide more characters to uniquely identify "
            f"only one of the {entity_label}s."
        )

    def depaginate(
        self,
        list_method: Callable[..., Page[AnyResponseModel]],
    ) -> List[AnyResponseModel]:
        """Depaginate the results from a client method that returns pages.

        Args:
            list_method: The list method to wrap around.

        Returns:
            A list of the corresponding Response Model.
        """
        page = list_method()
        items = list(page.items)
        while page.page < page.total_pages:
            page = list_method(page=page.page + 1)
            items += list(page.items)

        return items<|MERGE_RESOLUTION|>--- conflicted
+++ resolved
@@ -106,16 +106,12 @@
     ArtifactResponseModel,
 )
 from zenml.models.base_models import BaseResponseModel
-<<<<<<< HEAD
 from zenml.models.constants import TEXT_FIELD_MAX_LENGTH
-from zenml.models.schedule_model import ScheduleResponseModel
-=======
 from zenml.models.page_model import Page
 from zenml.models.schedule_model import (
     ScheduleFilterModel,
     ScheduleResponseModel,
 )
->>>>>>> d8f771d9
 from zenml.utils import io_utils
 from zenml.utils.analytics_utils import AnalyticsEvent, event_handler, track
 from zenml.utils.filesync_model import FileSyncModel
@@ -2233,7 +2229,7 @@
         """
         return self._get_entity_by_id_or_name_or_prefix(
             get_method=self.zen_store.get_flavor,
-            list_method=self.list_custom_flavors,
+            list_method=self.list_flavors,
             name_id_or_prefix=name_id_or_prefix,
         )
 
@@ -2249,7 +2245,7 @@
 
         logger.info(f"Deleted flavor '{flavor.name}' of type '{flavor.type}'.")
 
-    def list_custom_flavors(
+    def list_flavors(
         self,
         sort_by: str = "created",
         page: int = PAGINATION_STARTING_PAGE,
@@ -2283,13 +2279,6 @@
         Returns:
             A list of all the flavor models.
         """
-<<<<<<< HEAD
-        return self.zen_store.list_flavors(
-            project_name_or_id=project_name_or_id
-            if project_name_or_id
-            else None,
-            user_name_or_id=user_name_or_id,
-=======
         flavor_filter_model = FlavorFilterModel(
             page=page,
             size=size,
@@ -2307,12 +2296,11 @@
         flavor_filter_model.set_scope_project(self.active_project.id)
         return self.zen_store.list_flavors(
             flavor_filter_model=flavor_filter_model
->>>>>>> d8f771d9
         )
 
     def get_flavors_by_type(
         self, component_type: "StackComponentType"
-    ) -> List["FlavorResponseModel"]:
+    ) -> Page["FlavorResponseModel"]:
         """Fetches the list of flavor for a stack component type.
 
         Args:
@@ -2322,27 +2310,13 @@
             The list of flavors.
         """
         logger.debug(f"Fetching the flavors of type {component_type}.")
-
-<<<<<<< HEAD
-        flavors = self.zen_store.list_flavors(
-            component_type=component_type,
-        )
-
-        return flavors
-=======
-        from zenml.stack.flavor_registry import flavor_registry
-
-        zenml_flavors = flavor_registry.get_flavors_by_type(
-            component_type=component_type
-        )
 
         custom_flavors = self.list_custom_flavors(
             project_id=self.active_project.id,
             type=component_type,
         )
 
-        return zenml_flavors + list(custom_flavors.items)
->>>>>>> d8f771d9
+        return custom_flavors
 
     def get_flavor_by_name_and_type(
         self, name: str, component_type: "StackComponentType"
@@ -2363,26 +2337,9 @@
             f"Fetching the flavor of type {component_type} with name {name}."
         )
 
-<<<<<<< HEAD
-        flavors = self.zen_store.list_flavors(
-            component_type=component_type,
-            name=name,
-        )
-=======
-        from zenml.stack.flavor_registry import flavor_registry
-
-        try:
-            zenml_flavor = flavor_registry.get_flavor_by_name_and_type(
-                component_type=component_type,
-                name=name,
-            )
-        except KeyError:
-            zenml_flavor = None
-
-        custom_flavors = self.list_custom_flavors(
+        flavors = self.list_flavors(
             project_id=self.active_project.id, type=component_type, name=name
         ).items
->>>>>>> d8f771d9
 
         if flavors:
             if len(flavors) > 1:
