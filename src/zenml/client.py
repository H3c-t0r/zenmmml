#  Copyright (c) ZenML GmbH 2022. All Rights Reserved.
#
#  Licensed under the Apache License, Version 2.0 (the "License");
#  you may not use this file except in compliance with the License.
#  You may obtain a copy of the License at:
#
#       https://www.apache.org/licenses/LICENSE-2.0
#
#  Unless required by applicable law or agreed to in writing, software
#  distributed under the License is distributed on an "AS IS" BASIS,
#  WITHOUT WARRANTIES OR CONDITIONS OF ANY KIND, either express
#  or implied. See the License for the specific language governing
#  permissions and limitations under the License.
"""Client implementation."""
import json
import os
from abc import ABCMeta
from datetime import datetime
from functools import partial
from pathlib import Path
from typing import (
    TYPE_CHECKING,
    Any,
    Callable,
    Dict,
    List,
    Mapping,
    Optional,
    Tuple,
    Type,
    TypeVar,
    Union,
    cast,
)
from uuid import UUID, uuid4

from pydantic import SecretStr

from zenml.config.global_config import GlobalConfiguration
from zenml.config.source import Source
from zenml.constants import (
    ENV_ZENML_ACTIVE_STACK_ID,
    ENV_ZENML_ACTIVE_WORKSPACE_ID,
    ENV_ZENML_ENABLE_REPO_INIT_WARNINGS,
    ENV_ZENML_REPOSITORY_PATH,
    PAGE_SIZE_DEFAULT,
    PAGINATION_STARTING_PAGE,
    REPOSITORY_DIRECTORY_NAME,
    handle_bool_env_var,
)
from zenml.enums import (
    ArtifactType,
    LogicalOperators,
<<<<<<< HEAD
=======
    ModelStages,
    OAuthDeviceStatus,
    PermissionType,
>>>>>>> 5e582049
    SecretScope,
    StackComponentType,
    StoreType,
)
from zenml.exceptions import (
    AuthorizationException,
    EntityExistsError,
    IllegalOperationError,
    InitializationException,
    StackComponentValidationError,
    ValidationError,
    ZenKeyError,
)
from zenml.io import fileio
from zenml.logger import get_logger
from zenml.models import (
    CodeRepositoryFilterModel,
    CodeRepositoryRequestModel,
    CodeRepositoryResponseModel,
    CodeRepositoryUpdateModel,
    ComponentFilterModel,
    ComponentRequestModel,
    ComponentResponseModel,
    ComponentUpdateModel,
    FlavorFilterModel,
    FlavorRequestModel,
    FlavorResponseModel,
    OAuthDeviceFilterModel,
    OAuthDeviceResponseModel,
    OAuthDeviceUpdateModel,
    PipelineBuildFilterModel,
    PipelineBuildResponseModel,
    PipelineDeploymentFilterModel,
    PipelineDeploymentResponseModel,
    PipelineFilterModel,
    PipelineResponseModel,
    PipelineRunFilterModel,
    PipelineRunResponseModel,
    RunMetadataRequestModel,
    RunMetadataResponseModel,
    SecretFilterModel,
    SecretRequestModel,
    SecretResponseModel,
    SecretUpdateModel,
    ServiceConnectorFilterModel,
    ServiceConnectorRequestModel,
    ServiceConnectorResourcesModel,
    ServiceConnectorResponseModel,
    ServiceConnectorTypeModel,
    ServiceConnectorUpdateModel,
    StackFilterModel,
    StackRequestModel,
    StackResponseModel,
    StackUpdateModel,
    StepRunFilterModel,
    StepRunResponseModel,
    UserFilterModel,
    UserRequestModel,
    UserResponseModel,
    UserUpdateModel,
    WorkspaceFilterModel,
    WorkspaceRequestModel,
    WorkspaceResponseModel,
    WorkspaceUpdateModel,
)
from zenml.models.artifact_models import (
    ArtifactFilterModel,
    ArtifactResponseModel,
)
from zenml.models.base_models import BaseResponseModel
from zenml.models.constants import TEXT_FIELD_MAX_LENGTH
from zenml.models.model_models import (
    ModelFilterModel,
    ModelRequestModel,
    ModelResponseModel,
    ModelUpdateModel,
    ModelVersionArtifactFilterModel,
    ModelVersionArtifactResponseModel,
    ModelVersionFilterModel,
    ModelVersionPipelineRunFilterModel,
    ModelVersionPipelineRunResponseModel,
    ModelVersionRequestModel,
    ModelVersionResponseModel,
    ModelVersionUpdateModel,
)
from zenml.models.page_model import Page
from zenml.models.run_metadata_models import RunMetadataFilterModel
from zenml.models.schedule_model import (
    ScheduleFilterModel,
    ScheduleResponseModel,
)
from zenml.utils import io_utils, source_utils
from zenml.utils.filesync_model import FileSyncModel
from zenml.utils.pagination_utils import depaginate

if TYPE_CHECKING:
    from zenml.metadata.metadata_types import MetadataType, MetadataTypeEnum
    from zenml.service_connectors.service_connector import ServiceConnector
    from zenml.stack import Stack, StackComponentConfig
    from zenml.zen_stores.base_zen_store import BaseZenStore

logger = get_logger(__name__)
AnyResponseModel = TypeVar("AnyResponseModel", bound=BaseResponseModel)


class ClientConfiguration(FileSyncModel):
    """Pydantic object used for serializing client configuration options."""

    _active_workspace: Optional["WorkspaceResponseModel"] = None
    active_workspace_id: Optional[UUID] = None
    active_stack_id: Optional[UUID] = None

    @property
    def active_workspace(self) -> WorkspaceResponseModel:
        """Get the active workspace for the local client.

        Returns:
            The active workspace.

        Raises:
            RuntimeError: If no active workspace is set.
        """
        if self._active_workspace:
            return self._active_workspace
        else:
            raise RuntimeError(
                "No active workspace is configured. Run "
                "`zenml workspace set WORKSPACE_NAME` to set the active "
                "workspace."
            )

    def set_active_workspace(
        self, workspace: "WorkspaceResponseModel"
    ) -> None:
        """Set the workspace for the local client.

        Args:
            workspace: The workspace to set active.
        """
        self._active_workspace = workspace
        self.active_workspace_id = workspace.id

    def set_active_stack(self, stack: "StackResponseModel") -> None:
        """Set the stack for the local client.

        Args:
            stack: The stack to set active.
        """
        self.active_stack_id = stack.id

    class Config:
        """Pydantic configuration class."""

        # Validate attributes when assigning them. We need to set this in order
        # to have a mix of mutable and immutable attributes
        validate_assignment = True
        # Allow extra attributes from configs of previous ZenML versions to
        # permit downgrading
        extra = "allow"
        # all attributes with leading underscore are private and therefore
        # are mutable and not included in serialization
        underscore_attrs_are_private = True


class ClientMetaClass(ABCMeta):
    """Client singleton metaclass.

    This metaclass is used to enforce a singleton instance of the Client
    class with the following additional properties:

    * the singleton Client instance is created on first access to reflect
    the global configuration and local client configuration.
    * the Client shouldn't be accessed from within pipeline steps (a warning
    is logged if this is attempted).
    """

    def __init__(cls, *args: Any, **kwargs: Any) -> None:
        """Initialize the Client class.

        Args:
            *args: Positional arguments.
            **kwargs: Keyword arguments.
        """
        super().__init__(*args, **kwargs)
        cls._global_client: Optional["Client"] = None

    def __call__(cls, *args: Any, **kwargs: Any) -> "Client":
        """Create or return the global Client instance.

        If the Client constructor is called with custom arguments,
        the singleton functionality of the metaclass is bypassed: a new
        Client instance is created and returned immediately and without
        saving it as the global Client singleton.

        Args:
            *args: Positional arguments.
            **kwargs: Keyword arguments.

        Returns:
            Client: The global Client instance.
        """
        if args or kwargs:
            return cast("Client", super().__call__(*args, **kwargs))

        if not cls._global_client:
            cls._global_client = cast(
                "Client", super().__call__(*args, **kwargs)
            )

        return cls._global_client


class Client(metaclass=ClientMetaClass):
    """ZenML client class.

    The ZenML client manages configuration options for ZenML stacks as well
    as their components.
    """

    _active_user: Optional[UserResponseModel] = None

    def __init__(
        self,
        root: Optional[Path] = None,
    ) -> None:
        """Initializes the global client instance.

        Client is a singleton class: only one instance can exist. Calling
        this constructor multiple times will always yield the same instance (see
        the exception below).

        The `root` argument is only meant for internal use and testing purposes.
        User code must never pass them to the constructor.
        When a custom `root` value is passed, an anonymous Client instance
        is created and returned independently of the Client singleton and
        that will have no effect as far as the rest of the ZenML core code is
        concerned.

        Instead of creating a new Client instance to reflect a different
        repository root, to change the active root in the global Client,
        call `Client().activate_root(<new-root>)`.

        Args:
            root: (internal use) custom root directory for the client. If
                no path is given, the repository root is determined using the
                environment variable `ZENML_REPOSITORY_PATH` (if set) and by
                recursively searching in the parent directories of the
                current working directory. Only used to initialize new
                clients internally.
        """
        self._root: Optional[Path] = None
        self._config: Optional[ClientConfiguration] = None

        self._set_active_root(root)

    @classmethod
    def get_instance(cls) -> Optional["Client"]:
        """Return the Client singleton instance.

        Returns:
            The Client singleton instance or None, if the Client hasn't
            been initialized yet.
        """
        return cls._global_client

    @classmethod
    def _reset_instance(cls, client: Optional["Client"] = None) -> None:
        """Reset the Client singleton instance.

        This method is only meant for internal use and testing purposes.

        Args:
            client: The Client instance to set as the global singleton.
                If None, the global Client singleton is reset to an empty
                value.
        """
        cls._global_client = client

    def _set_active_root(self, root: Optional[Path] = None) -> None:
        """Set the supplied path as the repository root.

        If a client configuration is found at the given path or the
        path, it is loaded and used to initialize the client.
        If no client configuration is found, the global configuration is
        used instead to manage the active stack, workspace etc.

        Args:
            root: The path to set as the active repository root. If not set,
                the repository root is determined using the environment
                variable `ZENML_REPOSITORY_PATH` (if set) and by recursively
                searching in the parent directories of the current working
                directory.
        """
        enable_warnings = handle_bool_env_var(
            ENV_ZENML_ENABLE_REPO_INIT_WARNINGS, False
        )
        self._root = self.find_repository(
            root, enable_warnings=enable_warnings
        )

        if not self._root:
            self._config = None
            if enable_warnings:
                logger.info("Running without an active repository root.")
        else:
            logger.debug("Using repository root %s.", self._root)
            self._config = self._load_config()

        # Sanitize the client configuration to reflect the current
        # settings
        self._sanitize_config()

    def _config_path(self) -> Optional[str]:
        """Path to the client configuration file.

        Returns:
            Path to the client configuration file or None if the client
            root has not been initialized yet.
        """
        if not self.config_directory:
            return None
        return str(self.config_directory / "config.yaml")

    def _sanitize_config(self) -> None:
        """Sanitize and save the client configuration.

        This method is called to ensure that the client configuration
        doesn't contain outdated information, such as an active stack or
        workspace that no longer exists.
        """
        if not self._config:
            return

        active_workspace, active_stack = self.zen_store.validate_active_config(
            self._config.active_workspace_id,
            self._config.active_stack_id,
            config_name="repo",
        )
        self._config.set_active_stack(active_stack)
        self._config.set_active_workspace(active_workspace)

    def _load_config(self) -> Optional[ClientConfiguration]:
        """Loads the client configuration from disk.

        This happens if the client has an active root and the configuration
        file exists. If the configuration file doesn't exist, an empty
        configuration is returned.

        Returns:
            Loaded client configuration or None if the client does not
            have an active root.
        """
        config_path = self._config_path()
        if not config_path:
            return None

        # load the client configuration file if it exists, otherwise use
        # an empty configuration as default
        if fileio.exists(config_path):
            logger.debug(f"Loading client configuration from {config_path}.")
        else:
            logger.debug(
                "No client configuration file found, creating default "
                "configuration."
            )

        return ClientConfiguration(config_file=config_path)

    @staticmethod
    def initialize(
        root: Optional[Path] = None,
    ) -> None:
        """Initializes a new ZenML repository at the given path.

        Args:
            root: The root directory where the repository should be created.
                If None, the current working directory is used.

        Raises:
            InitializationException: If the root directory already contains a
                ZenML repository.
        """
        root = root or Path.cwd()
        logger.debug("Initializing new repository at path %s.", root)
        if Client.is_repository_directory(root):
            raise InitializationException(
                f"Found existing ZenML repository at path '{root}'."
            )

        config_directory = str(root / REPOSITORY_DIRECTORY_NAME)
        io_utils.create_dir_recursive_if_not_exists(config_directory)
        # Initialize the repository configuration at the custom path
        Client(root=root)

    @property
    def uses_local_configuration(self) -> bool:
        """Check if the client is using a local configuration.

        Returns:
            True if the client is using a local configuration,
            False otherwise.
        """
        return self._config is not None

    @staticmethod
    def is_repository_directory(path: Path) -> bool:
        """Checks whether a ZenML client exists at the given path.

        Args:
            path: The path to check.

        Returns:
            True if a ZenML client exists at the given path,
            False otherwise.
        """
        config_dir = path / REPOSITORY_DIRECTORY_NAME
        return fileio.isdir(str(config_dir))

    @staticmethod
    def find_repository(
        path: Optional[Path] = None, enable_warnings: bool = False
    ) -> Optional[Path]:
        """Search for a ZenML repository directory.

        Args:
            path: Optional path to look for the repository. If no path is
                given, this function tries to find the repository using the
                environment variable `ZENML_REPOSITORY_PATH` (if set) and
                recursively searching in the parent directories of the current
                working directory.
            enable_warnings: If `True`, warnings are printed if the repository
                root cannot be found.

        Returns:
            Absolute path to a ZenML repository directory or None if no
            repository directory was found.
        """
        if not path:
            # try to get path from the environment variable
            env_var_path = os.getenv(ENV_ZENML_REPOSITORY_PATH)
            if env_var_path:
                path = Path(env_var_path)

        if path:
            # explicit path via parameter or environment variable, don't search
            # parent directories
            search_parent_directories = False
            warning_message = (
                f"Unable to find ZenML repository at path '{path}'. Make sure "
                f"to create a ZenML repository by calling `zenml init` when "
                f"specifying an explicit repository path in code or via the "
                f"environment variable '{ENV_ZENML_REPOSITORY_PATH}'."
            )
        else:
            # try to find the repository in the parent directories of the
            # current working directory
            path = Path.cwd()
            search_parent_directories = True
            warning_message = (
                f"Unable to find ZenML repository in your current working "
                f"directory ({path}) or any parent directories. If you "
                f"want to use an existing repository which is in a different "
                f"location, set the environment variable "
                f"'{ENV_ZENML_REPOSITORY_PATH}'. If you want to create a new "
                f"repository, run `zenml init`."
            )

        def _find_repository_helper(path_: Path) -> Optional[Path]:
            """Recursively search parent directories for a ZenML repository.

            Args:
                path_: The path to search.

            Returns:
                Absolute path to a ZenML repository directory or None if no
                repository directory was found.
            """
            if Client.is_repository_directory(path_):
                return path_

            if not search_parent_directories or io_utils.is_root(str(path_)):
                return None

            return _find_repository_helper(path_.parent)

        repository_path = _find_repository_helper(path)

        if repository_path:
            return repository_path.resolve()
        if enable_warnings:
            logger.warning(warning_message)
        return None

    @staticmethod
    def is_inside_repository(file_path: str) -> bool:
        """Returns whether a file is inside the active ZenML repository.

        Args:
            file_path: A file path.

        Returns:
            True if the file is inside the active ZenML repository, False
            otherwise.
        """
        if repo_path := Client.find_repository():
            return repo_path in Path(file_path).resolve().parents
        return False

    @property
    def zen_store(self) -> "BaseZenStore":
        """Shortcut to return the global zen store.

        Returns:
            The global zen store.
        """
        return GlobalConfiguration().zen_store

    @property
    def root(self) -> Optional[Path]:
        """The root directory of this client.

        Returns:
            The root directory of this client, or None, if the client
            has not been initialized.
        """
        return self._root

    @property
    def config_directory(self) -> Optional[Path]:
        """The configuration directory of this client.

        Returns:
            The configuration directory of this client, or None, if the
            client doesn't have an active root.
        """
        return self.root / REPOSITORY_DIRECTORY_NAME if self.root else None

    def activate_root(self, root: Optional[Path] = None) -> None:
        """Set the active repository root directory.

        Args:
            root: The path to set as the active repository root. If not set,
                the repository root is determined using the environment
                variable `ZENML_REPOSITORY_PATH` (if set) and by recursively
                searching in the parent directories of the current working
                directory.
        """
        self._set_active_root(root)

    def set_active_workspace(
        self, workspace_name_or_id: Union[str, UUID]
    ) -> "WorkspaceResponseModel":
        """Set the workspace for the local client.

        Args:
            workspace_name_or_id: The name or ID of the workspace to set active.

        Returns:
            The model of the active workspace.
        """
        workspace = self.zen_store.get_workspace(
            workspace_name_or_id=workspace_name_or_id
        )  # raises KeyError
        if self._config:
            self._config.set_active_workspace(workspace)
            # Sanitize the client configuration to reflect the current
            # settings
            self._sanitize_config()
        else:
            # set the active workspace globally only if the client doesn't use
            # a local configuration
            GlobalConfiguration().set_active_workspace(workspace)
        return workspace

    # ---- #
    # USER #
    # ---- #

    @property
    def active_user(self) -> "UserResponseModel":
        """Get the user that is currently in use.

        Returns:
            The active user.
        """
        if self._active_user is None:
            self._active_user = self.zen_store.get_user(include_private=True)
        return self._active_user

    def create_user(
        self,
        name: str,
        password: Optional[str] = None,
    ) -> UserResponseModel:
        """Create a new user.

        Args:
            name: The name of the user.
            password: The password of the user. If not provided, the user will
                be created with empty password.

        Returns:
            The model of the created user.
        """
        user = UserRequestModel(name=name, password=password or None)
        user.active = (
            password != "" if self.zen_store.type != StoreType.REST else True
        )
        created_user = self.zen_store.create_user(user=user)

        return created_user

    def get_user(
        self,
        name_id_or_prefix: Union[str, UUID],
        allow_name_prefix_match: bool = True,
    ) -> UserResponseModel:
        """Gets a user.

        Args:
            name_id_or_prefix: The name or ID of the user.
            allow_name_prefix_match: If True, allow matching by name prefix.

        Returns:
            The User
        """
        return self._get_entity_by_id_or_name_or_prefix(
            get_method=self.zen_store.get_user,
            list_method=self.list_users,
            name_id_or_prefix=name_id_or_prefix,
            allow_name_prefix_match=allow_name_prefix_match,
        )

    def list_users(
        self,
        sort_by: str = "created",
        page: int = PAGINATION_STARTING_PAGE,
        size: int = PAGE_SIZE_DEFAULT,
        logical_operator: LogicalOperators = LogicalOperators.AND,
        id: Optional[Union[UUID, str]] = None,
        external_user_id: Optional[str] = None,
        created: Optional[Union[datetime, str]] = None,
        updated: Optional[Union[datetime, str]] = None,
        name: Optional[str] = None,
        full_name: Optional[str] = None,
        email: Optional[str] = None,
        active: Optional[bool] = None,
        email_opted_in: Optional[bool] = None,
    ) -> Page[UserResponseModel]:
        """List all users.

        Args:
            sort_by: The column to sort by
            page: The page of items
            size: The maximum size of all pages
            logical_operator: Which logical operator to use [and, or]
            id: Use the id of stacks to filter by.
            external_user_id: Use the external user id for filtering.
            created: Use to filter by time of creation
            updated: Use the last updated date for filtering
            name: Use the username for filtering
            full_name: Use the user full name for filtering
            email: Use the user email for filtering
            active: User the user active status for filtering
            email_opted_in: Use the user opt in status for filtering

        Returns:
            The User
        """
        return self.zen_store.list_users(
            UserFilterModel(
                sort_by=sort_by,
                page=page,
                size=size,
                logical_operator=logical_operator,
                id=id,
                external_user_id=external_user_id,
                created=created,
                updated=updated,
                name=name,
                full_name=full_name,
                email=email,
                active=active,
                email_opted_in=email_opted_in,
            )
        )

    def delete_user(self, name_id_or_prefix: str) -> None:
        """Delete a user.

        Args:
            name_id_or_prefix: The name or ID of the user to delete.
        """
        user = self.get_user(name_id_or_prefix, allow_name_prefix_match=False)
        self.zen_store.delete_user(user_name_or_id=user.name)

    def update_user(
        self,
        name_id_or_prefix: Union[str, UUID],
        updated_name: Optional[str] = None,
        updated_full_name: Optional[str] = None,
        updated_email: Optional[str] = None,
        updated_email_opt_in: Optional[bool] = None,
        updated_hub_token: Optional[str] = None,
    ) -> UserResponseModel:
        """Update a user.

        Args:
            name_id_or_prefix: The name or ID of the user to update.
            updated_name: The new name of the user.
            updated_full_name: The new full name of the user.
            updated_email: The new email of the user.
            updated_email_opt_in: The new email opt-in status of the user.
            updated_hub_token: Update the hub token

        Returns:
            The updated user.
        """
        user = self.get_user(
            name_id_or_prefix=name_id_or_prefix, allow_name_prefix_match=False
        )
        user_update = UserUpdateModel(name=updated_name or user.name)
        if updated_full_name:
            user_update.full_name = updated_full_name
        if updated_email is not None:
            user_update.email = updated_email
            user_update.email_opted_in = (
                updated_email_opt_in or user.email_opted_in
            )
        if updated_email_opt_in is not None:
            user_update.email_opted_in = updated_email_opt_in
        if updated_hub_token is not None:
            user_update.hub_token = updated_hub_token

        return self.zen_store.update_user(
            user_id=user.id, user_update=user_update
        )

    # --------- #
    # WORKSPACE #
    # --------- #

    @property
    def active_workspace(self) -> "WorkspaceResponseModel":
        """Get the currently active workspace of the local client.

        If no active workspace is configured locally for the client, the
        active workspace in the global configuration is used instead.

        Returns:
            The active workspace.

        Raises:
            RuntimeError: If the active workspace is not set.
        """
        if ENV_ZENML_ACTIVE_WORKSPACE_ID in os.environ:
            workspace_id = os.environ[ENV_ZENML_ACTIVE_WORKSPACE_ID]
            return self.get_workspace(workspace_id)

        workspace = (
            self._config.active_workspace if self._config else None
        ) or GlobalConfiguration().get_active_workspace()
        if not workspace:
            raise RuntimeError(
                "No active workspace is configured. Run "
                "`zenml workspace set WORKSPACE_NAME` to set the active "
                "workspace."
            )

        from zenml.zen_stores.base_zen_store import DEFAULT_WORKSPACE_NAME

        if workspace.name != DEFAULT_WORKSPACE_NAME:
            logger.warning(
                f"You are running with a non-default workspace "
                f"'{workspace.name}'. Any stacks, components, "
                f"pipelines and pipeline runs produced in this "
                f"workspace will currently not be accessible through "
                f"the dashboard. However, this will be possible "
                f"in the near future."
            )
        return workspace

    def get_workspace(
        self,
        name_id_or_prefix: Optional[Union[UUID, str]],
        allow_name_prefix_match: bool = True,
    ) -> WorkspaceResponseModel:
        """Gets a workspace.

        Args:
            name_id_or_prefix: The name or ID of the workspace.
            allow_name_prefix_match: If True, allow matching by name prefix.

        Returns:
            The workspace
        """
        if not name_id_or_prefix:
            return self.active_workspace
        return self._get_entity_by_id_or_name_or_prefix(
            get_method=self.zen_store.get_workspace,
            list_method=self.list_workspaces,
            name_id_or_prefix=name_id_or_prefix,
            allow_name_prefix_match=allow_name_prefix_match,
        )

    def list_workspaces(
        self,
        sort_by: str = "created",
        page: int = PAGINATION_STARTING_PAGE,
        size: int = PAGE_SIZE_DEFAULT,
        logical_operator: LogicalOperators = LogicalOperators.AND,
        id: Optional[Union[UUID, str]] = None,
        created: Optional[Union[datetime, str]] = None,
        updated: Optional[Union[datetime, str]] = None,
        name: Optional[str] = None,
    ) -> Page[WorkspaceResponseModel]:
        """List all workspaces.

        Args:
            sort_by: The column to sort by
            page: The page of items
            size: The maximum size of all pages
            logical_operator: Which logical operator to use [and, or]
            id: Use the id of teams to filter by.
            created: Use to filter by time of creation
            updated: Use the last updated date for filtering
            name: Use the team name for filtering

        Returns:
            The Team
        """
        return self.zen_store.list_workspaces(
            WorkspaceFilterModel(
                sort_by=sort_by,
                page=page,
                size=size,
                logical_operator=logical_operator,
                id=id,
                created=created,
                updated=updated,
                name=name,
            )
        )

    def create_workspace(
        self, name: str, description: str
    ) -> "WorkspaceResponseModel":
        """Create a new workspace.

        Args:
            name: Name of the workspace.
            description: Description of the workspace.

        Returns:
            The created workspace.
        """
        return self.zen_store.create_workspace(
            WorkspaceRequestModel(name=name, description=description)
        )

    def update_workspace(
        self,
        name_id_or_prefix: Optional[Union[UUID, str]],
        new_name: Optional[str] = None,
        new_description: Optional[str] = None,
    ) -> "WorkspaceResponseModel":
        """Update a workspace.

        Args:
            name_id_or_prefix: Name, ID or prefix of the workspace to update.
            new_name: New name of the workspace.
            new_description: New description of the workspace.

        Returns:
            The updated workspace.
        """
        workspace = self.get_workspace(
            name_id_or_prefix=name_id_or_prefix, allow_name_prefix_match=False
        )
        workspace_update = WorkspaceUpdateModel(
            name=new_name or workspace.name
        )
        if new_description:
            workspace_update.description = new_description
        return self.zen_store.update_workspace(
            workspace_id=workspace.id,
            workspace_update=workspace_update,
        )

    def delete_workspace(self, name_id_or_prefix: str) -> None:
        """Delete a workspace.

        Args:
            name_id_or_prefix: The name or ID of the workspace to delete.

        Raises:
            IllegalOperationError: If the workspace to delete is the active
                workspace.
        """
        workspace = self.get_workspace(
            name_id_or_prefix, allow_name_prefix_match=False
        )
        if self.active_workspace.id == workspace.id:
            raise IllegalOperationError(
                f"Workspace '{name_id_or_prefix}' cannot be deleted since "
                "it is currently active. Please set another workspace as "
                "active first."
            )
        self.zen_store.delete_workspace(workspace_name_or_id=workspace.id)

    # ------ #
    # STACKS #
    # ------ #
    @property
    def active_stack_model(self) -> "StackResponseModel":
        """The model of the active stack for this client.

        If no active stack is configured locally for the client, the active
        stack in the global configuration is used instead.

        Returns:
            The model of the active stack for this client.

        Raises:
            RuntimeError: If the active stack is not set.
        """
        stack: Optional["StackResponseModel"] = None

        if ENV_ZENML_ACTIVE_STACK_ID in os.environ:
            stack_id = os.environ[ENV_ZENML_ACTIVE_STACK_ID]
            return self.get_stack(stack_id)

        if self._config:
            stack = self.get_stack(self._config.active_stack_id)

        if not stack:
            stack = self.get_stack(GlobalConfiguration().get_active_stack_id())

        if not stack:
            raise RuntimeError(
                "No active stack is configured. Run "
                "`zenml stack set STACK_NAME` to set the active stack."
            )

        return stack

    @property
    def active_stack(self) -> "Stack":
        """The active stack for this client.

        Returns:
            The active stack for this client.
        """
        from zenml.stack.stack import Stack

        return Stack.from_model(self.active_stack_model)

    def get_stack(
        self,
        name_id_or_prefix: Optional[Union[UUID, str]] = None,
        allow_name_prefix_match: bool = True,
    ) -> "StackResponseModel":
        """Get a stack by name, ID or prefix.

        If no name, ID or prefix is provided, the active stack is returned.

        Args:
            name_id_or_prefix: The name, ID or prefix of the stack.
            allow_name_prefix_match: If True, allow matching by name prefix.

        Returns:
            The stack.
        """
        if name_id_or_prefix is not None:
            return self._get_entity_by_id_or_name_or_prefix(
                get_method=self.zen_store.get_stack,
                list_method=self.list_stacks,
                name_id_or_prefix=name_id_or_prefix,
                allow_name_prefix_match=allow_name_prefix_match,
            )
        else:
            return self.active_stack_model

    def create_stack(
        self,
        name: str,
        components: Mapping[StackComponentType, Union[str, UUID]],
        is_shared: bool = False,
        stack_spec_file: Optional[str] = None,
    ) -> "StackResponseModel":
        """Registers a stack and its components.

        Args:
            name: The name of the stack to register.
            components: dictionary which maps component types to component names
            is_shared: boolean to decide whether the stack is shared
            stack_spec_file: path to the stack spec file

        Returns:
            The model of the registered stack.

        Raises:
            ValueError: If the stack contains private components and is
                attempted to be registered as shared.
        """
        stack_components = {}

        for c_type, c_identifier in components.items():
            # Skip non-existent components.
            if not c_identifier:
                continue

            # Get the component.
            component = self.get_stack_component(
                name_id_or_prefix=c_identifier,
                component_type=c_type,
            )
            stack_components[c_type] = [component.id]

            # Raise an error if private components are used in a shared stack.
            if is_shared and not component.is_shared:
                raise ValueError(
                    f"You attempted to include the private {c_type} "
                    f"'{component.name}' in a shared stack. This is not "
                    f"supported. You can either share the {c_type} with the "
                    f"following command:\n"
                    f"`zenml {c_type.replace('_', '-')} share`{component.id}`\n"
                    f"or create the stack privately and then share it and all "
                    f"of its components using:\n`zenml stack share {name} -r`"
                )

        stack = StackRequestModel(
            name=name,
            components=stack_components,
            is_shared=is_shared,
            stack_spec_path=stack_spec_file,
            workspace=self.active_workspace.id,
            user=self.active_user.id,
        )

        self._validate_stack_configuration(stack=stack)

        return self.zen_store.create_stack(stack=stack)

    def update_stack(
        self,
        name_id_or_prefix: Optional[Union[UUID, str]] = None,
        name: Optional[str] = None,
        is_shared: Optional[bool] = None,
        stack_spec_file: Optional[str] = None,
        description: Optional[str] = None,
        component_updates: Optional[
            Dict[StackComponentType, List[Union[UUID, str]]]
        ] = None,
    ) -> "StackResponseModel":
        """Updates a stack and its components.

        Args:
            name_id_or_prefix: The name, id or prefix of the stack to update.
            name: the new name of the stack.
            is_shared: the new shared status of the stack.
            stack_spec_file: path to the stack spec file
            description: the new description of the stack.
            component_updates: dictionary which maps stack component types to
                lists of new stack component names or ids.

        Returns:
            The model of the updated stack.

        Raises:
            ValueError: If the stack contains private components and is
                attempted to be shared.
            EntityExistsError: If the stack name is already taken.
        """
        # First, get the stack
        stack = self.get_stack(
            name_id_or_prefix=name_id_or_prefix, allow_name_prefix_match=False
        )

        # Create the update model
        update_model = StackUpdateModel(  # type: ignore[call-arg]
            workspace=self.active_workspace.id,
            user=self.active_user.id,
            stack_spec_path=stack_spec_file,
        )

        shared_status = is_shared or stack.is_shared

        if name:
            if self.list_stacks(name=name, is_shared=shared_status):
                raise EntityExistsError(
                    "There are already existing stacks with the name "
                    f"'{name}'."
                )

            update_model.name = name

        if is_shared:
            current_name = update_model.name or stack.name
            if self.list_stacks(name=current_name, is_shared=True):
                raise EntityExistsError(
                    "There are already existing shared stacks with the name "
                    f"'{current_name}'."
                )

            for component_type, components in stack.components.items():
                for c in components:
                    if not c.is_shared:
                        raise ValueError(
                            f"A Stack can only be shared when all its "
                            f"components are also shared. Component "
                            f"'{component_type}:{c.name}' is not shared. Set "
                            f"the {component_type} to shared like this and "
                            f"then try re-sharing your stack:\n"
                            f"`zenml {component_type.replace('_', '-')} "
                            f"share {c.id}`\nAlternatively, you can rerun "
                            f"your command with `-r` to recursively "
                            f"share all components within the stack."
                        )

            update_model.is_shared = is_shared

        if description:
            update_model.description = description

        # Get the current components
        if component_updates:
            components_dict = stack.components.copy()

            for component_type, component_id_list in component_updates.items():
                if component_id_list is not None:
                    components_dict[component_type] = [
                        self.get_stack_component(
                            name_id_or_prefix=component_id,
                            component_type=component_type,
                        )
                        for component_id in component_id_list
                    ]

            # If the stack is shared, ensure all new components are also shared
            if shared_status:
                for component_list in components_dict.values():
                    for component in component_list:
                        if not component.is_shared:
                            raise ValueError(
                                "Private components cannot be added to a "
                                "shared stack. Component "
                                f"'{component.type}:{component.name}' is not "
                                "shared. Set the component to shared like "
                                "this and then try adding it to your stack "
                                "again:\n"
                                f"`zenml {component.type.replace('_', '-')} "
                                f"share {component.id}`."
                            )

            update_model.components = {
                c_type: [c.id for c in c_list]
                for c_type, c_list in components_dict.items()
            }

        return self.zen_store.update_stack(
            stack_id=stack.id,
            stack_update=update_model,
        )

    def delete_stack(
        self, name_id_or_prefix: Union[str, UUID], recursive: bool = False
    ) -> None:
        """Deregisters a stack.

        Args:
            name_id_or_prefix: The name, id or prefix id of the stack
                to deregister.
            recursive: If `True`, all components of the stack which are not
                associated with any other stack will also be deleted.

        Raises:
            ValueError: If the stack is the currently active stack for this
                client.
        """
        stack = self.get_stack(
            name_id_or_prefix=name_id_or_prefix, allow_name_prefix_match=False
        )

        if stack.id == self.active_stack_model.id:
            raise ValueError(
                f"Unable to deregister active stack '{stack.name}'. Make "
                f"sure to designate a new active stack before deleting this "
                f"one."
            )

        cfg = GlobalConfiguration()
        if stack.id == cfg.active_stack_id:
            raise ValueError(
                f"Unable to deregister '{stack.name}' as it is the active "
                f"stack within your global configuration. Make "
                f"sure to designate a new active stack before deleting this "
                f"one."
            )

        if recursive:
            stack_components_free_for_deletion = []

            # Get all stack components associated with this stack
            for component_type, component_model in stack.components.items():
                # Get stack associated with the stack component

                stacks = self.list_stacks(
                    component_id=component_model[0].id, size=2, page=1
                )

                # Check if the stack component is part of another stack
                if len(stacks) == 1 and stack.id == stacks[0].id:
                    stack_components_free_for_deletion.append(
                        (component_type, component_model)
                    )

            self.delete_stack(stack.id)

            for (
                stack_component_type,
                stack_component_model,
            ) in stack_components_free_for_deletion:
                self.delete_stack_component(
                    stack_component_model[0].name, stack_component_type
                )

            logger.info("Deregistered stack with name '%s'.", stack.name)
            return

        self.zen_store.delete_stack(stack_id=stack.id)
        logger.info("Deregistered stack with name '%s'.", stack.name)

    def list_stacks(
        self,
        sort_by: str = "created",
        page: int = PAGINATION_STARTING_PAGE,
        size: int = PAGE_SIZE_DEFAULT,
        logical_operator: LogicalOperators = LogicalOperators.AND,
        id: Optional[Union[UUID, str]] = None,
        created: Optional[datetime] = None,
        updated: Optional[datetime] = None,
        is_shared: Optional[bool] = None,
        name: Optional[str] = None,
        description: Optional[str] = None,
        workspace_id: Optional[Union[str, UUID]] = None,
        user_id: Optional[Union[str, UUID]] = None,
        component_id: Optional[Union[str, UUID]] = None,
    ) -> Page[StackResponseModel]:
        """Lists all stacks.

        Args:
            sort_by: The column to sort by
            page: The page of items
            size: The maximum size of all pages
            logical_operator: Which logical operator to use [and, or]
            id: Use the id of stacks to filter by.
            created: Use to filter by time of creation
            updated: Use the last updated date for filtering
            description: Use the stack description for filtering
            workspace_id: The id of the workspace to filter by.
            user_id: The  id of the user to filter by.
            component_id: The id of the component to filter by.
            name: The name of the stack to filter by.
            is_shared: The shared status of the stack to filter by.

        Returns:
            A page of stacks.
        """
        stack_filter_model = StackFilterModel(
            page=page,
            size=size,
            sort_by=sort_by,
            logical_operator=logical_operator,
            workspace_id=workspace_id,
            user_id=user_id,
            component_id=component_id,
            name=name,
            is_shared=is_shared,
            description=description,
            id=id,
            created=created,
            updated=updated,
        )
        stack_filter_model.set_scope_workspace(self.active_workspace.id)
        return self.zen_store.list_stacks(stack_filter_model)

    def activate_stack(
        self, stack_name_id_or_prefix: Union[str, UUID]
    ) -> None:
        """Sets the stack as active.

        Args:
            stack_name_id_or_prefix: Model of the stack to activate.

        Raises:
            KeyError: If the stack is not registered.
        """
        # Make sure the stack is registered
        try:
            stack = self.get_stack(name_id_or_prefix=stack_name_id_or_prefix)
        except KeyError as e:
            raise KeyError(
                f"Stack '{stack_name_id_or_prefix}' cannot be activated since "
                f"it is not registered yet. Please register it first."
            ) from e

        if self._config:
            self._config.set_active_stack(stack=stack)

        else:
            # set the active stack globally only if the client doesn't use
            # a local configuration
            GlobalConfiguration().set_active_stack(stack=stack)

    def _validate_stack_configuration(
        self, stack: "StackRequestModel"
    ) -> None:
        """Validates the configuration of a stack.

        Args:
            stack: The stack to validate.

        Raises:
            KeyError: If the stack references missing components.
            ValidationError: If the stack configuration is invalid.
        """
        local_components: List[str] = []
        remote_components: List[str] = []
        assert stack.components is not None
        for component_type, component_ids in stack.components.items():
            for component_id in component_ids:
                try:
                    component = self.get_stack_component(
                        name_id_or_prefix=component_id,
                        component_type=component_type,
                    )
                except KeyError as e:
                    raise KeyError(
                        f"Cannot register stack '{stack.name}' since it has an "
                        f"unregistered {component_type} with id "
                        f"'{component_id}'."
                    ) from e
            # Get the flavor model
            flavor_model = self.get_flavor_by_name_and_type(
                name=component.flavor, component_type=component.type
            )

            # Create and validate the configuration
            from zenml.stack import Flavor

            flavor = Flavor.from_model(flavor_model)
            configuration = flavor.config_class(**component.configuration)
            if configuration.is_local:
                local_components.append(
                    f"{component.type.value}: {component.name}"
                )
            elif configuration.is_remote:
                remote_components.append(
                    f"{component.type.value}: {component.name}"
                )

        if local_components and remote_components:
            logger.warning(
                f"You are configuring a stack that is composed of components "
                f"that are relying on local resources "
                f"({', '.join(local_components)}) as well as "
                f"components that are running remotely "
                f"({', '.join(remote_components)}). This is not recommended as "
                f"it can lead to unexpected behavior, especially if the remote "
                f"components need to access the local resources. Please make "
                f"sure that your stack is configured correctly, or try to use "
                f"component flavors or configurations that do not require "
                f"local resources."
            )

        if not stack.is_valid:
            raise ValidationError(
                "Stack configuration is invalid. A valid"
                "stack must contain an Artifact Store and "
                "an Orchestrator."
            )

    # .------------.
    # | COMPONENTS |
    # '------------'
    def get_stack_component(
        self,
        component_type: StackComponentType,
        name_id_or_prefix: Optional[Union[str, UUID]] = None,
        allow_name_prefix_match: bool = True,
    ) -> "ComponentResponseModel":
        """Fetches a registered stack component.

        If the name_id_or_prefix is provided, it will try to fetch the component
        with the corresponding identifier. If not, it will try to fetch the
        active component of the given type.

        Args:
            component_type: The type of the component to fetch
            name_id_or_prefix: The id of the component to fetch.
            allow_name_prefix_match: If True, allow matching by name prefix.

        Returns:
            The registered stack component.

        Raises:
            KeyError: If no name_id_or_prefix is provided and no such component
                is part of the active stack.
        """
        # If no `name_id_or_prefix` provided, try to get the active component.
        if not name_id_or_prefix:
            components = self.active_stack_model.components.get(
                component_type, None
            )
            if components:
                return components[0]
            raise KeyError(
                "No name_id_or_prefix provided and there is no active "
                f"{component_type} in the current active stack."
            )

        # Else, try to fetch the component with an explicit type filter
        def type_scoped_list_method(
            **kwargs: Any,
        ) -> Page[ComponentResponseModel]:
            """Call `zen_store.list_stack_components` with type scoping.

            Args:
                **kwargs: Keyword arguments to pass to `ComponentFilterModel`.

            Returns:
                The type-scoped list of components.
            """
            component_filter_model = ComponentFilterModel(**kwargs)
            component_filter_model.set_scope_type(
                component_type=component_type
            )
            component_filter_model.set_scope_workspace(
                self.active_workspace.id
            )
            return self.zen_store.list_stack_components(
                component_filter_model=component_filter_model,
            )

        return self._get_entity_by_id_or_name_or_prefix(
            get_method=self.zen_store.get_stack_component,
            list_method=type_scoped_list_method,
            name_id_or_prefix=name_id_or_prefix,
            allow_name_prefix_match=allow_name_prefix_match,
        )

    def list_stack_components(
        self,
        sort_by: str = "created",
        page: int = PAGINATION_STARTING_PAGE,
        size: int = PAGE_SIZE_DEFAULT,
        logical_operator: LogicalOperators = LogicalOperators.AND,
        id: Optional[Union[UUID, str]] = None,
        created: Optional[datetime] = None,
        updated: Optional[datetime] = None,
        is_shared: Optional[bool] = None,
        name: Optional[str] = None,
        flavor: Optional[str] = None,
        type: Optional[str] = None,
        workspace_id: Optional[Union[str, UUID]] = None,
        user_id: Optional[Union[str, UUID]] = None,
        connector_id: Optional[Union[str, UUID]] = None,
    ) -> Page[ComponentResponseModel]:
        """Lists all registered stack components.

        Args:
            sort_by: The column to sort by
            page: The page of items
            size: The maximum size of all pages
            logical_operator: Which logical operator to use [and, or]
            id: Use the id of component to filter by.
            created: Use to component by time of creation
            updated: Use the last updated date for filtering
            flavor: Use the component flavor for filtering
            type: Use the component type for filtering
            workspace_id: The id of the workspace to filter by.
            user_id: The id of the user to filter by.
            connector_id: The id of the connector to filter by.
            name: The name of the component to filter by.
            is_shared: The shared status of the component to filter by.

        Returns:
            A page of stack components.
        """
        component_filter_model = ComponentFilterModel(
            page=page,
            size=size,
            sort_by=sort_by,
            logical_operator=logical_operator,
            workspace_id=workspace_id or self.active_workspace.id,
            user_id=user_id,
            connector_id=connector_id,
            name=name,
            is_shared=is_shared,
            flavor=flavor,
            type=type,
            id=id,
            created=created,
            updated=updated,
        )
        component_filter_model.set_scope_workspace(self.active_workspace.id)

        return self.zen_store.list_stack_components(
            component_filter_model=component_filter_model
        )

    def create_stack_component(
        self,
        name: str,
        flavor: str,
        component_type: StackComponentType,
        configuration: Dict[str, str],
        component_spec_path: Optional[str] = None,
        labels: Optional[Dict[str, Any]] = None,
        is_shared: bool = False,
    ) -> "ComponentResponseModel":
        """Registers a stack component.

        Args:
            name: The name of the stack component.
            flavor: The flavor of the stack component.
            component_spec_path: The path to the stack spec file.
            component_type: The type of the stack component.
            configuration: The configuration of the stack component.
            labels: The labels of the stack component.
            is_shared: Whether the stack component is shared or not.

        Returns:
            The model of the registered component.
        """
        # Get the flavor model
        flavor_model = self.get_flavor_by_name_and_type(
            name=flavor,
            component_type=component_type,
        )

        # Create and validate the configuration
        from zenml.stack import Flavor

        flavor_class = Flavor.from_model(flavor_model)
        configuration_obj = flavor_class.config_class(
            warn_about_plain_text_secrets=True, **configuration
        )

        self._validate_stack_component_configuration(
            component_type, configuration=configuration_obj
        )

        create_component_model = ComponentRequestModel(
            name=name,
            type=component_type,
            flavor=flavor,
            component_spec_path=component_spec_path,
            configuration=configuration,
            is_shared=is_shared,
            user=self.active_user.id,
            workspace=self.active_workspace.id,
            labels=labels,
        )

        # Register the new model
        return self.zen_store.create_stack_component(
            component=create_component_model
        )

    def update_stack_component(
        self,
        name_id_or_prefix: Optional[Union[UUID, str]],
        component_type: StackComponentType,
        name: Optional[str] = None,
        component_spec_path: Optional[str] = None,
        configuration: Optional[Dict[str, Any]] = None,
        labels: Optional[Dict[str, Any]] = None,
        is_shared: Optional[bool] = None,
        connector_id: Optional[UUID] = None,
        connector_resource_id: Optional[str] = None,
    ) -> "ComponentResponseModel":
        """Updates a stack component.

        Args:
            name_id_or_prefix: The name, id or prefix of the stack component to
                update.
            component_type: The type of the stack component to update.
            name: The new name of the stack component.
            component_spec_path: The new path to the stack spec file.
            configuration: The new configuration of the stack component.
            labels: The new labels of the stack component.
            is_shared: The new shared status of the stack component.
            connector_id: The new connector id of the stack component.
            connector_resource_id: The new connector resource id of the
                stack component.

        Returns:
            The updated stack component.

        Raises:
            EntityExistsError: If the new name is already taken.
        """
        # Get the existing component model
        component = self.get_stack_component(
            name_id_or_prefix=name_id_or_prefix,
            component_type=component_type,
            allow_name_prefix_match=False,
        )

        update_model = ComponentUpdateModel(  # type: ignore[call-arg]
            workspace=self.active_workspace.id,
            user=self.active_user.id,
            component_spec_path=component_spec_path,
        )

        if name is not None:
            shared_status = is_shared or component.is_shared

            existing_components = self.list_stack_components(
                name=name,
                is_shared=shared_status,
                type=component_type,
            )
            if existing_components.total > 0:
                raise EntityExistsError(
                    f"There are already existing "
                    f"{'shared' if shared_status else 'unshared'} components "
                    f"with the name '{name}'."
                )
            update_model.name = name

        if is_shared is not None:
            current_name = update_model.name or component.name
            existing_components = self.list_stack_components(
                name=current_name, is_shared=is_shared, type=component_type
            )
            if any(e.id != component.id for e in existing_components.items):
                raise EntityExistsError(
                    f"There are already existing shared components with "
                    f"the name '{current_name}'"
                )
            update_model.is_shared = is_shared

        if configuration is not None:
            existing_configuration = component.configuration
            existing_configuration.update(configuration)

            existing_configuration = {
                k: v
                for k, v in existing_configuration.items()
                if v is not None
            }

            flavor_model = self.get_flavor_by_name_and_type(
                name=component.flavor,
                component_type=component.type,
            )

            from zenml.stack import Flavor

            flavor = Flavor.from_model(flavor_model)
            configuration_obj = flavor.config_class(**existing_configuration)

            self._validate_stack_component_configuration(
                component.type, configuration=configuration_obj
            )
            update_model.configuration = existing_configuration

        if labels is not None:
            existing_labels = component.labels or {}
            existing_labels.update(labels)

            existing_labels = {
                k: v for k, v in existing_labels.items() if v is not None
            }
            update_model.labels = existing_labels

        if connector_id is not None:
            update_model.connector = connector_id
        if connector_resource_id is not None:
            update_model.connector_resource_id = connector_resource_id

        # Send the updated component to the ZenStore
        return self.zen_store.update_stack_component(
            component_id=component.id,
            component_update=update_model,
        )

    def delete_stack_component(
        self,
        name_id_or_prefix: Union[str, UUID],
        component_type: StackComponentType,
    ) -> None:
        """Deletes a registered stack component.

        Args:
            name_id_or_prefix: The model of the component to delete.
            component_type: The type of the component to delete.
        """
        component = self.get_stack_component(
            name_id_or_prefix=name_id_or_prefix,
            component_type=component_type,
            allow_name_prefix_match=False,
        )

        self.zen_store.delete_stack_component(component_id=component.id)
        logger.info(
            "Deregistered stack component (type: %s) with name '%s'.",
            component.type,
            component.name,
        )

    def _validate_stack_component_configuration(
        self,
        component_type: "StackComponentType",
        configuration: "StackComponentConfig",
    ) -> None:
        """Validates the configuration of a stack component.

        Args:
            component_type: The type of the component.
            configuration: The component configuration to validate.

        Raises:
            StackComponentValidationError: in case the stack component configuration is invalid.
        """
        from zenml.enums import StoreType

        if configuration.is_remote and self.zen_store.is_local_store():
            if self.zen_store.type != StoreType.REST:
                logger.warning(
                    "You are configuring a stack component that is running "
                    "remotely while using a local ZenML server. The component "
                    "may not be able to reach the local ZenML server and will "
                    "therefore not be functional. Please consider deploying "
                    "and/or using a remote ZenML server instead."
                )
        elif configuration.is_local and not self.zen_store.is_local_store():
            logger.warning(
                "You are configuring a stack component that is using "
                "local resources while connected to a remote ZenML server. The "
                "stack component may not be usable from other hosts or by "
                "other users. You should consider using a non-local stack "
                "component alternative instead."
            )
        if not configuration.is_valid:
            raise StackComponentValidationError(
                f"Invalid stack component configuration. please verify "
                f"the configurations set for {component_type}."
            )

    # .---------.
    # | FLAVORS |
    # '---------'

    def create_flavor(
        self,
        source: str,
        component_type: StackComponentType,
    ) -> "FlavorResponseModel":
        """Creates a new flavor.

        Args:
            source: The flavor to create.
            component_type: The type of the flavor.

        Returns:
            The created flavor (in model form).

        Raises:
            ValueError: in case the config_schema of the flavor is too large.
        """
        from zenml.stack.flavor import validate_flavor_source

        flavor = validate_flavor_source(
            source=source, component_type=component_type
        )()

        if len(flavor.config_schema) > TEXT_FIELD_MAX_LENGTH:
            raise ValueError(
                "Json representation of configuration schema"
                "exceeds max length. This could be caused by an"
                "overly long docstring on the flavors "
                "configuration class' docstring."
            )

        create_flavor_request = FlavorRequestModel(
            source=source,
            type=flavor.type,
            name=flavor.name,
            config_schema=flavor.config_schema,
            integration="custom",
            user=self.active_user.id,
            workspace=self.active_workspace.id,
        )

        return self.zen_store.create_flavor(flavor=create_flavor_request)

    def get_flavor(
        self,
        name_id_or_prefix: str,
        allow_name_prefix_match: bool = True,
    ) -> "FlavorResponseModel":
        """Get a stack component flavor.

        Args:
            name_id_or_prefix: The name, ID or prefix to the id of the flavor
                to get.
            allow_name_prefix_match: If True, allow matching by name prefix.

        Returns:
            The stack component flavor.
        """
        return self._get_entity_by_id_or_name_or_prefix(
            get_method=self.zen_store.get_flavor,
            list_method=self.list_flavors,
            name_id_or_prefix=name_id_or_prefix,
            allow_name_prefix_match=allow_name_prefix_match,
        )

    def delete_flavor(self, name_id_or_prefix: str) -> None:
        """Deletes a flavor.

        Args:
            name_id_or_prefix: The name, id or prefix of the id for the
                flavor to delete.
        """
        flavor = self.get_flavor(
            name_id_or_prefix, allow_name_prefix_match=False
        )
        self.zen_store.delete_flavor(flavor_id=flavor.id)

        logger.info(f"Deleted flavor '{flavor.name}' of type '{flavor.type}'.")

    def list_flavors(
        self,
        sort_by: str = "created",
        page: int = PAGINATION_STARTING_PAGE,
        size: int = PAGE_SIZE_DEFAULT,
        logical_operator: LogicalOperators = LogicalOperators.AND,
        id: Optional[Union[UUID, str]] = None,
        created: Optional[datetime] = None,
        updated: Optional[datetime] = None,
        name: Optional[str] = None,
        type: Optional[str] = None,
        integration: Optional[str] = None,
        user_id: Optional[Union[str, UUID]] = None,
    ) -> Page[FlavorResponseModel]:
        """Fetches all the flavor models.

        Args:
            sort_by: The column to sort by
            page: The page of items
            size: The maximum size of all pages
            logical_operator: Which logical operator to use [and, or]
            id: Use the id of flavors to filter by.
            created: Use to flavors by time of creation
            updated: Use the last updated date for filtering
            user_id: The  id of the user to filter by.
            name: The name of the flavor to filter by.
            type: The type of the flavor to filter by.
            integration: The integration of the flavor to filter by.

        Returns:
            A list of all the flavor models.
        """
        flavor_filter_model = FlavorFilterModel(
            page=page,
            size=size,
            sort_by=sort_by,
            logical_operator=logical_operator,
            user_id=user_id,
            name=name,
            type=type,
            integration=integration,
            id=id,
            created=created,
            updated=updated,
        )
        flavor_filter_model.set_scope_workspace(self.active_workspace.id)
        return self.zen_store.list_flavors(
            flavor_filter_model=flavor_filter_model
        )

    def get_flavors_by_type(
        self, component_type: "StackComponentType"
    ) -> Page[FlavorResponseModel]:
        """Fetches the list of flavor for a stack component type.

        Args:
            component_type: The type of the component to fetch.

        Returns:
            The list of flavors.
        """
        logger.debug(f"Fetching the flavors of type {component_type}.")

        return self.list_flavors(
            type=component_type,
        )

    def get_flavor_by_name_and_type(
        self, name: str, component_type: "StackComponentType"
    ) -> "FlavorResponseModel":
        """Fetches a registered flavor.

        Args:
            component_type: The type of the component to fetch.
            name: The name of the flavor to fetch.

        Returns:
            The registered flavor.

        Raises:
            KeyError: If no flavor exists for the given type and name.
        """
        logger.debug(
            f"Fetching the flavor of type {component_type} with name {name}."
        )

        if not (
            flavors := self.list_flavors(
                type=component_type,
                name=name,
            ).items
        ):
            raise KeyError(
                f"No flavor with name '{name}' and type '{component_type}' "
                "exists."
            )
        if len(flavors) > 1:
            raise KeyError(
                f"More than one flavor with name {name} and type "
                f"{component_type} exists."
            )

        return flavors[0]

    # -------------
    # - PIPELINES -
    # -------------

    def list_pipelines(
        self,
        sort_by: str = "created",
        page: int = PAGINATION_STARTING_PAGE,
        size: int = PAGE_SIZE_DEFAULT,
        logical_operator: LogicalOperators = LogicalOperators.AND,
        id: Optional[Union[UUID, str]] = None,
        created: Optional[Union[datetime, str]] = None,
        updated: Optional[Union[datetime, str]] = None,
        name: Optional[str] = None,
        version: Optional[str] = None,
        version_hash: Optional[str] = None,
        docstring: Optional[str] = None,
        workspace_id: Optional[Union[str, UUID]] = None,
        user_id: Optional[Union[str, UUID]] = None,
    ) -> Page[PipelineResponseModel]:
        """List all pipelines.

        Args:
            sort_by: The column to sort by
            page: The page of items
            size: The maximum size of all pages
            logical_operator: Which logical operator to use [and, or]
            id: Use the id of pipeline to filter by.
            created: Use to filter by time of creation
            updated: Use the last updated date for filtering
            name: The name of the pipeline to filter by.
            version: The version of the pipeline to filter by.
            version_hash: The version hash of the pipeline to filter by.
            docstring: The docstring of the pipeline to filter by.
            workspace_id: The id of the workspace to filter by.
            user_id: The id of the user to filter by.

        Returns:
            A page with Pipeline fitting the filter description
        """
        pipeline_filter_model = PipelineFilterModel(
            sort_by=sort_by,
            page=page,
            size=size,
            logical_operator=logical_operator,
            id=id,
            created=created,
            updated=updated,
            name=name,
            version=version,
            version_hash=version_hash,
            docstring=docstring,
            workspace_id=workspace_id,
            user_id=user_id,
        )
        pipeline_filter_model.set_scope_workspace(self.active_workspace.id)
        return self.zen_store.list_pipelines(
            pipeline_filter_model=pipeline_filter_model
        )

    def get_pipeline(
        self,
        name_id_or_prefix: Union[str, UUID],
        version: Optional[str] = None,
    ) -> PipelineResponseModel:
        """Get a pipeline by name, id or prefix.

        Args:
            name_id_or_prefix: The name, ID or ID prefix of the pipeline.
            version: The pipeline version. If not specified, the latest
                version is returned.

        Returns:
            The pipeline.

        Raises:
            KeyError: If no pipelines were found for the given ID/name and
                version.
            ZenKeyError: If multiple pipelines match the ID prefix.
        """
        from zenml.utils.uuid_utils import is_valid_uuid

        if is_valid_uuid(name_id_or_prefix):
            if version:
                logger.warning(
                    "You specified both an ID as well as a version of the "
                    "pipeline. Ignoring the version and fetching the "
                    "pipeline by ID."
                )
            if not isinstance(name_id_or_prefix, UUID):
                name_id_or_prefix = UUID(name_id_or_prefix, version=4)

            return self.zen_store.get_pipeline(name_id_or_prefix)

        assert not isinstance(name_id_or_prefix, UUID)
        exact_name_matches = self.list_pipelines(
            size=1,
            sort_by="desc:created",
            name=f"equals:{name_id_or_prefix}",
            version=version,
        )

        if len(exact_name_matches) == 1:
            # If the name matches exactly, use the explicitly specified version
            # or fallback to the latest if not given
            return exact_name_matches.items[0]

        partial_id_matches = self.list_pipelines(
            id=f"startswith:{name_id_or_prefix}"
        )
        if partial_id_matches.total == 1:
            if version:
                logger.warning(
                    "You specified both an ID as well as a version of the "
                    "pipeline. Ignoring the version and fetching the "
                    "pipeline by ID."
                )
            return partial_id_matches[0]
        elif partial_id_matches.total == 0:
            raise KeyError(
                f"No pipelines found for name, ID or prefix "
                f"{name_id_or_prefix}."
            )
        else:
            raise ZenKeyError(
                f"{partial_id_matches.total} pipelines have been found that "
                "have an id prefix that matches the provided string "
                f"'{name_id_or_prefix}':\n"
                f"{partial_id_matches.items}.\n"
                f"Please provide more characters to uniquely identify "
                f"only one of the pipelines."
            )

    def delete_pipeline(
        self,
        name_id_or_prefix: Union[str, UUID],
        version: Optional[str] = None,
    ) -> None:
        """Delete a pipeline.

        Args:
            name_id_or_prefix: The name, ID or ID prefix of the pipeline.
            version: The pipeline version. If left empty, will delete
                the latest version.
        """
        pipeline = self.get_pipeline(
            name_id_or_prefix=name_id_or_prefix, version=version
        )
        self.zen_store.delete_pipeline(pipeline_id=pipeline.id)

    # ----------
    # - BUILDS -
    # ----------

    def list_builds(
        self,
        sort_by: str = "created",
        page: int = PAGINATION_STARTING_PAGE,
        size: int = PAGE_SIZE_DEFAULT,
        logical_operator: LogicalOperators = LogicalOperators.AND,
        id: Optional[Union[UUID, str]] = None,
        created: Optional[Union[datetime, str]] = None,
        updated: Optional[Union[datetime, str]] = None,
        workspace_id: Optional[Union[str, UUID]] = None,
        user_id: Optional[Union[str, UUID]] = None,
        pipeline_id: Optional[Union[str, UUID]] = None,
        stack_id: Optional[Union[str, UUID]] = None,
        is_local: Optional[bool] = None,
        contains_code: Optional[bool] = None,
        zenml_version: Optional[str] = None,
        python_version: Optional[str] = None,
        checksum: Optional[str] = None,
    ) -> Page[PipelineBuildResponseModel]:
        """List all builds.

        Args:
            sort_by: The column to sort by
            page: The page of items
            size: The maximum size of all pages
            logical_operator: Which logical operator to use [and, or]
            id: Use the id of build to filter by.
            created: Use to filter by time of creation
            updated: Use the last updated date for filtering
            workspace_id: The id of the workspace to filter by.
            user_id: The  id of the user to filter by.
            pipeline_id: The id of the pipeline to filter by.
            stack_id: The id of the stack to filter by.
            is_local: Use to filter local builds.
            contains_code: Use to filter builds that contain code.
            zenml_version: The version of ZenML to filter by.
            python_version: The Python version to filter by.
            checksum: The build checksum to filter by.

        Returns:
            A page with builds fitting the filter description
        """
        build_filter_model = PipelineBuildFilterModel(
            sort_by=sort_by,
            page=page,
            size=size,
            logical_operator=logical_operator,
            id=id,
            created=created,
            updated=updated,
            workspace_id=workspace_id,
            user_id=user_id,
            pipeline_id=pipeline_id,
            stack_id=stack_id,
            is_local=is_local,
            contains_code=contains_code,
            zenml_version=zenml_version,
            python_version=python_version,
            checksum=checksum,
        )
        build_filter_model.set_scope_workspace(self.active_workspace.id)
        return self.zen_store.list_builds(
            build_filter_model=build_filter_model
        )

    def get_build(self, id_or_prefix: str) -> PipelineBuildResponseModel:
        """Get a build by id or prefix.

        Args:
            id_or_prefix: The id or id prefix of the build.

        Returns:
            The build.

        Raises:
            KeyError: If no build was found for the given id or prefix.
            ZenKeyError: If multiple builds were found that match the given
                id or prefix.
        """
        from zenml.utils.uuid_utils import is_valid_uuid

        # First interpret as full UUID
        if is_valid_uuid(id_or_prefix):
            return self.zen_store.get_build(UUID(id_or_prefix))

        entity = self.list_builds(
            id=f"startswith:{id_or_prefix}",
        )

        # If only a single entity is found, return it.
        if entity.total == 1:
            return entity.items[0]

        # If no entity is found, raise an error.
        if entity.total == 0:
            raise KeyError(
                f"No builds have been found that have either an id or prefix "
                f"that matches the provided string '{id_or_prefix}'."
            )

        raise ZenKeyError(
            f"{entity.total} builds have been found that have "
            f"an ID that matches the provided "
            f"string '{id_or_prefix}':\n"
            f"{[entity.items]}.\n"
            f"Please use the id to uniquely identify "
            f"only one of the builds."
        )

    def delete_build(self, id_or_prefix: str) -> None:
        """Delete a build.

        Args:
            id_or_prefix: The id or id prefix of the build.
        """
        build = self.get_build(id_or_prefix=id_or_prefix)
        self.zen_store.delete_build(build_id=build.id)

    # ---------------
    # - DEPLOYMENTS -
    # ---------------

    def list_deployments(
        self,
        sort_by: str = "created",
        page: int = PAGINATION_STARTING_PAGE,
        size: int = PAGE_SIZE_DEFAULT,
        logical_operator: LogicalOperators = LogicalOperators.AND,
        id: Optional[Union[UUID, str]] = None,
        created: Optional[Union[datetime, str]] = None,
        updated: Optional[Union[datetime, str]] = None,
        workspace_id: Optional[Union[str, UUID]] = None,
        user_id: Optional[Union[str, UUID]] = None,
        pipeline_id: Optional[Union[str, UUID]] = None,
        stack_id: Optional[Union[str, UUID]] = None,
        build_id: Optional[Union[str, UUID]] = None,
    ) -> Page[PipelineDeploymentResponseModel]:
        """List all deployments.

        Args:
            sort_by: The column to sort by
            page: The page of items
            size: The maximum size of all pages
            logical_operator: Which logical operator to use [and, or]
            id: Use the id of build to filter by.
            created: Use to filter by time of creation
            updated: Use the last updated date for filtering
            workspace_id: The id of the workspace to filter by.
            user_id: The  id of the user to filter by.
            pipeline_id: The id of the pipeline to filter by.
            stack_id: The id of the stack to filter by.
            build_id: The id of the build to filter by.

        Returns:
            A page with deployments fitting the filter description
        """
        deployment_filter_model = PipelineDeploymentFilterModel(
            sort_by=sort_by,
            page=page,
            size=size,
            logical_operator=logical_operator,
            id=id,
            created=created,
            updated=updated,
            workspace_id=workspace_id,
            user_id=user_id,
            pipeline_id=pipeline_id,
            stack_id=stack_id,
            build_id=build_id,
        )
        deployment_filter_model.set_scope_workspace(self.active_workspace.id)
        return self.zen_store.list_deployments(
            deployment_filter_model=deployment_filter_model
        )

    def get_deployment(
        self, id_or_prefix: str
    ) -> PipelineDeploymentResponseModel:
        """Get a deployment by id or prefix.

        Args:
            id_or_prefix: The id or id prefix of the build.

        Returns:
            The deployment.

        Raises:
            KeyError: If no deployment was found for the given id or prefix.
            ZenKeyError: If multiple deployments were found that match the given
                id or prefix.
        """
        from zenml.utils.uuid_utils import is_valid_uuid

        # First interpret as full UUID
        if is_valid_uuid(id_or_prefix):
            return self.zen_store.get_deployment(UUID(id_or_prefix))

        entity = self.list_deployments(
            id=f"startswith:{id_or_prefix}",
        )

        # If only a single entity is found, return it.
        if entity.total == 1:
            return entity.items[0]

        # If no entity is found, raise an error.
        if entity.total == 0:
            raise KeyError(
                f"No deployment have been found that have either an id or "
                f"prefix that matches the provided string '{id_or_prefix}'."
            )

        raise ZenKeyError(
            f"{entity.total} deployments have been found that have "
            f"an ID that matches the provided "
            f"string '{id_or_prefix}':\n"
            f"{[entity.items]}.\n"
            f"Please use the id to uniquely identify "
            f"only one of the deployments."
        )

    def delete_deployment(self, id_or_prefix: str) -> None:
        """Delete a deployment.

        Args:
            id_or_prefix: The id or id prefix of the deployment.
        """
        deployment = self.get_deployment(id_or_prefix=id_or_prefix)
        self.zen_store.delete_deployment(deployment_id=deployment.id)

    # -------------
    # - SCHEDULES -
    # -------------

    def list_schedules(
        self,
        sort_by: str = "created",
        page: int = PAGINATION_STARTING_PAGE,
        size: int = PAGE_SIZE_DEFAULT,
        logical_operator: LogicalOperators = LogicalOperators.AND,
        id: Optional[Union[UUID, str]] = None,
        created: Optional[Union[datetime, str]] = None,
        updated: Optional[Union[datetime, str]] = None,
        name: Optional[str] = None,
        workspace_id: Optional[Union[str, UUID]] = None,
        user_id: Optional[Union[str, UUID]] = None,
        pipeline_id: Optional[Union[str, UUID]] = None,
        orchestrator_id: Optional[Union[str, UUID]] = None,
        active: Optional[Union[str, bool]] = None,
        cron_expression: Optional[str] = None,
        start_time: Optional[Union[datetime, str]] = None,
        end_time: Optional[Union[datetime, str]] = None,
        interval_second: Optional[int] = None,
        catchup: Optional[Union[str, bool]] = None,
    ) -> Page[ScheduleResponseModel]:
        """List schedules.

        Args:
            sort_by: The column to sort by
            page: The page of items
            size: The maximum size of all pages
            logical_operator: Which logical operator to use [and, or]
            id: Use the id of stacks to filter by.
            created: Use to filter by time of creation
            updated: Use the last updated date for filtering
            name: The name of the stack to filter by.
            workspace_id: The id of the workspace to filter by.
            user_id: The  id of the user to filter by.
            pipeline_id: The id of the pipeline to filter by.
            orchestrator_id: The id of the orchestrator to filter by.
            active: Use to filter by active status.
            cron_expression: Use to filter by cron expression.
            start_time: Use to filter by start time.
            end_time: Use to filter by end time.
            interval_second: Use to filter by interval second.
            catchup: Use to filter by catchup.

        Returns:
            A list of schedules.
        """
        schedule_filter_model = ScheduleFilterModel(
            sort_by=sort_by,
            page=page,
            size=size,
            logical_operator=logical_operator,
            id=id,
            created=created,
            updated=updated,
            name=name,
            workspace_id=workspace_id,
            user_id=user_id,
            pipeline_id=pipeline_id,
            orchestrator_id=orchestrator_id,
            active=active,
            cron_expression=cron_expression,
            start_time=start_time,
            end_time=end_time,
            interval_second=interval_second,
            catchup=catchup,
        )
        schedule_filter_model.set_scope_workspace(self.active_workspace.id)
        return self.zen_store.list_schedules(
            schedule_filter_model=schedule_filter_model
        )

    def get_schedule(
        self,
        name_id_or_prefix: Union[str, UUID],
        allow_name_prefix_match: bool = True,
    ) -> ScheduleResponseModel:
        """Get a schedule by name, id or prefix.

        Args:
            name_id_or_prefix: The name, id or prefix of the schedule.
            allow_name_prefix_match: If True, allow matching by name prefix.

        Returns:
            The schedule.
        """
        return self._get_entity_by_id_or_name_or_prefix(
            get_method=self.zen_store.get_schedule,
            list_method=self.list_schedules,
            name_id_or_prefix=name_id_or_prefix,
            allow_name_prefix_match=allow_name_prefix_match,
        )

    def delete_schedule(self, name_id_or_prefix: Union[str, UUID]) -> None:
        """Delete a schedule.

        Args:
            name_id_or_prefix: The name, id or prefix id of the schedule
                to delete.
        """
        schedule = self.get_schedule(
            name_id_or_prefix=name_id_or_prefix, allow_name_prefix_match=False
        )
        logger.warning(
            f"Deleting schedule '{name_id_or_prefix}'... This will only delete "
            "the reference of the schedule from ZenML. Please make sure to "
            "manually stop/delete this schedule in your orchestrator as well!"
        )
        self.zen_store.delete_schedule(schedule_id=schedule.id)

    # -----------------
    # - PIPELINE RUNS -
    # -----------------

    def list_pipeline_runs(
        self,
        sort_by: str = "desc:created",
        page: int = PAGINATION_STARTING_PAGE,
        size: int = PAGE_SIZE_DEFAULT,
        logical_operator: LogicalOperators = LogicalOperators.AND,
        id: Optional[Union[UUID, str]] = None,
        created: Optional[Union[datetime, str]] = None,
        updated: Optional[Union[datetime, str]] = None,
        name: Optional[str] = None,
        workspace_id: Optional[Union[str, UUID]] = None,
        pipeline_id: Optional[Union[str, UUID]] = None,
        user_id: Optional[Union[str, UUID]] = None,
        stack_id: Optional[Union[str, UUID]] = None,
        schedule_id: Optional[Union[str, UUID]] = None,
        build_id: Optional[Union[str, UUID]] = None,
        deployment_id: Optional[Union[str, UUID]] = None,
        code_repository_id: Optional[Union[str, UUID]] = None,
        orchestrator_run_id: Optional[str] = None,
        status: Optional[str] = None,
        start_time: Optional[Union[datetime, str]] = None,
        end_time: Optional[Union[datetime, str]] = None,
        num_steps: Optional[Union[int, str]] = None,
        unlisted: Optional[bool] = None,
    ) -> Page[PipelineRunResponseModel]:
        """List all pipeline runs.

        Args:
            sort_by: The column to sort by
            page: The page of items
            size: The maximum size of all pages
            logical_operator: Which logical operator to use [and, or]
            id: The id of the runs to filter by.
            created: Use to filter by time of creation
            updated: Use the last updated date for filtering
            workspace_id: The id of the workspace to filter by.
            pipeline_id: The id of the pipeline to filter by.
            user_id: The id of the user to filter by.
            stack_id: The id of the stack to filter by.
            schedule_id: The id of the schedule to filter by.
            build_id: The id of the build to filter by.
            deployment_id: The id of the deployment to filter by.
            code_repository_id: The id of the code repository to filter by.
            orchestrator_run_id: The run id of the orchestrator to filter by.
            name: The name of the run to filter by.
            status: The status of the pipeline run
            start_time: The start_time for the pipeline run
            end_time: The end_time for the pipeline run
            num_steps: The number of steps for the pipeline run
            unlisted: If the runs should be unlisted or not.

        Returns:
            A page with Pipeline Runs fitting the filter description
        """
        runs_filter_model = PipelineRunFilterModel(
            sort_by=sort_by,
            page=page,
            size=size,
            logical_operator=logical_operator,
            id=id,
            created=created,
            updated=updated,
            name=name,
            workspace_id=workspace_id,
            pipeline_id=pipeline_id,
            schedule_id=schedule_id,
            build_id=build_id,
            deployment_id=deployment_id,
            code_repository_id=code_repository_id,
            orchestrator_run_id=orchestrator_run_id,
            user_id=user_id,
            stack_id=stack_id,
            status=status,
            start_time=start_time,
            end_time=end_time,
            num_steps=num_steps,
            unlisted=unlisted,
        )
        runs_filter_model.set_scope_workspace(self.active_workspace.id)
        return self.zen_store.list_runs(runs_filter_model=runs_filter_model)

    def list_runs(self, **kwargs: Any) -> Page[PipelineRunResponseModel]:
        """(Deprecated) List all pipeline runs.

        Args:
            **kwargs: The filter arguments passed to `list_pipeline_runs`.

        Returns:
            A page with Pipeline Runs fitting the filter description
        """
        logger.warning(
            "`Client.list_runs()` is deprecated and will be removed in a "
            "future release. Please use `Client.list_pipeline_runs()` instead."
        )
        return self.list_pipeline_runs(**kwargs)

    def get_pipeline_run(
        self,
        name_id_or_prefix: Union[str, UUID],
        allow_name_prefix_match: bool = True,
    ) -> PipelineRunResponseModel:
        """Gets a pipeline run by name, ID, or prefix.

        Args:
            name_id_or_prefix: Name, ID, or prefix of the pipeline run.
            allow_name_prefix_match: If True, allow matching by name prefix.

        Returns:
            The pipeline run.
        """
        return self._get_entity_by_id_or_name_or_prefix(
            get_method=self.zen_store.get_run,
            list_method=self.list_pipeline_runs,
            name_id_or_prefix=name_id_or_prefix,
            allow_name_prefix_match=allow_name_prefix_match,
        )

    def delete_pipeline_run(
        self,
        name_id_or_prefix: Union[str, UUID],
    ) -> None:
        """Deletes a pipeline run.

        Args:
            name_id_or_prefix: Name, ID, or prefix of the pipeline run.
        """
        run = self.get_pipeline_run(
            name_id_or_prefix=name_id_or_prefix, allow_name_prefix_match=False
        )
        self.zen_store.delete_run(run_id=run.id)

    # -------------
    # - STEP RUNS -
    # -------------

    def list_run_steps(
        self,
        sort_by: str = "created",
        page: int = PAGINATION_STARTING_PAGE,
        size: int = PAGE_SIZE_DEFAULT,
        logical_operator: LogicalOperators = LogicalOperators.AND,
        id: Optional[Union[UUID, str]] = None,
        created: Optional[Union[datetime, str]] = None,
        updated: Optional[Union[datetime, str]] = None,
        name: Optional[str] = None,
        entrypoint_name: Optional[str] = None,
        code_hash: Optional[str] = None,
        cache_key: Optional[str] = None,
        status: Optional[str] = None,
        start_time: Optional[Union[datetime, str]] = None,
        end_time: Optional[Union[datetime, str]] = None,
        pipeline_run_id: Optional[Union[str, UUID]] = None,
        original_step_run_id: Optional[Union[str, UUID]] = None,
        workspace_id: Optional[Union[str, UUID]] = None,
        user_id: Optional[Union[str, UUID]] = None,
        num_outputs: Optional[Union[int, str]] = None,
    ) -> Page[StepRunResponseModel]:
        """List all pipelines.

        Args:
            sort_by: The column to sort by
            page: The page of items
            size: The maximum size of all pages
            logical_operator: Which logical operator to use [and, or]
            id: Use the id of runs to filter by.
            created: Use to filter by time of creation
            updated: Use the last updated date for filtering
            start_time: Use to filter by the time when the step started running
            end_time: Use to filter by the time when the step finished running
            workspace_id: The id of the workspace to filter by.
            user_id: The  id of the user to filter by.
            pipeline_run_id: The  id of the pipeline run to filter by.
            original_step_run_id: The  id of the pipeline run to filter by.
            name: The name of the run to filter by.
            entrypoint_name: The entrypoint_name of the run to filter by.
            code_hash: The code_hash of the run to filter by.
            cache_key: The cache_key of the run to filter by.
            status: The name of the run to filter by.
            num_outputs: The number of outputs for the step run

        Returns:
            A page with Pipeline fitting the filter description
        """
        step_run_filter_model = StepRunFilterModel(
            sort_by=sort_by,
            page=page,
            size=size,
            logical_operator=logical_operator,
            id=id,
            entrypoint_name=entrypoint_name,
            code_hash=code_hash,
            cache_key=cache_key,
            pipeline_run_id=pipeline_run_id,
            original_step_run_id=original_step_run_id,
            status=status,
            created=created,
            updated=updated,
            start_time=start_time,
            end_time=end_time,
            name=name,
            workspace_id=workspace_id,
            user_id=user_id,
            num_outputs=num_outputs,
        )
        step_run_filter_model.set_scope_workspace(self.active_workspace.id)
        return self.zen_store.list_run_steps(
            step_run_filter_model=step_run_filter_model
        )

    def get_run_step(self, step_run_id: UUID) -> StepRunResponseModel:
        """Get a step run by ID.

        Args:
            step_run_id: The ID of the step run to get.

        Returns:
            The step run.
        """
        return self.zen_store.get_run_step(step_run_id)

    # -------------
    # - Artifacts -
    # -------------

    def list_artifacts(
        self,
        sort_by: str = "created",
        page: int = PAGINATION_STARTING_PAGE,
        size: int = PAGE_SIZE_DEFAULT,
        logical_operator: LogicalOperators = LogicalOperators.AND,
        id: Optional[Union[UUID, str]] = None,
        created: Optional[Union[datetime, str]] = None,
        updated: Optional[Union[datetime, str]] = None,
        name: Optional[str] = None,
        artifact_store_id: Optional[Union[str, UUID]] = None,
        type: Optional[ArtifactType] = None,
        data_type: Optional[str] = None,
        uri: Optional[str] = None,
        materializer: Optional[str] = None,
        workspace_id: Optional[Union[str, UUID]] = None,
        user_id: Optional[Union[str, UUID]] = None,
        only_unused: Optional[bool] = False,
    ) -> Page[ArtifactResponseModel]:
        """Get all artifacts.

        Args:
            sort_by: The column to sort by
            page: The page of items
            size: The maximum size of all pages
            logical_operator: Which logical operator to use [and, or]
            id: Use the id of runs to filter by.
            created: Use to filter by time of creation
            updated: Use the last updated date for filtering
            name: The name of the run to filter by.
            artifact_store_id: The id of the artifact store to filter by.
            type: The type of the artifact to filter by.
            data_type: The data type of the artifact to filter by.
            uri: The uri of the artifact to filter by.
            materializer: The materializer of the artifact to filter by.
            workspace_id: The id of the workspace to filter by.
            user_id: The  id of the user to filter by.
            only_unused: Only return artifacts that are not used in any runs.

        Returns:
            A list of artifacts.
        """
        artifact_filter_model = ArtifactFilterModel(
            sort_by=sort_by,
            page=page,
            size=size,
            logical_operator=logical_operator,
            id=id,
            created=created,
            updated=updated,
            name=name,
            artifact_store_id=artifact_store_id,
            type=type,
            data_type=data_type,
            uri=uri,
            materializer=materializer,
            workspace_id=workspace_id,
            user_id=user_id,
            only_unused=only_unused,
        )
        artifact_filter_model.set_scope_workspace(self.active_workspace.id)
        return self.zen_store.list_artifacts(artifact_filter_model)

    def get_artifact(self, artifact_id: UUID) -> ArtifactResponseModel:
        """Get an artifact by ID.

        Args:
            artifact_id: The ID of the artifact to get.

        Returns:
            The artifact.
        """
        return self.zen_store.get_artifact(artifact_id)

    def delete_artifact(
        self,
        artifact_id: UUID,
        delete_metadata: bool = True,
        delete_from_artifact_store: bool = False,
    ) -> None:
        """Delete an artifact.

        By default, this will delete only the metadata of the artifact from the
        database, not the artifact itself.

        Args:
            artifact_id: The ID of the artifact to delete.
            delete_metadata: If True, delete the metadata of the artifact from
                the database.
            delete_from_artifact_store: If True, delete the artifact itself from
                the artifact store.
        """
        artifact = self.get_artifact(artifact_id=artifact_id)
        if delete_from_artifact_store:
            self._delete_artifact_from_artifact_store(artifact=artifact)
        if delete_metadata:
            self._delete_artifact_metadata(artifact=artifact)

    def _delete_artifact_from_artifact_store(
        self, artifact: ArtifactResponseModel
    ) -> None:
        """Delete an artifact from the artifact store.

        Args:
            artifact: The artifact to delete.

        Raises:
            Exception: If the artifact store is inaccessible.
        """
        from zenml.artifact_stores.base_artifact_store import BaseArtifactStore
        from zenml.stack.stack_component import StackComponent

        if not artifact.artifact_store_id:
            logger.warning(
                f"Artifact '{artifact.uri}' does not have an artifact store "
                "associated with it. Skipping deletion from artifact store."
            )
            return
        try:
            artifact_store_model = self.get_stack_component(
                component_type=StackComponentType.ARTIFACT_STORE,
                name_id_or_prefix=artifact.artifact_store_id,
            )
            artifact_store = StackComponent.from_model(artifact_store_model)
            assert isinstance(artifact_store, BaseArtifactStore)
            artifact_store.rmtree(artifact.uri)
        except Exception as e:
            logger.error(
                f"Failed to delete artifact '{artifact.uri}' from the "
                "artifact store. This might happen if your local client "
                "does not have access to the artifact store or does not "
                "have the required integrations installed. Full error: "
                f"{e}"
            )
            raise e
        else:
            logger.info(
                f"Deleted artifact '{artifact.uri}' from the artifact store."
            )

    def _delete_artifact_metadata(
        self, artifact: ArtifactResponseModel
    ) -> None:
        """Delete the metadata of an artifact from the database.

        Args:
            artifact: The artifact to delete.

        Raises:
            ValueError: If the artifact is still used in any runs.
        """
        if artifact not in depaginate(
            partial(self.list_artifacts, only_unused=True)
        ):
            raise ValueError(
                "The metadata of artifacts that are used in runs cannot be "
                "deleted. Please delete all runs that use this artifact "
                "first."
            )
        self.zen_store.delete_artifact(artifact.id)
        logger.info(f"Deleted metadata of artifact '{artifact.uri}'.")

    # ----------------
    # - Run Metadata -
    # ----------------

    def create_run_metadata(
        self,
        metadata: Dict[str, "MetadataType"],
        pipeline_run_id: Optional[UUID] = None,
        step_run_id: Optional[UUID] = None,
        artifact_id: Optional[UUID] = None,
        stack_component_id: Optional[UUID] = None,
    ) -> List[RunMetadataResponseModel]:
        """Create run metadata.

        Args:
            metadata: The metadata to create as a dictionary of key-value pairs.
            pipeline_run_id: The ID of the pipeline run during which the
                metadata was produced. If provided, `step_run_id` and
                `artifact_id` must be None.
            step_run_id: The ID of the step run during which the metadata was
                produced. If provided, `pipeline_run_id` and `artifact_id` must
                be None.
            artifact_id: The ID of the artifact for which the metadata was
                produced. If provided, `pipeline_run_id` and `step_run_id` must
                be None.
            stack_component_id: The ID of the stack component that produced
                the metadata.

        Returns:
            The created metadata, as string to model dictionary.

        Raises:
            ValueError: If not exactly one of either `pipeline_run_id`,
                `step_run_id`, or `artifact_id` is provided.
        """
        from zenml.metadata.metadata_types import get_metadata_type

        if not (pipeline_run_id or step_run_id or artifact_id):
            raise ValueError(
                "Cannot create run metadata without linking it to any entity. "
                "Please provide either a `pipeline_run_id`, `step_run_id`, or "
                "`artifact_id`."
            )
        if (
            (pipeline_run_id and step_run_id)
            or (pipeline_run_id and artifact_id)
            or (step_run_id and artifact_id)
        ):
            raise ValueError(
                "Cannot create run metadata linked to multiple entities. "
                "Please provide only a `pipeline_run_id` or only a "
                "`step_run_id` or only an `artifact_id`."
            )

        values: Dict[str, "MetadataType"] = {}
        types: Dict[str, "MetadataTypeEnum"] = {}
        for key, value in metadata.items():
            # Skip metadata that is too large to be stored in the database.
            if len(json.dumps(value)) > TEXT_FIELD_MAX_LENGTH:
                logger.warning(
                    f"Metadata value for key '{key}' is too large to be "
                    "stored in the database. Skipping."
                )
                continue
            # Skip metadata that is not of a supported type.
            try:
                metadata_type = get_metadata_type(value)
            except ValueError as e:
                logger.warning(
                    f"Metadata value for key '{key}' is not of a supported "
                    f"type. Skipping. Full error: {e}"
                )
                continue
            values[key] = value
            types[key] = metadata_type

        run_metadata = RunMetadataRequestModel(
            workspace=self.active_workspace.id,
            user=self.active_user.id,
            pipeline_run_id=pipeline_run_id,
            step_run_id=step_run_id,
            artifact_id=artifact_id,
            stack_component_id=stack_component_id,
            values=values,
            types=types,
        )
        return self.zen_store.create_run_metadata(run_metadata)

    def list_run_metadata(
        self,
        sort_by: str = "created",
        page: int = PAGINATION_STARTING_PAGE,
        size: int = PAGE_SIZE_DEFAULT,
        logical_operator: LogicalOperators = LogicalOperators.AND,
        id: Optional[Union[UUID, str]] = None,
        created: Optional[Union[datetime, str]] = None,
        updated: Optional[Union[datetime, str]] = None,
        workspace_id: Optional[UUID] = None,
        user_id: Optional[UUID] = None,
        pipeline_run_id: Optional[UUID] = None,
        step_run_id: Optional[UUID] = None,
        artifact_id: Optional[UUID] = None,
        stack_component_id: Optional[UUID] = None,
        key: Optional[str] = None,
        value: Optional["MetadataType"] = None,
        type: Optional[str] = None,
    ) -> Page[RunMetadataResponseModel]:
        """List run metadata.

        Args:
            sort_by: The field to sort the results by.
            page: The page number to return.
            size: The number of results to return per page.
            logical_operator: The logical operator to use for filtering.
            id: The ID of the metadata.
            created: The creation time of the metadata.
            updated: The last update time of the metadata.
            workspace_id: The ID of the workspace the metadata belongs to.
            user_id: The ID of the user that created the metadata.
            pipeline_run_id: The ID of the pipeline run the metadata belongs to.
            step_run_id: The ID of the step run the metadata belongs to.
            artifact_id: The ID of the artifact the metadata belongs to.
            stack_component_id: The ID of the stack component that produced
                the metadata.
            key: The key of the metadata.
            value: The value of the metadata.
            type: The type of the metadata.

        Returns:
            The run metadata.
        """
        metadata_filter_model = RunMetadataFilterModel(
            sort_by=sort_by,
            page=page,
            size=size,
            logical_operator=logical_operator,
            id=id,
            created=created,
            updated=updated,
            workspace_id=workspace_id,
            user_id=user_id,
            pipeline_run_id=pipeline_run_id,
            step_run_id=step_run_id,
            artifact_id=artifact_id,
            stack_component_id=stack_component_id,
            key=key,
            value=value,
            type=type,
        )
        metadata_filter_model.set_scope_workspace(self.active_workspace.id)
        return self.zen_store.list_run_metadata(metadata_filter_model)

    # .---------.
    # | SECRETS |
    # '---------'

    def create_secret(
        self,
        name: str,
        values: Dict[str, str],
        scope: SecretScope = SecretScope.WORKSPACE,
    ) -> "SecretResponseModel":
        """Creates a new secret.

        Args:
            name: The name of the secret.
            values: The values of the secret.
            scope: The scope of the secret.

        Returns:
            The created secret (in model form).

        Raises:
            NotImplementedError: If centralized secrets management is not
                enabled.
        """
        create_secret_request = SecretRequestModel(
            name=name,
            values=values,
            scope=scope,
            user=self.active_user.id,
            workspace=self.active_workspace.id,
        )
        try:
            return self.zen_store.create_secret(secret=create_secret_request)
        except NotImplementedError:
            raise NotImplementedError(
                "centralized secrets management is not supported or explicitly "
                "disabled in the target ZenML deployment."
            )

    def get_secret(
        self,
        name_id_or_prefix: Union[str, UUID],
        scope: Optional[SecretScope] = None,
        allow_partial_name_match: bool = True,
        allow_partial_id_match: bool = True,
    ) -> "SecretResponseModel":
        """Get a secret.

        Get a secret identified by a name, ID or prefix of the name or ID and
        optionally a scope.

        If a scope is not provided, the secret will be searched for in all
        scopes starting with the innermost scope (user) to the outermost scope
        (workspace). When a name or prefix is used instead of a UUID value, each
        scope is first searched for an exact match, then for a ID prefix or
        name substring match before moving on to the next scope.

        Args:
            name_id_or_prefix: The name, ID or prefix to the id of the secret
                to get.
            scope: The scope of the secret. If not set, all scopes will be
                searched starting with the innermost scope (user) to the
                outermost scope (global) until a secret is found.
            allow_partial_name_match: If True, allow partial name matches.
            allow_partial_id_match: If True, allow partial ID matches.

        Returns:
            The secret.

        Raises:
            KeyError: If no secret is found.
            ZenKeyError: If multiple secrets are found.
            NotImplementedError: If centralized secrets management is not
                enabled.
        """
        from zenml.utils.uuid_utils import is_valid_uuid

        try:
            # First interpret as full UUID
            if is_valid_uuid(name_id_or_prefix):
                # Fetch by ID; filter by scope if provided
                secret = self.zen_store.get_secret(
                    secret_id=UUID(name_id_or_prefix)
                    if isinstance(name_id_or_prefix, str)
                    else name_id_or_prefix
                )
                if scope is not None and secret.scope != scope:
                    raise KeyError(
                        f"No secret found with ID {str(name_id_or_prefix)}"
                    )

                return secret
        except NotImplementedError:
            raise NotImplementedError(
                "centralized secrets management is not supported or explicitly "
                "disabled in the target ZenML deployment."
            )

        # If not a UUID, try to find by name and then by prefix
        assert not isinstance(name_id_or_prefix, UUID)

        # Scopes to search in order of priority
        search_scopes = (
            [SecretScope.USER, SecretScope.WORKSPACE]
            if scope is None
            else [scope]
        )

        secrets = self.list_secrets(
            logical_operator=LogicalOperators.OR,
            name=f"contains:{name_id_or_prefix}"
            if allow_partial_name_match
            else f"equals:{name_id_or_prefix}",
            id=f"startswith:{name_id_or_prefix}"
            if allow_partial_id_match
            else None,
        )

        for search_scope in search_scopes:
            partial_matches: List[SecretResponseModel] = []
            for secret in secrets.items:
                if secret.scope != search_scope:
                    continue
                # Exact match
                if secret.name == name_id_or_prefix:
                    # Need to fetch the secret again to get the secret values
                    return self.zen_store.get_secret(secret_id=secret.id)
                # Partial match
                partial_matches.append(secret)

            if len(partial_matches) > 1:
                match_summary = "\n".join(
                    [
                        f"[{secret.id}]: name = {secret.name}"
                        for secret in partial_matches
                    ]
                )
                raise ZenKeyError(
                    f"{len(partial_matches)} secrets have been found that have "
                    f"a name or ID that matches the provided "
                    f"string '{name_id_or_prefix}':\n"
                    f"{match_summary}.\n"
                    f"Please use the id to uniquely identify "
                    f"only one of the secrets."
                )

            # If only a single secret is found, return it
            if len(partial_matches) == 1:
                # Need to fetch the secret again to get the secret values
                return self.zen_store.get_secret(
                    secret_id=partial_matches[0].id
                )

        msg = (
            f"No secret found with name, ID or prefix "
            f"'{name_id_or_prefix}'"
        )
        if scope is not None:
            msg += f" in scope '{scope}'"

        raise KeyError(msg)

    def get_secret_by_name_and_scope(
        self, name: str, scope: Optional[SecretScope] = None
    ) -> "SecretResponseModel":
        """Fetches a registered secret with a given name and optional scope.

        This is a version of get_secret that restricts the search to a given
        name and an optional scope, without doing any prefix or UUID matching.

        If no scope is provided, the search will be done first in the user
        scope, then in the workspace scope.

        Args:
            name: The name of the secret to get.
            scope: The scope of the secret to get.

        Returns:
            The registered secret.

        Raises:
            KeyError: If no secret exists for the given name in the given scope.
        """
        logger.debug(
            f"Fetching the secret with name '{name}' and scope '{scope}'."
        )

        # Scopes to search in order of priority
        search_scopes = (
            [SecretScope.USER, SecretScope.WORKSPACE]
            if scope is None
            else [scope]
        )

        for search_scope in search_scopes:
            secrets = self.list_secrets(
                logical_operator=LogicalOperators.AND,
                name=f"equals:{name}",
                scope=search_scope,
            )

            if len(secrets.items) >= 1:
                # Need to fetch the secret again to get the secret values
                return self.zen_store.get_secret(secret_id=secrets.items[0].id)

        msg = f"No secret with name '{name}' was found"
        if scope is not None:
            msg += f" in scope '{scope.value}'"

        raise KeyError(msg)

    def list_secrets(
        self,
        sort_by: str = "created",
        page: int = PAGINATION_STARTING_PAGE,
        size: int = PAGE_SIZE_DEFAULT,
        logical_operator: LogicalOperators = LogicalOperators.AND,
        id: Optional[Union[UUID, str]] = None,
        created: Optional[datetime] = None,
        updated: Optional[datetime] = None,
        name: Optional[str] = None,
        scope: Optional[SecretScope] = None,
        workspace_id: Optional[Union[str, UUID]] = None,
        user_id: Optional[Union[str, UUID]] = None,
    ) -> Page[SecretResponseModel]:
        """Fetches all the secret models.

        The returned secrets do not contain the secret values. To get the
        secret values, use `get_secret` individually for each secret.

        Args:
            sort_by: The column to sort by
            page: The page of items
            size: The maximum size of all pages
            logical_operator: Which logical operator to use [and, or]
            id: Use the id of secrets to filter by.
            created: Use to secrets by time of creation
            updated: Use the last updated date for filtering
            name: The name of the secret to filter by.
            scope: The scope of the secret to filter by.
            workspace_id: The id of the workspace to filter by.
            user_id: The  id of the user to filter by.

        Returns:
            A list of all the secret models without the secret values.

        Raises:
            NotImplementedError: If centralized secrets management is not
                enabled.
        """
        secret_filter_model = SecretFilterModel(
            page=page,
            size=size,
            sort_by=sort_by,
            logical_operator=logical_operator,
            user_id=user_id,
            workspace_id=workspace_id,
            name=name,
            scope=scope,
            id=id,
            created=created,
            updated=updated,
        )
        secret_filter_model.set_scope_workspace(self.active_workspace.id)
        try:
            return self.zen_store.list_secrets(
                secret_filter_model=secret_filter_model
            )
        except NotImplementedError:
            raise NotImplementedError(
                "centralized secrets management is not supported or explicitly "
                "disabled in the target ZenML deployment."
            )

    def list_secrets_in_scope(
        self,
        scope: SecretScope,
    ) -> Page[SecretResponseModel]:
        """Fetches the list of secret in a given scope.

        The returned secrets do not contain the secret values. To get the
        secret values, use `get_secret` individually for each secret.

        Args:
            scope: The secrets scope to search for.

        Returns:
            The list of secrets in the given scope without the secret values.
        """
        logger.debug(f"Fetching the secrets in scope {scope.value}.")

        return self.list_secrets(
            scope=scope,
        )

    def update_secret(
        self,
        name_id_or_prefix: Union[str, UUID],
        scope: Optional[SecretScope] = None,
        new_name: Optional[str] = None,
        new_scope: Optional[SecretScope] = None,
        add_or_update_values: Optional[Dict[str, str]] = None,
        remove_values: Optional[List[str]] = None,
    ) -> SecretResponseModel:
        """Updates a secret.

        Args:
            name_id_or_prefix: The name, id or prefix of the id for the
                secret to update.
            scope: The scope of the secret to update.
            new_name: The new name of the secret.
            new_scope: The new scope of the secret.
            add_or_update_values: The values to add or update.
            remove_values: The values to remove.

        Returns:
            The updated secret.

        Raises:
            KeyError: If trying to remove a value that doesn't exist.
            ValueError: If a key is provided in both add_or_update_values and
                remove_values.
        """
        secret = self.get_secret(
            name_id_or_prefix=name_id_or_prefix,
            scope=scope,
            # Don't allow partial name matches, but allow partial ID matches
            allow_partial_name_match=False,
            allow_partial_id_match=True,
        )

        secret_update = SecretUpdateModel(name=new_name or secret.name)  # type: ignore[call-arg]

        if new_scope:
            secret_update.scope = new_scope
        values: Dict[str, Optional[SecretStr]] = {}
        if add_or_update_values:
            values.update(
                {
                    key: SecretStr(value)
                    for key, value in add_or_update_values.items()
                }
            )
        if remove_values:
            for key in remove_values:
                if key not in secret.values:
                    raise KeyError(
                        f"Cannot remove value '{key}' from secret "
                        f"'{secret.name}' because it does not exist."
                    )
                if key in values:
                    raise ValueError(
                        f"Key '{key}' is supplied both in the values to add or "
                        f"update and the values to be removed."
                    )
                values[key] = None
        if values:
            secret_update.values = values

        return Client().zen_store.update_secret(
            secret_id=secret.id, secret_update=secret_update
        )

    def delete_secret(
        self, name_id_or_prefix: str, scope: Optional[SecretScope] = None
    ) -> None:
        """Deletes a secret.

        Args:
            name_id_or_prefix: The name or ID of the secret.
            scope: The scope of the secret to delete.
        """
        secret = self.get_secret(
            name_id_or_prefix=name_id_or_prefix,
            scope=scope,
            # Don't allow partial name matches, but allow partial ID matches
            allow_partial_name_match=False,
            allow_partial_id_match=True,
        )

        self.zen_store.delete_secret(secret_id=secret.id)

    # .-------------------.
    # | CODE REPOSITORIES |
    # '-------------------'

    def create_code_repository(
        self,
        name: str,
        config: Dict[str, Any],
        source: Source,
        description: Optional[str] = None,
        logo_url: Optional[str] = None,
    ) -> CodeRepositoryResponseModel:
        """Create a new code repository.

        Args:
            name: Name of the code repository.
            config: The configuration for the code repository.
            source: The code repository implementation source.
            description: The code repository description.
            logo_url: URL of a logo (png, jpg or svg) for the code repository.

        Returns:
            The created code repository.

        Raises:
            RuntimeError: If the provided config is invalid.
        """
        from zenml.code_repositories import BaseCodeRepository

        code_repo_class: Type[
            BaseCodeRepository
        ] = source_utils.load_and_validate_class(
            source=source, expected_class=BaseCodeRepository
        )
        try:
            # Validate the repo config
            code_repo_class(id=uuid4(), config=config)
        except Exception as e:
            raise RuntimeError(
                "Failed to validate code repository config."
            ) from e

        repo_request = CodeRepositoryRequestModel(
            user=self.active_user.id,
            workspace=self.active_workspace.id,
            name=name,
            config=config,
            source=source,
            description=description,
            logo_url=logo_url,
        )
        return self.zen_store.create_code_repository(
            code_repository=repo_request
        )

    def list_code_repositories(
        self,
        sort_by: str = "created",
        page: int = PAGINATION_STARTING_PAGE,
        size: int = PAGE_SIZE_DEFAULT,
        logical_operator: LogicalOperators = LogicalOperators.AND,
        id: Optional[Union[UUID, str]] = None,
        created: Optional[Union[datetime, str]] = None,
        updated: Optional[Union[datetime, str]] = None,
        name: Optional[str] = None,
        workspace_id: Optional[Union[str, UUID]] = None,
        user_id: Optional[Union[str, UUID]] = None,
    ) -> Page[CodeRepositoryResponseModel]:
        """List all code repositories.

        Args:
            sort_by: The column to sort by.
            page: The page of items.
            size: The maximum size of all pages.
            logical_operator: Which logical operator to use [and, or].
            id: Use the id of the code repository to filter by.
            created: Use to filter by time of creation.
            updated: Use the last updated date for filtering.
            name: The name of the code repository to filter by.
            workspace_id: The id of the workspace to filter by.
            user_id: The id of the user to filter by.

        Returns:
            A page of code repositories matching the filter description.
        """
        filter_model = CodeRepositoryFilterModel(
            sort_by=sort_by,
            page=page,
            size=size,
            logical_operator=logical_operator,
            id=id,
            created=created,
            updated=updated,
            name=name,
            workspace_id=workspace_id,
            user_id=user_id,
        )
        filter_model.set_scope_workspace(self.active_workspace.id)
        return self.zen_store.list_code_repositories(filter_model=filter_model)

    def get_code_repository(
        self,
        name_id_or_prefix: Union[str, UUID],
        allow_name_prefix_match: bool = True,
    ) -> CodeRepositoryResponseModel:
        """Get a code repository by name, id or prefix.

        Args:
            name_id_or_prefix: The name, ID or ID prefix of the code repository.
            allow_name_prefix_match: If True, allow matching by name prefix.

        Returns:
            The code repository.
        """
        return self._get_entity_by_id_or_name_or_prefix(
            get_method=self.zen_store.get_code_repository,
            list_method=self.list_code_repositories,
            name_id_or_prefix=name_id_or_prefix,
            allow_name_prefix_match=allow_name_prefix_match,
        )

    def update_code_repository(
        self,
        name_id_or_prefix: Union[UUID, str],
        name: Optional[str] = None,
        description: Optional[str] = None,
        logo_url: Optional[str] = None,
    ) -> CodeRepositoryResponseModel:
        """Update a code repository.

        Args:
            name_id_or_prefix: Name, ID or prefix of the code repository to
                update.
            name: New name of the code repository.
            description: New description of the code repository.
            logo_url: New logo URL of the code repository.

        Returns:
            The updated code repository.
        """
        repo = self.get_code_repository(
            name_id_or_prefix=name_id_or_prefix, allow_name_prefix_match=False
        )
        update = CodeRepositoryUpdateModel(  # type: ignore[call-arg]
            name=name, description=description, logo_url=logo_url
        )
        return self.zen_store.update_code_repository(
            code_repository_id=repo.id, update=update
        )

    def delete_code_repository(
        self,
        name_id_or_prefix: Union[str, UUID],
    ) -> None:
        """Delete a code repository.

        Args:
            name_id_or_prefix: The name, ID or prefix of the code repository.
        """
        repo = self.get_code_repository(
            name_id_or_prefix=name_id_or_prefix, allow_name_prefix_match=False
        )
        self.zen_store.delete_code_repository(code_repository_id=repo.id)

    # .--------------------.
    # | SERVICE CONNECTORS |
    # '--------------------'

    def get_service_connector(
        self,
        name_id_or_prefix: Union[str, UUID],
        allow_name_prefix_match: bool = True,
        load_secrets: bool = False,
    ) -> "ServiceConnectorResponseModel":
        """Fetches a registered service connector.

        Args:
            name_id_or_prefix: The id of the service connector to fetch.
            allow_name_prefix_match: If True, allow matching by name prefix.
            load_secrets: If True, load the secrets for the service connector.

        Returns:
            The registered service connector.
        """

        def scoped_list_method(
            **kwargs: Any,
        ) -> Page[ServiceConnectorResponseModel]:
            """Call `zen_store.list_service_connectors` with workspace scoping.

            Args:
                **kwargs: Keyword arguments to pass to
                    `ServiceConnectorFilterModel`.

            Returns:
                The list of service connectors.
            """
            filter_model = ServiceConnectorFilterModel(**kwargs)
            filter_model.set_scope_workspace(self.active_workspace.id)
            return self.zen_store.list_service_connectors(
                filter_model=filter_model,
            )

        connector = self._get_entity_by_id_or_name_or_prefix(
            get_method=self.zen_store.get_service_connector,
            list_method=scoped_list_method,
            name_id_or_prefix=name_id_or_prefix,
            allow_name_prefix_match=allow_name_prefix_match,
        )

        if load_secrets and connector.secret_id:
            client = Client()
            try:
                secret = client.get_secret(
                    name_id_or_prefix=connector.secret_id,
                    allow_partial_id_match=False,
                    allow_partial_name_match=False,
                )
            except KeyError as err:
                logger.error(
                    "Unable to retrieve secret values associated with "
                    f"service connector '{connector.name}': {err}"
                )
            else:
                # Add secret values to connector configuration
                connector.secrets.update(secret.values)

        return connector

    def list_service_connectors(
        self,
        sort_by: str = "created",
        page: int = PAGINATION_STARTING_PAGE,
        size: int = PAGE_SIZE_DEFAULT,
        logical_operator: LogicalOperators = LogicalOperators.AND,
        id: Optional[Union[UUID, str]] = None,
        created: Optional[datetime] = None,
        updated: Optional[datetime] = None,
        is_shared: Optional[bool] = None,
        name: Optional[str] = None,
        connector_type: Optional[str] = None,
        auth_method: Optional[str] = None,
        resource_type: Optional[str] = None,
        resource_id: Optional[str] = None,
        workspace_id: Optional[Union[str, UUID]] = None,
        user_id: Optional[Union[str, UUID]] = None,
        labels: Optional[Dict[str, Optional[str]]] = None,
        secret_id: Optional[Union[str, UUID]] = None,
    ) -> Page[ServiceConnectorResponseModel]:
        """Lists all registered service connectors.

        Args:
            sort_by: The column to sort by
            page: The page of items
            size: The maximum size of all pages
            logical_operator: Which logical operator to use [and, or]
            id: The id of the service connector to filter by.
            created: Filter service connectors by time of creation
            updated: Use the last updated date for filtering
            connector_type: Use the service connector type for filtering
            auth_method: Use the service connector auth method for filtering
            resource_type: Filter service connectors by the resource type that
                they can give access to.
            resource_id: Filter service connectors by the resource id that
                they can give access to.
            workspace_id: The id of the workspace to filter by.
            user_id: The id of the user to filter by.
            name: The name of the service connector to filter by.
            is_shared: The shared status of the service connector to filter by.
            labels: The labels of the service connector to filter by.
            secret_id: Filter by the id of the secret that is referenced by the
                service connector.

        Returns:
            A page of service connectors.
        """
        connector_filter_model = ServiceConnectorFilterModel(
            page=page,
            size=size,
            sort_by=sort_by,
            logical_operator=logical_operator,
            workspace_id=workspace_id or self.active_workspace.id,
            user_id=user_id,
            name=name,
            is_shared=is_shared,
            connector_type=connector_type,
            auth_method=auth_method,
            resource_type=resource_type,
            resource_id=resource_id,
            id=id,
            created=created,
            updated=updated,
            labels=labels,
            secret_id=secret_id,
        )
        connector_filter_model.set_scope_workspace(self.active_workspace.id)
        return self.zen_store.list_service_connectors(
            filter_model=connector_filter_model
        )

    def create_service_connector(
        self,
        name: str,
        connector_type: str,
        resource_type: Optional[str] = None,
        auth_method: Optional[str] = None,
        configuration: Optional[Dict[str, str]] = None,
        resource_id: Optional[str] = None,
        description: str = "",
        expiration_seconds: Optional[int] = None,
        expires_at: Optional[datetime] = None,
        is_shared: bool = False,
        labels: Optional[Dict[str, str]] = None,
        auto_configure: bool = False,
        verify: bool = True,
        list_resources: bool = True,
        register: bool = True,
    ) -> Tuple[
        Optional[
            Union[
                "ServiceConnectorResponseModel",
                "ServiceConnectorRequestModel",
            ]
        ],
        Optional[ServiceConnectorResourcesModel],
    ]:
        """Create, validate and/or register a service connector.

        Args:
            name: The name of the service connector.
            connector_type: The service connector type.
            auth_method: The authentication method of the service connector.
                May be omitted if auto-configuration is used.
            resource_type: The resource type for the service connector.
            configuration: The configuration of the service connector.
            resource_id: The resource id of the service connector.
            description: The description of the service connector.
            expiration_seconds: The expiration time of the service connector.
            expires_at: The expiration time of the service connector
                credentials.
            is_shared: Whether the service connector is shared or not.
            labels: The labels of the service connector.
            auto_configure: Whether to automatically configure the service
                connector from the local environment.
            verify: Whether to verify that the service connector configuration
                and credentials can be used to gain access to the resource.
            list_resources: Whether to also list the resources that the service
                connector can give access to (if verify is True).
            register: Whether to register the service connector or not.

        Returns:
            The model of the registered service connector and the resources
            that the service connector can give access to (if verify is True).

        Raises:
            ValueError: If the arguments are invalid.
            KeyError: If the service connector type is not found.
            NotImplementedError: If auto-configuration is not supported or
                not implemented for the service connector type.
            AuthorizationException: If the connector verification failed due
                to authorization issues.
        """
        from zenml.service_connectors.service_connector_registry import (
            service_connector_registry,
        )

        connector_instance: Optional[ServiceConnector] = None
        connector_resources: Optional[ServiceConnectorResourcesModel] = None

        # Get the service connector type class
        try:
            connector = self.zen_store.get_service_connector_type(
                connector_type=connector_type,
            )
        except KeyError:
            raise KeyError(
                f"Service connector type {connector_type} not found."
                "Please check that you have installed all required "
                "Python packages and ZenML integrations and try again."
            )

        if not resource_type and len(connector.resource_types) == 1:
            resource_type = connector.resource_types[0].resource_type

        # If auto_configure is set, we will try to automatically configure the
        # service connector from the local environment
        if auto_configure:
            if not connector.supports_auto_configuration:
                raise NotImplementedError(
                    f"The {connector.name} service connector type "
                    "does not support auto-configuration."
                )
            if not connector.local:
                raise NotImplementedError(
                    f"The {connector.name} service connector type "
                    "implementation is not available locally. Please "
                    "check that you have installed all required Python "
                    "packages and ZenML integrations and try again, or "
                    "skip auto-configuration."
                )

            assert connector.connector_class is not None

            connector_instance = connector.connector_class.auto_configure(
                resource_type=resource_type,
                auth_method=auth_method,
                resource_id=resource_id,
            )
            assert connector_instance is not None
            connector_request = connector_instance.to_model(
                name=name,
                user=self.active_user.id,
                workspace=self.active_workspace.id,
                description=description or "",
                is_shared=is_shared,
                labels=labels,
            )

            if verify:
                # Prefer to verify the connector config server-side if the
                # implementation if available there, because it ensures
                # that the connector can be shared with other users or used
                # from other machines and because some auth methods rely on the
                # server-side authentication environment
                if connector.remote:
                    connector_resources = (
                        self.zen_store.verify_service_connector_config(
                            connector_request,
                            list_resources=list_resources,
                        )
                    )
                else:
                    connector_resources = connector_instance.verify(
                        list_resources=list_resources,
                    )

                if connector_resources.error:
                    # Raise an exception if the connector verification failed
                    raise AuthorizationException(connector_resources.error)

        else:
            if not auth_method:
                if len(connector.auth_methods) == 1:
                    auth_method = connector.auth_methods[0].auth_method
                else:
                    raise ValueError(
                        f"Multiple authentication methods are available for "
                        f"the {connector.name} service connector type. Please "
                        f"specify one of the following: "
                        f"{list(connector.auth_method_dict.keys())}."
                    )

            connector_request = ServiceConnectorRequestModel(
                name=name,
                connector_type=connector_type,
                description=description,
                auth_method=auth_method,
                expiration_seconds=expiration_seconds,
                expires_at=expires_at,
                is_shared=is_shared,
                user=self.active_user.id,
                workspace=self.active_workspace.id,
                labels=labels or {},
            )
            # Validate and configure the resources
            connector_request.validate_and_configure_resources(
                connector_type=connector,
                resource_types=resource_type,
                resource_id=resource_id,
                configuration=configuration,
            )
            if verify:
                # Prefer to verify the connector config server-side if the
                # implementation if available there, because it ensures
                # that the connector can be shared with other users or used
                # from other machines and because some auth methods rely on the
                # server-side authentication environment
                if connector.remote:
                    connector_resources = (
                        self.zen_store.verify_service_connector_config(
                            connector_request,
                            list_resources=list_resources,
                        )
                    )
                else:
                    connector_instance = (
                        service_connector_registry.instantiate_connector(
                            model=connector_request
                        )
                    )
                    connector_resources = connector_instance.verify(
                        list_resources=list_resources,
                    )

                if connector_resources.error:
                    # Raise an exception if the connector verification failed
                    raise AuthorizationException(connector_resources.error)

                # For resource types that don't support multi-instances, it's
                # better to save the default resource ID in the connector, if
                # available. Otherwise, we'll need to instantiate the connector
                # again to get the default resource ID.
                connector_request.resource_id = (
                    connector_request.resource_id
                    or connector_resources.get_default_resource_id()
                )

        if not register:
            return connector_request, connector_resources

        # Register the new model
        connector_response = self.zen_store.create_service_connector(
            service_connector=connector_request
        )

        if connector_resources:
            connector_resources.id = connector_response.id
            connector_resources.name = connector_response.name
            connector_resources.connector_type = (
                connector_response.connector_type
            )

        return connector_response, connector_resources

    def update_service_connector(
        self,
        name_id_or_prefix: Union[UUID, str],
        name: Optional[str] = None,
        auth_method: Optional[str] = None,
        resource_type: Optional[str] = None,
        configuration: Optional[Dict[str, str]] = None,
        resource_id: Optional[str] = None,
        description: Optional[str] = None,
        expiration_seconds: Optional[int] = None,
        is_shared: Optional[bool] = None,
        labels: Optional[Dict[str, Optional[str]]] = None,
        verify: bool = True,
        list_resources: bool = True,
        update: bool = True,
    ) -> Tuple[
        Optional[
            Union[
                "ServiceConnectorResponseModel",
                "ServiceConnectorUpdateModel",
            ]
        ],
        Optional[ServiceConnectorResourcesModel],
    ]:
        """Validate and/or register an updated service connector.

        If the `resource_type`, `resource_id` and `expiration_seconds`
        parameters are set to their "empty" values (empty string for resource
        type and resource ID, 0 for expiration seconds), the existing values
        will be removed from the service connector. Setting them to None or
        omitting them will not affect the existing values.

        If supplied, the `configuration` parameter is a full replacement of the
        existing configuration rather than a partial update.

        Labels can be updated or removed by setting the label value to None.

        Args:
            name_id_or_prefix: The name, id or prefix of the service connector
                to update.
            name: The new name of the service connector.
            auth_method: The new authentication method of the service connector.
            resource_type: The new resource type for the service connector.
                If set to the empty string, the existing resource type will be
                removed.
            configuration: The new configuration of the service connector. If
                set, this needs to be a full replacement of the existing
                configuration rather than a partial update.
            resource_id: The new resource id of the service connector.
                If set to the empty string, the existing resource ID will be
                removed.
            description: The description of the service connector.
            expiration_seconds: The expiration time of the service connector.
                If set to 0, the existing expiration time will be removed.
            is_shared: Whether the service connector is shared or not.
            labels: The service connector to update or remove. If a label value
                is set to None, the label will be removed.
            verify: Whether to verify that the service connector configuration
                and credentials can be used to gain access to the resource.
            list_resources: Whether to also list the resources that the service
                connector can give access to (if verify is True).
            update: Whether to update the service connector or not.

        Returns:
            The model of the registered service connector and the resources
            that the service connector can give access to (if verify is True).

        Raises:
            AuthorizationException: If the service connector verification
                fails due to invalid credentials or insufficient permissions.
        """
        from zenml.service_connectors.service_connector_registry import (
            service_connector_registry,
        )

        connector_model = self.get_service_connector(
            name_id_or_prefix,
            allow_name_prefix_match=False,
            load_secrets=True,
        )

        connector_instance: Optional[ServiceConnector] = None
        connector_resources: Optional[ServiceConnectorResourcesModel] = None

        if isinstance(connector_model.connector_type, str):
            connector = self.get_service_connector_type(
                connector_model.connector_type
            )
        else:
            connector = connector_model.connector_type

        resource_types: Optional[Union[str, List[str]]] = None
        if resource_type == "":
            resource_types = None
        elif resource_type is None:
            resource_types = connector_model.resource_types
        else:
            resource_types = resource_type

        if not resource_type and len(connector.resource_types) == 1:
            resource_types = connector.resource_types[0].resource_type

        if resource_id == "":
            resource_id = None
        elif resource_id is None:
            resource_id = connector_model.resource_id

        if expiration_seconds == 0:
            expiration_seconds = None
        elif expiration_seconds is None:
            expiration_seconds = connector_model.expiration_seconds

        connector_update = ServiceConnectorUpdateModel(
            name=name or connector_model.name,
            connector_type=connector.connector_type,
            description=description or connector_model.description,
            auth_method=auth_method or connector_model.auth_method,
            expiration_seconds=expiration_seconds,
            is_shared=is_shared
            if is_shared is not None
            else connector_model.is_shared,
            user=self.active_user.id,
            workspace=self.active_workspace.id,
        )
        # Validate and configure the resources
        if configuration is not None:
            # The supplied configuration is a drop-in replacement for the
            # existing configuration and secrets
            connector_update.validate_and_configure_resources(
                connector_type=connector,
                resource_types=resource_types,
                resource_id=resource_id,
                configuration=configuration,
            )
        else:
            connector_update.validate_and_configure_resources(
                connector_type=connector,
                resource_types=resource_types,
                resource_id=resource_id,
                configuration=connector_model.configuration,
                secrets=connector_model.secrets,
            )

        # Add the labels
        if labels is not None:
            # Apply the new label values, but don't keep any labels that
            # have been set to None in the update
            connector_update.labels = {
                **{
                    label: value
                    for label, value in connector_model.labels.items()
                    if label not in labels
                },
                **{
                    label: value
                    for label, value in labels.items()
                    if value is not None
                },
            }
        else:
            connector_update.labels = connector_model.labels

        if verify:
            # Prefer to verify the connector config server-side if the
            # implementation if available there, because it ensures
            # that the connector can be shared with other users or used
            # from other machines and because some auth methods rely on the
            # server-side authentication environment
            if connector.remote:
                connector_resources = (
                    self.zen_store.verify_service_connector_config(
                        connector_update,
                        list_resources=list_resources,
                    )
                )
            else:
                connector_instance = (
                    service_connector_registry.instantiate_connector(
                        model=connector_update
                    )
                )
                connector_resources = connector_instance.verify(
                    list_resources=list_resources
                )

            if connector_resources.error:
                raise AuthorizationException(connector_resources.error)

            # For resource types that don't support multi-instances, it's
            # better to save the default resource ID in the connector, if
            # available. Otherwise, we'll need to instantiate the connector
            # again to get the default resource ID.
            connector_update.resource_id = (
                connector_update.resource_id
                or connector_resources.get_default_resource_id()
            )

        if not update:
            return connector_update, connector_resources

        # Update the model
        connector_response = self.zen_store.update_service_connector(
            service_connector_id=connector_model.id,
            update=connector_update,
        )

        if connector_resources:
            connector_resources.id = connector_response.id
            connector_resources.name = connector_response.name
            connector_resources.connector_type = (
                connector_response.connector_type
            )

        return connector_response, connector_resources

    def delete_service_connector(
        self,
        name_id_or_prefix: Union[str, UUID],
    ) -> None:
        """Deletes a registered service connector.

        Args:
            name_id_or_prefix: The ID or name of the service connector to delete.
        """
        service_connector = self.get_service_connector(
            name_id_or_prefix=name_id_or_prefix,
            allow_name_prefix_match=False,
        )

        self.zen_store.delete_service_connector(
            service_connector_id=service_connector.id
        )
        logger.info(
            "Removed service connector (type: %s) with name '%s'.",
            service_connector.type,
            service_connector.name,
        )

    def verify_service_connector(
        self,
        name_id_or_prefix: Union[UUID, str],
        resource_type: Optional[str] = None,
        resource_id: Optional[str] = None,
        list_resources: bool = True,
    ) -> "ServiceConnectorResourcesModel":
        """Verifies if a service connector has access to one or more resources.

        Args:
            name_id_or_prefix: The name, id or prefix of the service connector
                to verify.
            resource_type: The type of the resource for which to verify access.
                If not provided, the resource type from the service connector
                configuration will be used.
            resource_id: The ID of the resource for which to verify access. If
                not provided, the resource ID from the service connector
                configuration will be used.
            list_resources: Whether to list the resources that the service
                connector has access to.

        Returns:
            The list of resources that the service connector has access to,
            scoped to the supplied resource type and ID, if provided.

        Raises:
            AuthorizationException: If the service connector does not have
                access to the resources.
        """
        from zenml.service_connectors.service_connector_registry import (
            service_connector_registry,
        )

        # Get the service connector model
        service_connector = self.get_service_connector(
            name_id_or_prefix=name_id_or_prefix,
            allow_name_prefix_match=False,
        )

        connector_type = self.get_service_connector_type(
            service_connector.type
        )

        # Prefer to verify the connector config server-side if the
        # implementation if available there, because it ensures
        # that the connector can be shared with other users or used
        # from other machines and because some auth methods rely on the
        # server-side authentication environment
        if connector_type.remote:
            connector_resources = self.zen_store.verify_service_connector(
                service_connector_id=service_connector.id,
                resource_type=resource_type,
                resource_id=resource_id,
                list_resources=list_resources,
            )
        else:
            connector_instance = (
                service_connector_registry.instantiate_connector(
                    model=service_connector
                )
            )
            connector_resources = connector_instance.verify(
                resource_type=resource_type,
                resource_id=resource_id,
                list_resources=list_resources,
            )

        if connector_resources.error:
            raise AuthorizationException(connector_resources.error)

        return connector_resources

    def login_service_connector(
        self,
        name_id_or_prefix: Union[UUID, str],
        resource_type: Optional[str] = None,
        resource_id: Optional[str] = None,
        **kwargs: Any,
    ) -> "ServiceConnector":
        """Use a service connector to authenticate a local client/SDK.

        Args:
            name_id_or_prefix: The name, id or prefix of the service connector
                to use.
            resource_type: The type of the resource to connect to. If not
                provided, the resource type from the service connector
                configuration will be used.
            resource_id: The ID of a particular resource instance to configure
                the local client to connect to. If the connector instance is
                already configured with a resource ID that is not the same or
                equivalent to the one requested, a `ValueError` exception is
                raised. May be omitted for connectors and resource types that do
                not support multiple resource instances.
            kwargs: Additional implementation specific keyword arguments to use
                to configure the client.

        Returns:
            The service connector client instance that was used to configure the
            local client.
        """
        connector_client = self.get_service_connector_client(
            name_id_or_prefix=name_id_or_prefix,
            resource_type=resource_type,
            resource_id=resource_id,
        )

        connector_client.configure_local_client(
            **kwargs,
        )

        return connector_client

    def get_service_connector_client(
        self,
        name_id_or_prefix: Union[UUID, str],
        resource_type: Optional[str] = None,
        resource_id: Optional[str] = None,
    ) -> "ServiceConnector":
        """Get the client side of a service connector instance to use with a local client.

        Args:
            name_id_or_prefix: The name, id or prefix of the service connector
                to use.
            resource_type: The type of the resource to connect to. If not
                provided, the resource type from the service connector
                configuration will be used.
            resource_id: The ID of a particular resource instance to configure
                the local client to connect to. If the connector instance is
                already configured with a resource ID that is not the same or
                equivalent to the one requested, a `ValueError` exception is
                raised. May be omitted for connectors and resource types that do
                not support multiple resource instances.

        Returns:
            The client side of the indicated service connector instance that can
            be used to connect to the resource locally.
        """
        from zenml.service_connectors.service_connector_registry import (
            service_connector_registry,
        )

        # Get the service connector model
        service_connector = self.get_service_connector(
            name_id_or_prefix=name_id_or_prefix,
            allow_name_prefix_match=False,
        )

        connector_type = self.get_service_connector_type(
            service_connector.type
        )

        # Prefer to fetch the connector client from the server if the
        # implementation if available there, because some auth methods rely on
        # the server-side authentication environment
        if connector_type.remote:
            connector_client_model = (
                self.zen_store.get_service_connector_client(
                    service_connector_id=service_connector.id,
                    resource_type=resource_type,
                    resource_id=resource_id,
                )
            )

            connector_client = (
                service_connector_registry.instantiate_connector(
                    model=connector_client_model
                )
            )

            # Verify the connector client on the local machine, because the
            # server-side implementation may not be able to do so
            connector_client.verify()
        else:
            connector_instance = (
                service_connector_registry.instantiate_connector(
                    model=service_connector
                )
            )

            # Fetch the connector client
            connector_client = connector_instance.get_connector_client(
                resource_type=resource_type,
                resource_id=resource_id,
            )

        return connector_client

    def list_service_connector_resources(
        self,
        connector_type: Optional[str] = None,
        resource_type: Optional[str] = None,
        resource_id: Optional[str] = None,
    ) -> List[ServiceConnectorResourcesModel]:
        """List resources that can be accessed by service connectors.

        Args:
            connector_type: The type of service connector to filter by.
            resource_type: The type of resource to filter by.
            resource_id: The ID of a particular resource instance to filter by.

        Returns:
            The matching list of resources that available service
            connectors have access to.
        """
        return self.zen_store.list_service_connector_resources(
            user_name_or_id=self.active_user.id,
            workspace_name_or_id=self.active_workspace.id,
            connector_type=connector_type,
            resource_type=resource_type,
            resource_id=resource_id,
        )

    def list_service_connector_types(
        self,
        connector_type: Optional[str] = None,
        resource_type: Optional[str] = None,
        auth_method: Optional[str] = None,
    ) -> List[ServiceConnectorTypeModel]:
        """Get a list of service connector types.

        Args:
            connector_type: Filter by connector type.
            resource_type: Filter by resource type.
            auth_method: Filter by authentication method.

        Returns:
            List of service connector types.
        """
        return self.zen_store.list_service_connector_types(
            connector_type=connector_type,
            resource_type=resource_type,
            auth_method=auth_method,
        )

    def get_service_connector_type(
        self,
        connector_type: str,
    ) -> ServiceConnectorTypeModel:
        """Returns the requested service connector type.

        Args:
            connector_type: the service connector type identifier.

        Returns:
            The requested service connector type.
        """
        return self.zen_store.get_service_connector_type(
            connector_type=connector_type,
        )

    #########
    # Model
    #########

    def create_model(self, model: ModelRequestModel) -> ModelResponseModel:
        """Creates a new model in Model Control Plane.

        Args:
            model: the Model to be created.

        Returns:
            The newly created model.
        """
        return self.zen_store.create_model(model=model)

    def delete_model(self, model_name_or_id: Union[str, UUID]) -> None:
        """Deletes a model from Model Control Plane.

        Args:
            model_name_or_id: name or id of the model to be deleted.
        """
        self.zen_store.delete_model(model_name_or_id=model_name_or_id)

    def update_model(
        self,
        model_id: UUID,
        model_update: ModelUpdateModel,
    ) -> ModelResponseModel:
        """Updates an existing model in Model Control Plane.

        Args:
            model_id: UUID of the model to be updated.
            model_update: the Model to be updated.

        Returns:
            The updated model.
        """
        return self.zen_store.update_model(
            model_id=model_id, model_update=model_update
        )

    def get_model(
        self, model_name_or_id: Union[str, UUID]
    ) -> ModelResponseModel:
        """Get an existing model from Model Control Plane.

        Args:
            model_name_or_id: name or id of the model to be retrieved.

        Returns:
            The model of interest.
        """
        return self.zen_store.get_model(model_name_or_id=model_name_or_id)

    def list_models(
        self,
        model_filter_model: ModelFilterModel,
    ) -> Page[ModelResponseModel]:
        """Get models by filter from Model Control Plane.

        Args:
            model_filter_model: All filter parameters including pagination
                params.

        Returns:
            A page of all models.
        """
        return self.zen_store.list_models(
            model_filter_model=model_filter_model
        )

    #################
    # Model Versions
    #################

    def create_model_version(
        self, model_version: ModelVersionRequestModel
    ) -> ModelVersionResponseModel:
        """Creates a new model version in Model Control Plane.

        Args:
            model_version: the Model Version to be created.

        Returns:
            The newly created model version.
        """
        return self.zen_store.create_model_version(model_version=model_version)

    def delete_model_version(
        self,
        model_name_or_id: Union[str, UUID],
        model_version_name_or_id: Union[str, UUID],
    ) -> None:
        """Deletes a model version from Model Control Plane.

        Args:
            model_name_or_id: name or id of the model containing the model version.
            model_version_name_or_id: name or id of the model version to be deleted.
        """
        self.zen_store.delete_model_version(
            model_name_or_id=model_name_or_id,
            model_version_name_or_id=model_version_name_or_id,
        )

    def get_model_version(
        self,
        model_name_or_id: Union[str, UUID],
        model_version_name_or_number_or_id: Optional[
            Union[str, int, UUID, ModelStages]
        ] = None,
    ) -> ModelVersionResponseModel:
        """Get an existing model version from Model Control Plane.

        Args:
            model_name_or_id: name or id of the model containing the model version.
            model_version_name_or_number_or_id: name, id, stage or number of the model version to be retrieved.
                If skipped latest version will be retrieved.

        Returns:
            The model version of interest.
        """
        return self.zen_store.get_model_version(
            model_name_or_id=model_name_or_id,
            model_version_name_or_number_or_id=model_version_name_or_number_or_id,
        )

    def list_model_versions(
        self,
        model_version_filter_model: ModelVersionFilterModel,
    ) -> Page[ModelVersionResponseModel]:
        """Get model versions by filter from Model Control Plane.

        Args:
            model_version_filter_model: All filter parameters including pagination
                params.

        Returns:
            A page of all model versions.
        """
        return self.zen_store.list_model_versions(
            model_version_filter_model=model_version_filter_model
        )

    def update_model_version(
        self,
        model_version_id: UUID,
        model_version_update_model: ModelVersionUpdateModel,
    ) -> ModelVersionResponseModel:
        """Get all model versions by filter.

        Args:
            model_version_id: The ID of model version to be updated.
            model_version_update_model: The model version to be updated.

        Returns:
            An updated model version.
        """
        return self.zen_store.update_model_version(
            model_version_id=model_version_id,
            model_version_update_model=model_version_update_model,
        )

    #################################################
    # Model Versions Artifacts
    #
    # Only view capabilities are exposed via client.
    #################################################

    def list_model_version_artifact_links(
        self,
        model_version_artifact_link_filter_model: ModelVersionArtifactFilterModel,
    ) -> Page[ModelVersionArtifactResponseModel]:
        """Get model version to artifact links by filter in Model Control Plane.

        Args:
            model_version_artifact_link_filter_model: All filter parameters including pagination
                params.

        Returns:
            A page of all model version to artifact links.
        """
        return self.zen_store.list_model_version_artifact_links(
            model_version_artifact_link_filter_model=model_version_artifact_link_filter_model
        )

    #################################################
    # Model Versions Pipeline Runs
    #
    # Only view capabilities are exposed via client.
    #################################################

    def list_model_version_pipeline_run_links(
        self,
        model_version_pipeline_run_link_filter_model: ModelVersionPipelineRunFilterModel,
    ) -> Page[ModelVersionPipelineRunResponseModel]:
        """Get all model version to pipeline run links by filter.

        Args:
            model_version_pipeline_run_link_filter_model: All filter parameters including pagination
                params.

        Returns:
            A page of all model version to pipeline run links.
        """
        return self.zen_store.list_model_version_pipeline_run_links(
            model_version_pipeline_run_link_filter_model=model_version_pipeline_run_link_filter_model
        )

    # .--------------------.
    # | AUTHORIZED_DEVICES |
    # '--------------------'

    def list_authorized_devices(
        self,
        sort_by: str = "created",
        page: int = PAGINATION_STARTING_PAGE,
        size: int = PAGE_SIZE_DEFAULT,
        logical_operator: LogicalOperators = LogicalOperators.AND,
        id: Optional[Union[UUID, str]] = None,
        created: Optional[Union[datetime, str]] = None,
        updated: Optional[Union[datetime, str]] = None,
        expires: Optional[Union[datetime, str]] = None,
        client_id: Union[UUID, str, None] = None,
        status: Union[OAuthDeviceStatus, str, None] = None,
        trusted_device: Union[bool, str, None] = None,
        failed_auth_attempts: Union[int, str, None] = None,
        last_login: Optional[Union[datetime, str, None]] = None,
    ) -> Page[OAuthDeviceResponseModel]:
        """List all authorized devices.

        Args:
            sort_by: The column to sort by.
            page: The page of items.
            size: The maximum size of all pages.
            logical_operator: Which logical operator to use [and, or].
            id: Use the id of the code repository to filter by.
            created: Use to filter by time of creation.
            updated: Use the last updated date for filtering.
            expires: Use the expiration date for filtering.
            client_id: Use the client id for filtering.
            status: Use the status for filtering.
            trusted_device: Use the trusted device flag for filtering.
            failed_auth_attempts: Use the failed auth attempts for filtering.
            last_login: Use the last login date for filtering.

        Returns:
            A page of authorized devices matching the filter.
        """
        filter_model = OAuthDeviceFilterModel(
            sort_by=sort_by,
            page=page,
            size=size,
            logical_operator=logical_operator,
            id=id,
            created=created,
            updated=updated,
            expires=expires,
            client_id=client_id,
            status=status,
            trusted_device=trusted_device,
            failed_auth_attempts=failed_auth_attempts,
            last_login=last_login,
        )
        return self.zen_store.list_authorized_devices(
            filter_model=filter_model
        )

    def get_authorized_device(
        self,
        id_or_prefix: Union[UUID, str],
        allow_id_prefix_match: bool = True,
    ) -> OAuthDeviceResponseModel:
        """Get an authorized device by id or prefix.

        Args:
            id_or_prefix: The ID or ID prefix of the authorized device.
            allow_id_prefix_match: If True, allow matching by ID prefix.

        Returns:
            The requested authorized device.

        Raises:
            KeyError: If no authorized device is found with the given ID or
                prefix.
        """
        if isinstance(id_or_prefix, str):
            try:
                id_or_prefix = UUID(id_or_prefix)
            except ValueError:
                if not allow_id_prefix_match:
                    raise KeyError(
                        f"No authorized device found with id or prefix "
                        f"'{id_or_prefix}'."
                    )
        if isinstance(id_or_prefix, UUID):
            return self.zen_store.get_authorized_device(id_or_prefix)
        return self._get_entity_by_prefix(
            get_method=self.zen_store.get_authorized_device,
            list_method=self.list_authorized_devices,
            partial_id_or_name=id_or_prefix,
            allow_name_prefix_match=False,
        )

    def update_authorized_device(
        self,
        id_or_prefix: Union[UUID, str],
        locked: Optional[bool] = None,
    ) -> OAuthDeviceResponseModel:
        """Update an authorized device.

        Args:
            id_or_prefix: The ID or ID prefix of the authorized device.
            locked: Whether to lock or unlock the authorized device.

        Returns:
            The updated authorized device.
        """
        device = self.get_authorized_device(
            id_or_prefix=id_or_prefix, allow_id_prefix_match=False
        )
        return self.zen_store.update_authorized_device(
            device_id=device.id,
            update=OAuthDeviceUpdateModel(
                locked=locked,
            ),
        )

    def delete_authorized_device(
        self,
        id_or_prefix: Union[str, UUID],
    ) -> None:
        """Delete an authorized device.

        Args:
            id_or_prefix: The ID or ID prefix of the authorized device.
        """
        device = self.get_authorized_device(
            id_or_prefix=id_or_prefix,
            allow_id_prefix_match=False,
        )
        self.zen_store.delete_authorized_device(device.id)

    # ---- utility prefix matching get functions -----

    @staticmethod
    def _get_entity_by_id_or_name_or_prefix(
        get_method: Callable[..., AnyResponseModel],
        list_method: Callable[..., Page[AnyResponseModel]],
        name_id_or_prefix: Union[str, UUID],
        allow_name_prefix_match: bool = True,
    ) -> "AnyResponseModel":
        """Fetches an entity using the id, name, or partial id/name.

        Args:
            get_method: The method to use to fetch the entity by id.
            list_method: The method to use to fetch all entities.
            name_id_or_prefix: The id, name or partial id of the entity to
                fetch.
            allow_name_prefix_match: If True, allow matching by name prefix.

        Returns:
            The entity with the given name, id or partial id.

        Raises:
            ZenKeyError: If there is more than one entity with that name
                or id prefix.
        """
        from zenml.utils.uuid_utils import is_valid_uuid

        # First interpret as full UUID
        if is_valid_uuid(name_id_or_prefix):
            return get_method(name_id_or_prefix)

        # If not a UUID, try to find by name
        assert not isinstance(name_id_or_prefix, UUID)
        entity = list_method(name=f"equals:{name_id_or_prefix}")

        # If only a single entity is found, return it
        if entity.total == 1:
            return entity.items[0]

        # If still no match, try with prefix now
        if entity.total == 0:
            return Client._get_entity_by_prefix(
                get_method=get_method,
                list_method=list_method,
                partial_id_or_name=name_id_or_prefix,
                allow_name_prefix_match=allow_name_prefix_match,
            )

        # If more than one entity with the same name is found, raise an error.
        entity_label = get_method.__name__.replace("get_", "") + "s"
        raise ZenKeyError(
            f"{entity.total} {entity_label} have been found that have "
            f"a name that matches the provided "
            f"string '{name_id_or_prefix}':\n"
            f"{[entity.items]}.\n"
            f"Please use the id to uniquely identify "
            f"only one of the {entity_label}s."
        )

    @staticmethod
    def _get_entity_by_prefix(
        get_method: Callable[..., AnyResponseModel],
        list_method: Callable[..., Page[AnyResponseModel]],
        partial_id_or_name: str,
        allow_name_prefix_match: bool,
    ) -> "AnyResponseModel":
        """Fetches an entity using a partial ID or name.

        Args:
            get_method: The method to use to fetch the entity by id.
            list_method: The method to use to fetch all entities.
            partial_id_or_name: The partial ID or name of the entity to fetch.
            allow_name_prefix_match: If True, allow matching by name prefix.

        Returns:
            The entity with the given partial ID or name.

        Raises:
            KeyError: If no entity with the given partial ID or name is found.
            ZenKeyError: If there is more than one entity with that partial ID
                or name.
        """
        list_method_args: Dict[str, Any] = {
            "logical_operator": LogicalOperators.OR,
            "id": f"startswith:{partial_id_or_name}",
        }
        if allow_name_prefix_match:
            list_method_args["name"] = f"startswith:{partial_id_or_name}"

        entity = list_method(**list_method_args)

        # If only a single entity is found, return it.
        if entity.total == 1:
            return entity.items[0]

        irregular_plurals = {"code_repository": "code_repositories"}
        entity_label = irregular_plurals.get(
            get_method.__name__.replace("get_", ""),
            get_method.__name__.replace("get_", "") + "s",
        )

        prefix_description = (
            "a name/ID prefix" if allow_name_prefix_match else "an ID prefix"
        )
        # If no entity is found, raise an error.
        if entity.total == 0:
            raise KeyError(
                f"No {entity_label} have been found that have "
                f"{prefix_description} that matches the provided string "
                f"'{partial_id_or_name}'."
            )

        # If more than one entity is found, raise an error.
        ambiguous_entities: List[str] = []
        for model in entity.items:
            model_name = getattr(model, "name", None)
            if model_name:
                ambiguous_entities.append(f"{model_name}: {model.id}")
            else:
                ambiguous_entities.append(str(model.id))
        raise ZenKeyError(
            f"{entity.total} {entity_label} have been found that have "
            f"{prefix_description} that matches the provided "
            f"string '{partial_id_or_name}':\n"
            f"{ambiguous_entities}.\n"
            f"Please provide more characters to uniquely identify "
            f"only one of the {entity_label}s."
        )<|MERGE_RESOLUTION|>--- conflicted
+++ resolved
@@ -51,12 +51,8 @@
 from zenml.enums import (
     ArtifactType,
     LogicalOperators,
-<<<<<<< HEAD
-=======
     ModelStages,
     OAuthDeviceStatus,
-    PermissionType,
->>>>>>> 5e582049
     SecretScope,
     StackComponentType,
     StoreType,
