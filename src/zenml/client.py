--- conflicted
+++ resolved
@@ -146,6 +146,10 @@
     StackUpdate,
     StepRunFilter,
     StepRunResponse,
+    TagFilterModel,
+    TagRequestModel,
+    TagResponseModel,
+    TagUpdateModel,
     TeamFilter,
     TeamRequest,
     TeamResponse,
@@ -164,12 +168,6 @@
     WorkspaceRequest,
     WorkspaceResponse,
     WorkspaceUpdate,
-)
-from zenml.models.tag_models import (
-    TagFilterModel,
-    TagRequestModel,
-    TagResponseModel,
-    TagUpdateModel,
 )
 from zenml.utils import io_utils, source_utils
 from zenml.utils.filesync_model import FileSyncModel
@@ -5824,7 +5822,6 @@
         if set_key:
             self.set_api_key(key=new_key.key)
 
-<<<<<<< HEAD
         return new_key
 
     def delete_api_key(
@@ -5847,23 +5844,6 @@
         self.zen_store.delete_api_key(
             service_account_id=api_key.service_account.id,
             api_key_name_or_id=api_key.id,
-        )
-=======
-        # If more than one entity is found, raise an error.
-        ambiguous_entities: List[str] = []
-        for model in entity.items:
-            model_name = getattr(model, "name", None)
-            if model_name:
-                ambiguous_entities.append(f"{model_name}: {model.id}")
-            else:
-                ambiguous_entities.append(str(model.id))
-        raise ZenKeyError(
-            f"{entity.total} {entity_label} have been found that have "
-            f"{prefix_description} that matches the provided "
-            f"string '{partial_id_or_name}':\n"
-            f"{ambiguous_entities}.\n"
-            f"Please provide more characters to uniquely identify "
-            f"only one of the {entity_label}s."
         )
 
     #############################################
@@ -5934,5 +5914,4 @@
         Returns:
             A page of all tags.
         """
-        return self.zen_store.list_tags(tag_filter_model=tag_filter_model)
->>>>>>> d847b31d
+        return self.zen_store.list_tags(tag_filter_model=tag_filter_model)