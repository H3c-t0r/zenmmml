--- conflicted
+++ resolved
@@ -464,27 +464,15 @@
     )
     name: Optional[str] = Field(
         description="The name of the artifact inside model version.",
-<<<<<<< HEAD
-        max_length=STR_FIELD_MAX_LENGTH,
-        default=None,
+        default_=None,
     )
     pipeline_name: Optional[str] = Field(
         description="The name of the pipeline creating this artifact.",
-        max_length=STR_FIELD_MAX_LENGTH,
         default=None,
     )
     step_name: Optional[str] = Field(
         description="The name of the step creating this artifact.",
-        max_length=STR_FIELD_MAX_LENGTH,
-        default=None,
-=======
-    )
-    pipeline_name: Optional[str] = Field(
-        description="The name of the pipeline creating this artifact.",
-    )
-    step_name: Optional[str] = Field(
-        description="The name of the step creating this artifact.",
->>>>>>> 3bbc69c8
+        default=None,
     )
     workspace_id: Optional[Union[UUID, str]] = Field(
         default=None, description="The workspace of the Model Version"
@@ -635,22 +623,11 @@
 class ModelUpdateModel(BaseModel):
     """Model update model."""
 
-<<<<<<< HEAD
     license: Optional[str] = None
     description: Optional[str] = None
     audience: Optional[str] = None
     use_cases: Optional[str] = None
     limitations: Optional[str] = None
     trade_offs: Optional[str] = None
-    ethic: Optional[str] = None
-    tags: Optional[List[str]] = None
-=======
-    license: Optional[str]
-    description: Optional[str]
-    audience: Optional[str]
-    use_cases: Optional[str]
-    limitations: Optional[str]
-    trade_offs: Optional[str]
-    ethics: Optional[str]
-    tags: Optional[List[str]]
->>>>>>> 3bbc69c8
+    ethics: Optional[str] = None
+    tags: Optional[List[str]] = None