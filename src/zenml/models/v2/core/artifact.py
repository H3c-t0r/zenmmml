--- conflicted
+++ resolved
@@ -63,7 +63,7 @@
 class ArtifactResponseBody(BaseResponseBody):
     """Response body for artifacts."""
 
-    tags: List[TagResponseModel] = Field(
+    tags: List[TagResponse] = Field(
         title="Tags associated with the model",
     )
 
@@ -75,12 +75,6 @@
         title="Whether the name is custom (True) or auto-generated (False).",
         default=False,
     )
-<<<<<<< HEAD
-    tags: List[TagResponse] = Field(
-        title="Tags associated with the model",
-    )
-=======
->>>>>>> 9777487e
 
 
 class ArtifactResponse(
@@ -105,7 +99,7 @@
 
     # Body and metadata properties
     @property
-    def tags(self) -> List[TagResponseModel]:
+    def tags(self) -> List[TagResponse]:
         """The `tags` property.
 
         Returns:
@@ -114,13 +108,8 @@
         return self.get_body().tags
 
     @property
-<<<<<<< HEAD
-    def tags(self) -> List[TagResponse]:
-        """The `tags` property.
-=======
     def has_custom_name(self) -> bool:
         """The `has_custom_name` property.
->>>>>>> 9777487e
 
         Returns:
             the value of the property.
