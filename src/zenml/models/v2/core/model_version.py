#  Copyright (c) ZenML GmbH 2023. All Rights Reserved.
#
#  Licensed under the Apache License, Version 2.0 (the "License");
#  you may not use this file except in compliance with the License.
#  You may obtain a copy of the License at:
#
#       https://www.apache.org/licenses/LICENSE-2.0
#
#  Unless required by applicable law or agreed to in writing, software
#  distributed under the License is distributed on an "AS IS" BASIS,
#  WITHOUT WARRANTIES OR CONDITIONS OF ANY KIND, either express
#  or implied. See the License for the specific language governing
#  permissions and limitations under the License.
"""Models representing model versions."""

from datetime import datetime
from typing import TYPE_CHECKING, Dict, List, Optional, Type, TypeVar, Union
from uuid import UUID

from pydantic import BaseModel, Field, PrivateAttr, validator

from zenml.constants import STR_FIELD_MAX_LENGTH, TEXT_FIELD_MAX_LENGTH
from zenml.enums import ModelStages
from zenml.models.tag_models import TagResponseModel
from zenml.models.v2.base.filter import AnyQuery
from zenml.models.v2.base.scoped import (
    WorkspaceScopedFilter,
    WorkspaceScopedRequest,
    WorkspaceScopedResponse,
    WorkspaceScopedResponseBody,
    WorkspaceScopedResponseMetadata,
)

if TYPE_CHECKING:
    from zenml.model.model_version import ModelVersion
    from zenml.models.v2.core.artifact_version import ArtifactVersionResponse
    from zenml.models.v2.core.model import ModelResponse
    from zenml.models.v2.core.pipeline_run import PipelineRunResponse
    from zenml.models.v2.core.run_metadata import (
        RunMetadataResponse,
    )
    from zenml.zen_stores.schemas import BaseSchema

    AnySchema = TypeVar("AnySchema", bound=BaseSchema)


# ------------------ Request Model ------------------


class ModelVersionRequest(WorkspaceScopedRequest):
    """Request model for model versions."""

    name: Optional[str] = Field(
        description="The name of the model version",
        max_length=STR_FIELD_MAX_LENGTH,
        default=None,
    )
    description: Optional[str] = Field(
        description="The description of the model version",
        max_length=TEXT_FIELD_MAX_LENGTH,
        default=None,
    )
    stage: Optional[str] = Field(
        description="The stage of the model version",
        max_length=STR_FIELD_MAX_LENGTH,
        default=None,
    )

    number: Optional[int] = Field(
        description="The number of the model version",
    )
    model: UUID = Field(
        description="The ID of the model containing version",
    )
    tags: Optional[List[str]] = Field(
        title="Tags associated with the model version",
    )


# ------------------ Update Model ------------------


class ModelVersionUpdate(BaseModel):
    """Update model for model versions."""

    model: UUID = Field(
        description="The ID of the model containing version",
    )
    stage: Optional[Union[str, ModelStages]] = Field(
        description="Target model version stage to be set", default=None
    )
    force: bool = Field(
        description="Whether existing model version in target stage should be "
        "silently archived or an error should be raised.",
        default=False,
    )
    name: Optional[str] = Field(
        description="Target model version name to be set",
        default=None,
    )
    add_tags: Optional[List[str]] = Field(
        description="Tags to be added to the model version",
        default=None,
    )
    remove_tags: Optional[List[str]] = Field(
        description="Tags to be removed from the model version",
        default=None,
    )

    @validator("stage")
    def _validate_stage(cls, stage: str) -> str:
        stage = getattr(stage, "value", stage)
        if stage is not None and stage not in [
            stage.value for stage in ModelStages
        ]:
            raise ValueError(f"`{stage}` is not a valid model stage.")
        return stage


# ------------------ Response Model ------------------


class ModelVersionResponseBody(WorkspaceScopedResponseBody):
    """Response body for model versions."""

    stage: Optional[str] = Field(
        description="The stage of the model version",
        max_length=STR_FIELD_MAX_LENGTH,
        default=None,
    )
    number: int = Field(
        description="The number of the model version",
    )
    model: "ModelResponse" = Field(
        description="The model containing version",
    )
    model_artifact_ids: Dict[str, Dict[str, UUID]] = Field(
        description="Model artifacts linked to the model version",
        default={},
    )
    data_artifact_ids: Dict[str, Dict[str, UUID]] = Field(
        description="Data artifacts linked to the model version",
        default={},
    )
    endpoint_artifact_ids: Dict[str, Dict[str, UUID]] = Field(
        description="Endpoint artifacts linked to the model version",
        default={},
    )
    pipeline_run_ids: Dict[str, UUID] = Field(
        description="Pipeline runs linked to the model version",
        default={},
    )
<<<<<<< HEAD
    run_metadata: Dict[str, "RunMetadataResponse"] = Field(
        description="Metadata linked to the model version",
        default={},
=======
    tags: List[TagResponseModel] = Field(
        title="Tags associated with the model version", default=[]
>>>>>>> 0f8ae6cc
    )
    created: datetime = Field(
        title="The timestamp when this component was created."
    )
    updated: datetime = Field(
        title="The timestamp when this component was last updated.",
    )


class ModelVersionResponseMetadata(WorkspaceScopedResponseMetadata):
    """Response metadata for model versions."""

    description: Optional[str] = Field(
        description="The description of the model version",
        max_length=TEXT_FIELD_MAX_LENGTH,
        default=None,
    )
    run_metadata: Dict[str, "RunMetadataResponse"] = Field(
        default={},
        title="Metadata associated with this pipeline run.",
    )


class ModelVersionResponse(
    WorkspaceScopedResponse[
        ModelVersionResponseBody, ModelVersionResponseMetadata
    ]
):
    """Response model for model versions."""

    name: Optional[str] = Field(
        description="The name of the model version",
        max_length=STR_FIELD_MAX_LENGTH,
        default=None,
    )

    @property
    def stage(self) -> Optional[str]:
        """The `stage` property.

        Returns:
            the value of the property.
        """
        return self.get_body().stage

    @property
    def number(self) -> int:
        """The `number` property.

        Returns:
            the value of the property.
        """
        return self.get_body().number

    @property
    def model(self) -> "ModelResponse":
        """The `model` property.

        Returns:
            the value of the property.
        """
        return self.get_body().model

    @property
    def model_artifact_ids(self) -> Dict[str, Dict[str, UUID]]:
        """The `model_artifact_ids` property.

        Returns:
            the value of the property.
        """
        return self.get_body().model_artifact_ids

    @property
    def data_artifact_ids(self) -> Dict[str, Dict[str, UUID]]:
        """The `data_artifact_ids` property.

        Returns:
            the value of the property.
        """
        return self.get_body().data_artifact_ids

    @property
    def endpoint_artifact_ids(self) -> Dict[str, Dict[str, UUID]]:
        """The `endpoint_artifact_ids` property.

        Returns:
            the value of the property.
        """
        return self.get_body().endpoint_artifact_ids

    @property
    def pipeline_run_ids(self) -> Dict[str, UUID]:
        """The `pipeline_run_ids` property.

        Returns:
            the value of the property.
        """
        return self.get_body().pipeline_run_ids

    @property
    def created(self) -> datetime:
        """The `created` property.

        Returns:
            the value of the property.
        """
        return self.get_body().created

    @property
    def updated(self) -> datetime:
        """The `updated` property.

        Returns:
            the value of the property.
        """
        return self.get_body().updated

    @property
    def tags(self) -> List["TagResponseModel"]:
        """The `tags` property.

        Returns:
            the value of the property.
        """
        return self.get_body().tags

    @property
    def description(self) -> Optional[str]:
        """The `description` property.

        Returns:
            the value of the property.
        """
        return self.get_metadata().description

    @property
    def run_metadata(self) -> Optional[Dict[str, "RunMetadataResponse"]]:
        """The `run_metadata` property.

        Returns:
            the value of the property.
        """
        return self.get_metadata().run_metadata

    def get_hydrated_version(self) -> "ModelVersionResponse":
        """Get the hydrated version of this model version.

        Returns:
            an instance of the same entity with the metadata field attached.
        """
        from zenml.client import Client

        return Client().zen_store.get_model_version(self.id)

    # Helper functions
    def to_model_version(
        self,
        was_created_in_this_run: bool = False,
        suppress_class_validation_warnings: bool = False,
    ) -> "ModelVersion":
        """Convert response model to ModelVersion object.

        Args:
            was_created_in_this_run: Whether model version was created during
                the current run.
            suppress_class_validation_warnings: internally used to suppress
                repeated warnings.

        Returns:
            ModelVersion object
        """
        from zenml.model.model_version import ModelVersion

        mv = ModelVersion(
            name=self.model.name,
            license=self.model.license,
            description=self.description,
            audience=self.model.audience,
            use_cases=self.model.use_cases,
            limitations=self.model.limitations,
            trade_offs=self.model.trade_offs,
            ethics=self.model.ethics,
            tags=[t.name for t in self.tags],
            version=self.name,
            was_created_in_this_run=was_created_in_this_run,
            suppress_class_validation_warnings=suppress_class_validation_warnings,
        )
        mv._id = self.id

        return mv

    @property
    def model_artifacts(
        self,
    ) -> Dict[str, Dict[str, "ArtifactVersionResponse"]]:
        """Get all model artifacts linked to this model version.

        Returns:
            Dictionary of model artifacts with versions as
            Dict[str, Dict[str, ArtifactResponse]]
        """
        from zenml.client import Client

        return {
            name: {
                version: Client().get_artifact_version(a)
                for version, a in self.model_artifact_ids[name].items()
            }
            for name in self.model_artifact_ids
        }

    @property
    def data_artifacts(
        self,
    ) -> Dict[str, Dict[str, "ArtifactVersionResponse"]]:
        """Get all data artifacts linked to this model version.

        Returns:
            Dictionary of data artifacts with versions as
            Dict[str, Dict[str, ArtifactResponse]]
        """
        from zenml.client import Client

        return {
            name: {
                version: Client().get_artifact_version(a)
                for version, a in self.data_artifact_ids[name].items()
            }
            for name in self.data_artifact_ids
        }

    @property
    def endpoint_artifacts(
        self,
    ) -> Dict[str, Dict[str, "ArtifactVersionResponse"]]:
        """Get all endpoint artifacts linked to this model version.

        Returns:
            Dictionary of endpoint artifacts with versions as
            Dict[str, Dict[str, ArtifactResponse]]
        """
        from zenml.client import Client

        return {
            name: {
                version: Client().get_artifact_version(a)
                for version, a in self.endpoint_artifact_ids[name].items()
            }
            for name in self.endpoint_artifact_ids
        }

    @property
    def pipeline_runs(self) -> Dict[str, "PipelineRunResponse"]:
        """Get all pipeline runs linked to this version.

        Returns:
            Dictionary of Pipeline Runs as PipelineRunResponseModel
        """
        from zenml.client import Client

        return {
            name: Client().get_pipeline_run(pr)
            for name, pr in self.pipeline_run_ids.items()
        }

    def _get_linked_object(
        self,
        collection: Dict[str, Dict[str, UUID]],
        name: str,
        version: Optional[str] = None,
    ) -> Optional["ArtifactVersionResponse"]:
        """Get the artifact linked to this model version given type.

        Args:
            collection: The collection to search in (one of
                self.model_artifact_ids, self.data_artifact_ids,
                self.endpoint_artifact_ids)
            name: The name of the artifact to retrieve.
            version: The version of the artifact to retrieve (None for
                latest/non-versioned)

        Returns:
            Specific version of an artifact from collection or None
        """
        from zenml.client import Client

        client = Client()

        if name not in collection:
            return None
        if version is None:
            version = max(collection[name].keys())
        return client.get_artifact_version(collection[name][version])

    def get_artifact(
        self,
        name: str,
        version: Optional[str] = None,
    ) -> Optional["ArtifactVersionResponse"]:
        """Get the artifact linked to this model version.

        Args:
            name: The name of the artifact to retrieve.
            version: The version of the artifact to retrieve (None for
                latest/non-versioned)

        Returns:
            Specific version of an artifact or None
        """
        all_artifact_ids = {
            **self.model_artifact_ids,
            **self.data_artifact_ids,
            **self.endpoint_artifact_ids,
        }
        return self._get_linked_object(all_artifact_ids, name, version)

    def get_model_artifact(
        self,
        name: str,
        version: Optional[str] = None,
    ) -> Optional["ArtifactVersionResponse"]:
        """Get the model artifact linked to this model version.

        Args:
            name: The name of the model artifact to retrieve.
            version: The version of the model artifact to retrieve (None for
                latest/non-versioned)

        Returns:
            Specific version of the model artifact or None
        """
        return self._get_linked_object(self.model_artifact_ids, name, version)

    def get_data_artifact(
        self,
        name: str,
        version: Optional[str] = None,
    ) -> Optional["ArtifactVersionResponse"]:
        """Get the data artifact linked to this model version.

        Args:
            name: The name of the data artifact to retrieve.
            version: The version of the data artifact to retrieve (None for
                latest/non-versioned)

        Returns:
            Specific version of the data artifact or None
        """
        return self._get_linked_object(
            self.data_artifact_ids,
            name,
            version,
        )

    def get_endpoint_artifact(
        self,
        name: str,
        version: Optional[str] = None,
    ) -> Optional["ArtifactVersionResponse"]:
        """Get the endpoint artifact linked to this model version.

        Args:
            name: The name of the endpoint artifact to retrieve.
            version: The version of the endpoint artifact to retrieve (None for
                latest/non-versioned)

        Returns:
            Specific version of the endpoint artifact or None
        """
        return self._get_linked_object(
            self.endpoint_artifact_ids,
            name,
            version,
        )

    def get_pipeline_run(self, name: str) -> "PipelineRunResponse":
        """Get pipeline run linked to this version.

        Args:
            name: The name of the pipeline run to retrieve.

        Returns:
            PipelineRun as PipelineRunResponseModel
        """
        from zenml.client import Client

        return Client().get_pipeline_run(self.pipeline_run_ids[name])

    def set_stage(
        self, stage: Union[str, ModelStages], force: bool = False
    ) -> None:
        """Sets this Model Version to a desired stage.

        Args:
            stage: the target stage for model version.
            force: whether to force archiving of current model version in
                target stage or raise.

        Raises:
            ValueError: if model_stage is not valid.
        """
        from zenml.client import Client

        stage = getattr(stage, "value", stage)
        if stage not in [stage.value for stage in ModelStages]:
            raise ValueError(f"`{stage}` is not a valid model stage.")

        Client().update_model_version(
            model_name_or_id=self.model.id,
            version_name_or_id=self.id,
            stage=stage,
            force=force,
        )

    # TODO in https://zenml.atlassian.net/browse/OSS-2433
    # def generate_model_card(self, template_name: str) -> str:
    #     """Return HTML/PDF based on input template"""


# ------------------ Filter Model ------------------


class ModelVersionFilter(WorkspaceScopedFilter):
    """Filter model for model versions."""

    name: Optional[str] = Field(
        default=None,
        description="The name of the Model Version",
    )
    number: Optional[int] = Field(
        default=None,
        description="The number of the Model Version",
    )
    workspace_id: Optional[Union[UUID, str]] = Field(
        default=None, description="The workspace of the Model Version"
    )
    user_id: Optional[Union[UUID, str]] = Field(
        default=None, description="The user of the Model Version"
    )
    stage: Optional[Union[str, ModelStages]] = Field(
        description="The model version stage", default=None
    )

    _model_id: UUID = PrivateAttr(None)

    def set_scope_model(self, model_name_or_id: Union[str, UUID]) -> None:
        """Set the model to scope this response.

        Args:
            model_name_or_id: The model to scope this response to.
        """
        try:
            model_id = UUID(str(model_name_or_id))
        except ValueError:
            from zenml.client import Client

            model_id = Client().get_model(model_name_or_id).id

        self._model_id = model_id

    def apply_filter(
        self,
        query: AnyQuery,
        table: Type["AnySchema"],
    ) -> AnyQuery:
        """Applies the filter to a query.

        Args:
            query: The query to which to apply the filter.
            table: The query table.

        Returns:
            The query with filter applied.
        """
        query = super().apply_filter(query=query, table=table)

        if self._model_id:
            query = query.where(getattr(table, "model_id") == self._model_id)

        return query<|MERGE_RESOLUTION|>--- conflicted
+++ resolved
@@ -150,14 +150,12 @@
         description="Pipeline runs linked to the model version",
         default={},
     )
-<<<<<<< HEAD
     run_metadata: Dict[str, "RunMetadataResponse"] = Field(
         description="Metadata linked to the model version",
         default={},
-=======
+    )
     tags: List[TagResponseModel] = Field(
         title="Tags associated with the model version", default=[]
->>>>>>> 0f8ae6cc
     )
     created: datetime = Field(
         title="The timestamp when this component was created."
