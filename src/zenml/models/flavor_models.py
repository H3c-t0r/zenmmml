--- conflicted
+++ resolved
@@ -57,13 +57,8 @@
 # -------- #
 
 
-<<<<<<< HEAD
 class FlavorResponseModel(FlavorBaseModel, WorkspaceScopedResponseModel):
-    """Domain model representing the custom implementation of a flavor."""
-=======
-class FlavorResponseModel(FlavorBaseModel, ProjectScopedResponseModel):
     """Response model for stack component flavors."""
->>>>>>> fbbec9b1
 
 
 # ------- #
@@ -71,10 +66,5 @@
 # ------- #
 
 
-<<<<<<< HEAD
 class FlavorRequestModel(FlavorBaseModel, WorkspaceScopedRequestModel):
-    """ """
-=======
-class FlavorRequestModel(FlavorBaseModel, ProjectScopedRequestModel):
-    """Request model for stack component flavors."""
->>>>>>> fbbec9b1
+    """Request model for stack component flavors."""