#  Copyright (c) ZenML GmbH 2023. All Rights Reserved.
#
#  Licensed under the Apache License, Version 2.0 (the "License");
#  you may not use this file except in compliance with the License.
#  You may obtain a copy of the License at:
#
#       https://www.apache.org/licenses/LICENSE-2.0
#
#  Unless required by applicable law or agreed to in writing, software
#  distributed under the License is distributed on an "AS IS" BASIS,
#  WITHOUT WARRANTIES OR CONDITIONS OF ANY KIND, either express
#  or implied. See the License for the specific language governing
#  permissions and limitations under the License.
"""Model base model to support Model Control Plane feature."""

from typing import Any, Dict, List, Optional, Union

<<<<<<< HEAD
from pydantic import BaseModel, Field, root_validator
=======
from pydantic import BaseModel, Field, PrivateAttr, root_validator
>>>>>>> 9e35cf14

from zenml.constants import (
    RUNNING_MODEL_VERSION,
)
from zenml.enums import ModelStages
from zenml.logger import get_logger
from zenml.models.constants import STR_FIELD_MAX_LENGTH, TEXT_FIELD_MAX_LENGTH

logger = get_logger(__name__)


class ModelBaseModel(BaseModel):
    """Model base model."""

    name: str = Field(
        title="The name of the model",
        max_length=STR_FIELD_MAX_LENGTH,
    )
    license: Optional[str] = Field(
        title="The license model created under",
        max_length=TEXT_FIELD_MAX_LENGTH,
    )
    description: Optional[str] = Field(
        title="The description of the model",
        max_length=TEXT_FIELD_MAX_LENGTH,
    )
    audience: Optional[str] = Field(
        title="The target audience of the model",
        max_length=TEXT_FIELD_MAX_LENGTH,
    )
    use_cases: Optional[str] = Field(
        title="The use cases of the model",
        max_length=TEXT_FIELD_MAX_LENGTH,
    )
    limitations: Optional[str] = Field(
        title="The know limitations of the model",
        max_length=TEXT_FIELD_MAX_LENGTH,
    )
    trade_offs: Optional[str] = Field(
        title="The trade offs of the model",
        max_length=TEXT_FIELD_MAX_LENGTH,
    )
    ethic: Optional[str] = Field(
        title="The ethical implications of the model",
        max_length=TEXT_FIELD_MAX_LENGTH,
    )
    tags: Optional[List[str]] = Field(
        title="Tags associated with the model",
    )


class ModelConfigModel(ModelBaseModel):
    """ModelConfig class to pass into pipeline or step to set it into a model context.

<<<<<<< HEAD
    version_name: points model context to a specific version or stage.
    version_number: points model context to a specific version number.
=======
    name: The name of the model.
    version: The model version name, number or stage is optional and points model context
        to a specific version/stage, if skipped and `create_new_model_version` is False -
        latest model version will be used.
>>>>>>> 9e35cf14
    version_description: The description of the model version.
    create_new_model_version: Whether to create a new model version during execution
    save_models_to_registry: Whether to save all ModelArtifacts to Model Registry,
        if available in active stack.
    delete_new_version_on_failure: Whether to delete failed runs with new versions for later recovery from it.
    """

<<<<<<< HEAD
    version_name: Optional[Union[ModelStages, str]] = Field(
        default=None,
        description="Model version or stage is optional and points model context to a specific version/stage, "
        "if skipped and `create_new_model_version` is False - latest model version will be used.",
    )
    version_number: Optional[int] = Field(
        default=None,
        description="Model version number is optional and points model context to a specific version number, "
        "this works only for reading from model version and not suitable with `create_new_model_version`.",
    )
=======
    version: Optional[Union[ModelStages, int, str]]
    _version_number: Optional[int] = PrivateAttr(default=None)
>>>>>>> 9e35cf14
    version_description: Optional[str]
    create_new_model_version: bool = False
    save_models_to_registry: bool = True
    delete_new_version_on_failure: bool = True

    class Config:
        """Config class."""

        smart_union = True

    @root_validator
    def _root_validator(cls, values: Dict[str, Any]) -> Dict[str, Any]:
        """Validate all in one.

        Args:
            values: Dict of values.

        Returns:
            Dict of validated values.

        Raises:
            ValueError: If validation failed on one of the checks.
        """
        create_new_model_version = values.get(
            "create_new_model_version", False
        )
        delete_new_version_on_failure = values.get(
            "delete_new_version_on_failure", True
        )
        if not delete_new_version_on_failure and not create_new_model_version:
            logger.warning(
                "Using `delete_new_version_on_failure=False` and `create_new_model_version=False` has no effect."
                "Setting `delete_new_version_on_failure` to `True`."
            )
            values["delete_new_version_on_failure"] = True

<<<<<<< HEAD
        version_number = values.get("version_number", None)
        version_name = values.get("version_name", None)

        if version_number and create_new_model_version:
            raise ValueError(
                "`version_number` cannot be used with `create_new_model_version`."
            )

        if version_number is not None and version_name is not None:
            logger.warning(
                "`version_number` has higher priority then `version_name`."
                "Setting `version_name` to `None`."
            )
            version_name = None
            values["version_name"] = None

        if create_new_model_version:
            if isinstance(version_name, ModelStages):
                raise ValueError(
                    "`version_name` set to `ModelStages` instance cannot be used with `create_new_model_version`."
                    "You can leave it default or set to a string name of a model version."
                )
            if version_name is None:
                logger.info(
                    "Creation of new model version was requested, but no version name was explicitly provided."
                    f"Setting `version_name` to `{RUNNING_MODEL_VERSION}`."
                )
                values["version_name"] = RUNNING_MODEL_VERSION
        if version_name in [stage.value for stage in ModelStages]:
            logger.info(
                f"`version_name` `{version_name}` matches one of the possible `ModelStages`, model will be fetched using stage."
=======
        version = values.get("version", None)

        if create_new_model_version:
            misuse_message = (
                "`version` set to {set} cannot be used with `create_new_model_version`."
                "You can leave it default or set to a non-stage and non-numeric string.\n"
                "Examples:\n"
                " - `version` set to 1 or '1' is interpreted as a version number\n"
                " - `version` set to 'production' is interpreted as a stage\n"
                " - `version` set to 'my_first_version_in_2023' is a valid version to be created\n"
                " - `version` set to 'My Second Version!' is a valid version to be created\n"
            )
            if isinstance(version, ModelStages) or version in [
                stage.value for stage in ModelStages
            ]:
                raise ValueError(
                    misuse_message.format(set="a `ModelStages` instance")
                )
            if str(version).isnumeric():
                raise ValueError(misuse_message.format(set="a numeric value"))
            if version is None:
                logger.info(
                    "Creation of new model version was requested, but no version name was explicitly provided."
                    f"Setting `version` to `{RUNNING_MODEL_VERSION}`."
                )
                values["version"] = RUNNING_MODEL_VERSION
        if version in [stage.value for stage in ModelStages]:
            logger.info(
                f"`version` `{version}` matches one of the possible `ModelStages` and will be fetched using stage."
            )
        if str(version).isnumeric():
            logger.info(
                f"`version` `{version}` is numeric and will be fetched using version number."
>>>>>>> 9e35cf14
            )
        return values<|MERGE_RESOLUTION|>--- conflicted
+++ resolved
@@ -15,11 +15,7 @@
 
 from typing import Any, Dict, List, Optional, Union
 
-<<<<<<< HEAD
 from pydantic import BaseModel, Field, root_validator
-=======
-from pydantic import BaseModel, Field, PrivateAttr, root_validator
->>>>>>> 9e35cf14
 
 from zenml.constants import (
     RUNNING_MODEL_VERSION,
@@ -74,15 +70,10 @@
 class ModelConfigModel(ModelBaseModel):
     """ModelConfig class to pass into pipeline or step to set it into a model context.
 
-<<<<<<< HEAD
-    version_name: points model context to a specific version or stage.
-    version_number: points model context to a specific version number.
-=======
     name: The name of the model.
     version: The model version name, number or stage is optional and points model context
         to a specific version/stage, if skipped and `create_new_model_version` is False -
         latest model version will be used.
->>>>>>> 9e35cf14
     version_description: The description of the model version.
     create_new_model_version: Whether to create a new model version during execution
     save_models_to_registry: Whether to save all ModelArtifacts to Model Registry,
@@ -90,21 +81,7 @@
     delete_new_version_on_failure: Whether to delete failed runs with new versions for later recovery from it.
     """
 
-<<<<<<< HEAD
-    version_name: Optional[Union[ModelStages, str]] = Field(
-        default=None,
-        description="Model version or stage is optional and points model context to a specific version/stage, "
-        "if skipped and `create_new_model_version` is False - latest model version will be used.",
-    )
-    version_number: Optional[int] = Field(
-        default=None,
-        description="Model version number is optional and points model context to a specific version number, "
-        "this works only for reading from model version and not suitable with `create_new_model_version`.",
-    )
-=======
     version: Optional[Union[ModelStages, int, str]]
-    _version_number: Optional[int] = PrivateAttr(default=None)
->>>>>>> 9e35cf14
     version_description: Optional[str]
     create_new_model_version: bool = False
     save_models_to_registry: bool = True
@@ -141,39 +118,6 @@
             )
             values["delete_new_version_on_failure"] = True
 
-<<<<<<< HEAD
-        version_number = values.get("version_number", None)
-        version_name = values.get("version_name", None)
-
-        if version_number and create_new_model_version:
-            raise ValueError(
-                "`version_number` cannot be used with `create_new_model_version`."
-            )
-
-        if version_number is not None and version_name is not None:
-            logger.warning(
-                "`version_number` has higher priority then `version_name`."
-                "Setting `version_name` to `None`."
-            )
-            version_name = None
-            values["version_name"] = None
-
-        if create_new_model_version:
-            if isinstance(version_name, ModelStages):
-                raise ValueError(
-                    "`version_name` set to `ModelStages` instance cannot be used with `create_new_model_version`."
-                    "You can leave it default or set to a string name of a model version."
-                )
-            if version_name is None:
-                logger.info(
-                    "Creation of new model version was requested, but no version name was explicitly provided."
-                    f"Setting `version_name` to `{RUNNING_MODEL_VERSION}`."
-                )
-                values["version_name"] = RUNNING_MODEL_VERSION
-        if version_name in [stage.value for stage in ModelStages]:
-            logger.info(
-                f"`version_name` `{version_name}` matches one of the possible `ModelStages`, model will be fetched using stage."
-=======
         version = values.get("version", None)
 
         if create_new_model_version:
@@ -207,6 +151,5 @@
         if str(version).isnumeric():
             logger.info(
                 f"`version` `{version}` is numeric and will be fetched using version number."
->>>>>>> 9e35cf14
             )
         return values