#  Copyright (c) ZenML GmbH 2022. All Rights Reserved.
#
#  Licensed under the Apache License, Version 2.0 (the "License");
#  you may not use this file except in compliance with the License.
#  You may obtain a copy of the License at:
#
#       https://www.apache.org/licenses/LICENSE-2.0
#
#  Unless required by applicable law or agreed to in writing, software
#  distributed under the License is distributed on an "AS IS" BASIS,
#  WITHOUT WARRANTIES OR CONDITIONS OF ANY KIND, either express
#  or implied. See the License for the specific language governing
#  permissions and limitations under the License.
"""Models representing users."""

import re
from secrets import token_hex
from typing import (
    TYPE_CHECKING,
    Any,
    ClassVar,
    Dict,
    List,
    Optional,
    Union,
)
from uuid import UUID

from pydantic import BaseModel, Field, SecretStr, root_validator

from zenml.logger import get_logger
from zenml.models import BaseFilterModel
from zenml.models.base_models import (
    BaseRequestModel,
    BaseResponseModel,
    update_model,
)
from zenml.models.constants import STR_FIELD_MAX_LENGTH

if TYPE_CHECKING:
    from passlib.context import CryptContext

<<<<<<< HEAD
logger = get_logger(__name__)


class JWTTokenType(StrEnum):
    """The type of JWT token."""

    ACCESS_TOKEN = "access_token"


class JWTToken(BaseModel):
    """Pydantic object representing a JWT token.

    Attributes:
        token_type: The type of token.
        user_id: The id of the authenticated User
        permissions: The permissions scope of the authenticated user
    """

    JWT_ALGORITHM: ClassVar[str] = "HS256"

    token_type: JWTTokenType
    user_id: UUID
    permissions: List[str]

    @classmethod
    def decode(cls, token_type: JWTTokenType, token: str) -> "JWTToken":
        """Decodes a JWT access token.

        Decodes a JWT access token and returns a `JWTToken` object with the
        information retrieved from its subject claim.

        Args:
            token_type: The type of token.
            token: The encoded JWT token.

        Returns:
            The decoded JWT access token.

        Raises:
            AuthorizationException: If the token is invalid.
        """
        # import here to keep these dependencies out of the client
        from jose import JWTError, jwt

        try:
            payload = jwt.decode(
                token,
                GlobalConfiguration().jwt_secret_key,
                algorithms=[cls.JWT_ALGORITHM],
            )
        except JWTError as e:
            raise AuthorizationException(f"Invalid JWT token: {e}") from e

        subject: str = payload.get("sub")
        if subject is None:
            raise AuthorizationException(
                "Invalid JWT token: the subject claim is missing"
            )
        permissions: List[str] = payload.get("permissions")
        if permissions is None:
            raise AuthorizationException(
                "Invalid JWT token: the permissions scope is missing"
            )

        try:
            return cls(
                token_type=token_type,
                user_id=UUID(subject),
                permissions=set(permissions),
            )
        except ValueError as e:
            raise AuthorizationException(
                f"Invalid JWT token: could not decode subject claim: {e}"
            ) from e

    def encode(self, expire_minutes: Optional[int] = None) -> str:
        """Creates a JWT access token.

        Generates and returns a JWT access token with the subject claim set to
        contain the information in this Pydantic object.

        Args:
            expire_minutes: Number of minutes the token should be valid. If not
                provided, the token will not be set to expire.

        Returns:
            The generated access token.
        """
        # import here to keep these dependencies out of the client
        from jose import jwt

        claims: Dict[str, Any] = {
            "sub": str(self.user_id),
            "permissions": list(self.permissions),
        }

        if expire_minutes:
            expire = datetime.utcnow() + timedelta(minutes=expire_minutes)
            claims["exp"] = expire

        token: str = jwt.encode(
            claims,
            GlobalConfiguration().jwt_secret_key,
            algorithm=self.JWT_ALGORITHM,
        )
        return token
=======
    from zenml.models.team_models import TeamResponseModel
>>>>>>> 5e582049

logger = get_logger(__name__)

# ---- #
# BASE #
# ---- #


class UserBaseModel(BaseModel):
    """Base model for users."""

    name: str = Field(
        title="The unique username for the account.",
        max_length=STR_FIELD_MAX_LENGTH,
    )
    full_name: str = Field(
        default="",
        title="The full name for the account owner.",
        max_length=STR_FIELD_MAX_LENGTH,
    )

    email_opted_in: Optional[bool] = Field(
        default=None,
        title="Whether the user agreed to share their email.",
        description="`null` if not answered, `true` if agreed, "
        "`false` if skipped.",
    )

    hub_token: Optional[str] = Field(
        default=None,
        title="JWT Token for the connected Hub account.",
        max_length=STR_FIELD_MAX_LENGTH,
    )

    active: bool = Field(default=False, title="Active account.")

    @classmethod
    def _get_crypt_context(cls) -> "CryptContext":
        """Returns the password encryption context.

        Returns:
            The password encryption context.
        """
        from passlib.context import CryptContext

        return CryptContext(schemes=["bcrypt"], deprecated="auto")


# -------- #
# RESPONSE #
# -------- #


class ExternalUserModel(BaseModel):
    """External user model."""

    id: UUID
    email: str
    name: Optional[str] = None

    class Config:
        """Pydantic configuration."""

        # ignore arbitrary fields
        extra = "ignore"


class UserResponseModel(UserBaseModel, BaseResponseModel):
    """Response model for users.

    This returns the activation_token (which is required for the
    user-invitation-flow of the frontend. This also optionally includes the
    team the user is a part of. The email is returned optionally as well
    for use by the analytics on the client-side.
    """

    ANALYTICS_FIELDS: ClassVar[List[str]] = [
        "name",
        "full_name",
        "active",
        "email_opted_in",
    ]

    activation_token: Optional[str] = Field(
        default=None, max_length=STR_FIELD_MAX_LENGTH
    )
    email: Optional[str] = Field(
        default="",
        title="The email address associated with the account.",
        max_length=STR_FIELD_MAX_LENGTH,
    )
    external_user_id: Optional[UUID] = Field(
        default=None,
        title="The external user ID associated with the account.",
    )


class UserAuthModel(UserBaseModel, BaseResponseModel):
    """Authentication Model for the User.

    This model is only used server-side. The server endpoints can use this model
    to authenticate the user credentials (Token, Password).
    """

    active: bool = Field(default=False, title="Active account.")

    activation_token: Optional[SecretStr] = Field(default=None, exclude=True)
    password: Optional[SecretStr] = Field(default=None, exclude=True)

    @classmethod
    def _is_hashed_secret(cls, secret: SecretStr) -> bool:
        """Checks if a secret value is already hashed.

        Args:
            secret: The secret value to check.

        Returns:
            True if the secret value is hashed, otherwise False.
        """
        return (
            re.match(r"^\$2[ayb]\$.{56}$", secret.get_secret_value())
            is not None
        )

    @classmethod
    def _get_hashed_secret(cls, secret: Optional[SecretStr]) -> Optional[str]:
        """Hashes the input secret and returns the hash value.

        Only applied if supplied and if not already hashed.

        Args:
            secret: The secret value to hash.

        Returns:
            The secret hash value, or None if no secret was supplied.
        """
        if secret is None:
            return None
        if cls._is_hashed_secret(secret):
            return secret.get_secret_value()
        pwd_context = cls._get_crypt_context()
        return pwd_context.hash(secret.get_secret_value())

    def get_password(self) -> Optional[str]:
        """Get the password.

        Returns:
            The password as a plain string, if it exists.
        """
        if self.password is None:
            return None
        return self.password.get_secret_value()

    def get_hashed_password(self) -> Optional[str]:
        """Returns the hashed password, if configured.

        Returns:
            The hashed password.
        """
        return self._get_hashed_secret(self.password)

    def get_hashed_activation_token(self) -> Optional[str]:
        """Returns the hashed activation token, if configured.

        Returns:
            The hashed activation token.
        """
        return self._get_hashed_secret(self.activation_token)

    @classmethod
    def verify_password(
        cls, plain_password: str, user: Optional["UserAuthModel"] = None
    ) -> bool:
        """Verifies a given plain password against the stored password.

        Args:
            plain_password: Input password to be verified.
            user: User for which the password is to be verified.

        Returns:
            True if the passwords match.
        """
        # even when the user or password is not set, we still want to execute
        # the password hash verification to protect against response discrepancy
        # attacks (https://cwe.mitre.org/data/definitions/204.html)
        password_hash: Optional[str] = None
        if user is not None and user.password is not None:  # and user.active:
            password_hash = user.get_hashed_password()
        pwd_context = cls._get_crypt_context()
        return pwd_context.verify(plain_password, password_hash)

    @classmethod
    def verify_activation_token(
        cls, activation_token: str, user: Optional["UserAuthModel"] = None
    ) -> bool:
        """Verifies a given activation token against the stored token.

        Args:
            activation_token: Input activation token to be verified.
            user: User for which the activation token is to be verified.

        Returns:
            True if the token is valid.
        """
        # even when the user or token is not set, we still want to execute the
        # token hash verification to protect against response discrepancy
        # attacks (https://cwe.mitre.org/data/definitions/204.html)
        token_hash: str = ""
        if (
            user is not None
            and user.activation_token is not None
            and not user.active
        ):
            token_hash = user.get_hashed_activation_token() or ""
        pwd_context = cls._get_crypt_context()
        return pwd_context.verify(activation_token, token_hash)


# ------ #
# FILTER #
# ------ #


class UserFilterModel(BaseFilterModel):
    """Model to enable advanced filtering of all Users."""

    name: Optional[str] = Field(
        default=None,
        description="Name of the user",
    )
    full_name: Optional[str] = Field(
        default=None,
        description="Full Name of the user",
    )
    email: Optional[str] = Field(
        default=None,
        description="Email of the user",
    )
    active: Optional[Union[bool, str]] = Field(
        default=None,
        description="Whether the user is active",
    )
    email_opted_in: Optional[Union[bool, str]] = Field(
        default=None,
        description="Whether the user has opted in to emails",
    )
    external_user_id: Optional[Union[UUID, str]] = Field(
        default=None,
        title="The external user ID associated with the account.",
    )


# ------- #
# REQUEST #
# ------- #


class UserRequestModel(UserBaseModel, BaseRequestModel):
    """Request model for users.

    This model is used to create a user. The email field is optional but is
    more commonly set on the UpdateRequestModel which inherits from this model.
    Users can also optionally set their password during creation.
    """

    ANALYTICS_FIELDS: ClassVar[List[str]] = [
        "name",
        "full_name",
        "active",
        "email_opted_in",
    ]

    email: Optional[str] = Field(
        default=None,
        title="The email address associated with the account.",
        max_length=STR_FIELD_MAX_LENGTH,
    )

    password: Optional[str] = Field(
        default=None,
        title="A password for the user.",
        max_length=STR_FIELD_MAX_LENGTH,
    )
    activation_token: Optional[str] = Field(
        default=None, max_length=STR_FIELD_MAX_LENGTH
    )
    external_user_id: Optional[UUID] = Field(
        default=None,
        title="The external user ID associated with the account.",
    )

    class Config:
        """Pydantic configuration class."""

        # Validate attributes when assigning them
        validate_assignment = True
        # Forbid extra attributes to prevent unexpected behavior
        extra = "forbid"
        underscore_attrs_are_private = True

    @classmethod
    def _create_hashed_secret(cls, secret: Optional[str]) -> Optional[str]:
        """Hashes the input secret and returns the hash value.

        Only applied if supplied and if not already hashed.

        Args:
            secret: The secret value to hash.

        Returns:
            The secret hash value, or None if no secret was supplied.
        """
        if secret is None:
            return None
        pwd_context = cls._get_crypt_context()
        return pwd_context.hash(secret)

    def create_hashed_password(self) -> Optional[str]:
        """Hashes the password.

        Returns:
            The hashed password.
        """
        return self._create_hashed_secret(self.password)

    def create_hashed_activation_token(self) -> Optional[str]:
        """Hashes the activation token.

        Returns:
            The hashed activation token.
        """
        return self._create_hashed_secret(self.activation_token)

    def generate_activation_token(self) -> str:
        """Generates and stores a new activation token.

        Returns:
            The generated activation token.
        """
        self.activation_token = token_hex(32)
        return self.activation_token


# ------ #
# UPDATE #
# ------ #


@update_model
class UserUpdateModel(UserRequestModel):
    """Update model for users."""

    @root_validator
    def user_email_updates(cls, values: Dict[str, Any]) -> Dict[str, Any]:
        """Validate that the UserUpdateModel conforms to the email-opt-in-flow.

        Args:
            values: The values to validate.

        Returns:
            The validated values.

        Raises:
            ValueError: If the email was not provided when the email_opted_in
                field was set to True.
        """
        # When someone sets the email, or updates the email and hasn't
        #  before explicitly opted out, they are opted in
        if values["email"] is not None:
            if values["email_opted_in"] is None:
                values["email_opted_in"] = True

        # It should not be possible to do opt in without an email
        if values["email_opted_in"] is True:
            if values["email"] is None:
                raise ValueError(
                    "Please provide an email, when you are opting-in with "
                    "your email."
                )
        return values<|MERGE_RESOLUTION|>--- conflicted
+++ resolved
@@ -40,116 +40,6 @@
 if TYPE_CHECKING:
     from passlib.context import CryptContext
 
-<<<<<<< HEAD
-logger = get_logger(__name__)
-
-
-class JWTTokenType(StrEnum):
-    """The type of JWT token."""
-
-    ACCESS_TOKEN = "access_token"
-
-
-class JWTToken(BaseModel):
-    """Pydantic object representing a JWT token.
-
-    Attributes:
-        token_type: The type of token.
-        user_id: The id of the authenticated User
-        permissions: The permissions scope of the authenticated user
-    """
-
-    JWT_ALGORITHM: ClassVar[str] = "HS256"
-
-    token_type: JWTTokenType
-    user_id: UUID
-    permissions: List[str]
-
-    @classmethod
-    def decode(cls, token_type: JWTTokenType, token: str) -> "JWTToken":
-        """Decodes a JWT access token.
-
-        Decodes a JWT access token and returns a `JWTToken` object with the
-        information retrieved from its subject claim.
-
-        Args:
-            token_type: The type of token.
-            token: The encoded JWT token.
-
-        Returns:
-            The decoded JWT access token.
-
-        Raises:
-            AuthorizationException: If the token is invalid.
-        """
-        # import here to keep these dependencies out of the client
-        from jose import JWTError, jwt
-
-        try:
-            payload = jwt.decode(
-                token,
-                GlobalConfiguration().jwt_secret_key,
-                algorithms=[cls.JWT_ALGORITHM],
-            )
-        except JWTError as e:
-            raise AuthorizationException(f"Invalid JWT token: {e}") from e
-
-        subject: str = payload.get("sub")
-        if subject is None:
-            raise AuthorizationException(
-                "Invalid JWT token: the subject claim is missing"
-            )
-        permissions: List[str] = payload.get("permissions")
-        if permissions is None:
-            raise AuthorizationException(
-                "Invalid JWT token: the permissions scope is missing"
-            )
-
-        try:
-            return cls(
-                token_type=token_type,
-                user_id=UUID(subject),
-                permissions=set(permissions),
-            )
-        except ValueError as e:
-            raise AuthorizationException(
-                f"Invalid JWT token: could not decode subject claim: {e}"
-            ) from e
-
-    def encode(self, expire_minutes: Optional[int] = None) -> str:
-        """Creates a JWT access token.
-
-        Generates and returns a JWT access token with the subject claim set to
-        contain the information in this Pydantic object.
-
-        Args:
-            expire_minutes: Number of minutes the token should be valid. If not
-                provided, the token will not be set to expire.
-
-        Returns:
-            The generated access token.
-        """
-        # import here to keep these dependencies out of the client
-        from jose import jwt
-
-        claims: Dict[str, Any] = {
-            "sub": str(self.user_id),
-            "permissions": list(self.permissions),
-        }
-
-        if expire_minutes:
-            expire = datetime.utcnow() + timedelta(minutes=expire_minutes)
-            claims["exp"] = expire
-
-        token: str = jwt.encode(
-            claims,
-            GlobalConfiguration().jwt_secret_key,
-            algorithm=self.JWT_ALGORITHM,
-        )
-        return token
-=======
-    from zenml.models.team_models import TeamResponseModel
->>>>>>> 5e582049
 
 logger = get_logger(__name__)
 
@@ -221,9 +111,8 @@
     """Response model for users.
 
     This returns the activation_token (which is required for the
-    user-invitation-flow of the frontend. This also optionally includes the
-    team the user is a part of. The email is returned optionally as well
-    for use by the analytics on the client-side.
+    user-invitation-flow of the frontend. The email is returned optionally as
+    well for use by the analytics on the client-side.
     """
 
     ANALYTICS_FIELDS: ClassVar[List[str]] = [
