# MIT License
#
# Copyright (c) 2020 Yurii Karabas
#
# Permission is hereby granted, free of charge, to any person obtaining a copy
# of this software and associated documentation files (the "Software"), to deal
# in the Software without restriction, including without limitation the rights
# to use, copy, modify, merge, publish, distribute, sublicense, and/or sell
# copies of the Software, and to permit persons to whom the Software is
# furnished to do so, subject to the following conditions:
#
# The above copyright notice and this permission notice shall be included in all
# copies or substantial portions of the Software.
#
# THE SOFTWARE IS PROVIDED "AS IS", WITHOUT WARRANTY OF ANY KIND, EXPRESS OR
# IMPLIED, INCLUDING BUT NOT LIMITED TO THE WARRANTIES OF MERCHANTABILITY,
# FITNESS FOR A PARTICULAR PURPOSE AND NONINFRINGEMENT. IN NO EVENT SHALL THE
# AUTHORS OR COPYRIGHT HOLDERS BE LIABLE FOR ANY CLAIM, DAMAGES OR OTHER
# LIABILITY, WHETHER IN AN ACTION OF CONTRACT, TORT OR OTHERWISE, ARISING FROM,
# OUT OF OR IN CONNECTION WITH THE SOFTWARE OR THE USE OR OTHER DEALINGS IN THE
# SOFTWARE.

#  Copyright (c) ZenML GmbH 2022. All Rights Reserved.
#
#  Licensed under the Apache License, Version 2.0 (the "License");
#  you may not use this file except in compliance with the License.
#  You may obtain a copy of the License at:
#
#       https://www.apache.org/licenses/LICENSE-2.0
#
#  Unless required by applicable law or agreed to in writing, software
#  distributed under the License is distributed on an "AS IS" BASIS,
#  WITHOUT WARRANTIES OR CONDITIONS OF ANY KIND, either express
#  or implied. See the License for the specific language governing
#  permissions and limitations under the License.
"""Model implementation for easy pagination for Lists of ZenML Domain Models.

The code contained within this file has been inspired by the
fastapi-pagination library: https://github.com/uriyyo/fastapi-pagination
"""
from __future__ import annotations

from typing import Generic, Sequence, TypeVar

from pydantic.generics import GenericModel
from pydantic.types import NonNegativeInt, PositiveInt

from zenml.models.base_models import BaseResponseModel
from zenml.models.filter_models import BaseFilterModel

B = TypeVar("B", bound=BaseResponseModel)


class Page(GenericModel, Generic[B]):
    """Return Model for List Models to accommodate pagination."""

    index: PositiveInt
    max_size: PositiveInt
    total_pages: NonNegativeInt
    total: NonNegativeInt
    items: Sequence[B]

    __params_type__ = BaseFilterModel

    @property
    def size(self) -> int:
        """Return the item count of the page."""
        return len(self.items)

    def __len__(self) -> int:
<<<<<<< HEAD
        """Return the item count of the page."""
=======
        """Return the length of the page.

        Returns:
            The length of the page.
        """
>>>>>>> 164a8ddb
        return len(self.items)

    def __getitem__(self, index: int) -> B:
        """Return the item at the given index.

        Args:
            index: The index to get the item from.

        Returns:
            The item at the given index.
        """
        return self.items[index]

    def __contains__(self, item: B) -> bool:
        """Returns whether the page contains a specific item.

        Args:
            item: The item to check for.

        Returns:
            Whether the item is in the page.
        """
        return item in self.items<|MERGE_RESOLUTION|>--- conflicted
+++ resolved
@@ -64,19 +64,19 @@
 
     @property
     def size(self) -> int:
-        """Return the item count of the page."""
+        """Return the item count of the page.
+
+        Returns:
+            The amount of items in the page.
+        """
         return len(self.items)
 
     def __len__(self) -> int:
-<<<<<<< HEAD
-        """Return the item count of the page."""
-=======
-        """Return the length of the page.
+        """Return the item count of the page.
 
         Returns:
-            The length of the page.
+            The amount of items in the page.
         """
->>>>>>> 164a8ddb
         return len(self.items)
 
     def __getitem__(self, index: int) -> B:
