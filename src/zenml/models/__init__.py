--- conflicted
+++ resolved
@@ -13,98 +13,12 @@
 #  permissions and limitations under the License.
 """Pydantic models for the various concepts in ZenML."""
 
-<<<<<<< HEAD
-from zenml.models.artifact_models import (
-    ArtifactFilterModel,
-    ArtifactRequestModel,
-    ArtifactResponseModel,
-)
-from zenml.models.auth_models import (
-    OAuthDeviceAuthorizationRequest,
-    OAuthDeviceAuthorizationResponse,
-    OAuthDeviceTokenRequest,
-    OAuthDeviceUserAgentHeader,
-    OAuthDeviceVerificationRequest,
-    OAuthRedirectResponse,
-    OAuthTokenResponse,
-)
-from zenml.models.base_models import BaseRequestModel, BaseResponseModel
-from zenml.models.code_repository_models import (
-    CodeReferenceRequestModel,
-    CodeReferenceResponseModel,
-    CodeRepositoryFilterModel,
-    CodeRepositoryRequestModel,
-    CodeRepositoryResponseModel,
-    CodeRepositoryUpdateModel,
-)
-from zenml.models.component_models import (
-    ComponentFilterModel,
-    ComponentRequestModel,
-    InternalComponentRequestModel,
-    ComponentResponseModel,
-    ComponentUpdateModel,
-)
-from zenml.models.device_models import (
-    OAuthDeviceFilterModel,
-    OAuthDeviceInternalRequestModel,
-    OAuthDeviceInternalResponseModel,
-    OAuthDeviceInternalUpdateModel,
-    OAuthDeviceResponseModel,
-    OAuthDeviceUpdateModel,
-)
-from zenml.models.filter_models import Filter, BaseFilterModel
-from zenml.models.flavor_models import (
-    FlavorFilterModel,
-    FlavorRequestModel,
-    FlavorResponseModel,
-    FlavorUpdateModel,
-)
-from zenml.models.logs_models import (
-    LogsBaseModel,
-    LogsRequestModel,
-    LogsResponseModel,
-)
-from zenml.models.page_model import Page
-from zenml.models.pipeline_build_models import (
-    PipelineBuildFilterModel,
-    PipelineBuildRequestModel,
-    PipelineBuildResponseModel,
-)
-from zenml.models.pipeline_deployment_models import (
-    PipelineDeploymentFilterModel,
-    PipelineDeploymentRequestModel,
-    PipelineDeploymentResponseModel,
-)
-from zenml.models.pipeline_models import (
-    PipelineFilterModel,
-    PipelineRequestModel,
-    PipelineResponseModel,
-    PipelineUpdateModel,
-)
-from zenml.models.pipeline_run_models import (
-    PipelineRunFilterModel,
-    PipelineRunRequestModel,
-    PipelineRunResponseModel,
-    PipelineRunUpdateModel,
-)
-from zenml.models.run_metadata_models import (
-    RunMetadataFilterModel,
-    RunMetadataRequestModel,
-    RunMetadataResponseModel,
-)
-from zenml.models.schedule_model import (
-    ScheduleFilterModel,
-    ScheduleRequestModel,
-    ScheduleResponseModel,
-    ScheduleUpdateModel,
-=======
 # ------------------------------------- V1 -------------------------------------
 
 from zenml.models.base_models import (
     BaseRequestModel,
     BaseResponseModel,
     WorkspaceScopedRequestModel,
->>>>>>> e17f4d3a
 )
 from zenml.models.secret_models import (
     SecretBaseModel,
@@ -113,49 +27,6 @@
     SecretResponseModel,
     SecretUpdateModel,
 )
-<<<<<<< HEAD
-from zenml.models.server_models import ServerDatabaseType, ServerModel
-from zenml.models.service_connector_models import (
-    AuthenticationMethodModel,
-    ResourceTypeModel,
-    ServiceConnectorBaseModel,
-    ServiceConnectorFilterModel,
-    ServiceConnectorRequestModel,
-    ServiceConnectorRequirements,
-    ServiceConnectorResourcesModel,
-    ServiceConnectorResponseModel,
-    ServiceConnectorTypeModel,
-    ServiceConnectorUpdateModel,
-)
-from zenml.models.stack_models import (
-    StackFilterModel,
-    StackRequestModel,
-    StackResponseModel,
-    StackUpdateModel,
-    InternalStackRequestModel,
-)
-from zenml.models.step_run_models import (
-    StepRunFilterModel,
-    StepRunRequestModel,
-    StepRunResponseModel,
-    StepRunUpdateModel,
-)
-from zenml.models.user_models import (
-    ExternalUserModel,
-    UserAuthModel,
-    UserFilterModel,
-    UserRequestModel,
-    UserResponseModel,
-    UserUpdateModel,
-)
-from zenml.models.workspace_models import (
-    WorkspaceFilterModel,
-    WorkspaceRequestModel,
-    WorkspaceResponseModel,
-    WorkspaceUpdateModel,
-)
-=======
->>>>>>> e17f4d3a
 from zenml.models.model_models import (
     ModelFilterModel,
     ModelResponseModel,
@@ -205,11 +76,6 @@
     WorkspaceScopedResponse,
     WorkspaceScopedResponseBody,
     WorkspaceScopedResponseMetadata,
-    ShareableRequest,
-    ShareableFilter,
-    ShareableResponse,
-    ShareableResponseBody,
-    ShareableResponseMetadata,
 )
 from zenml.models.v2.base.filter import (
     BaseFilter,
@@ -326,14 +192,6 @@
     PipelineRunResponseBody,
     PipelineRunResponseMetadata,
 )
-from zenml.models.v2.core.role import (
-    RoleRequest,
-    RoleUpdate,
-    RoleFilter,
-    RoleResponse,
-    RoleResponseBody,
-    RoleResponseMetadata,
-)
 from zenml.models.v2.core.run_metadata import (
     RunMetadataRequest,
     RunMetadataFilter,
@@ -381,21 +239,6 @@
     StepRunResponseBody,
     StepRunResponseMetadata,
 )
-from zenml.models.v2.core.team import (
-    TeamRequest,
-    TeamUpdate,
-    TeamFilter,
-    TeamResponse,
-    TeamResponseBody,
-    TeamResponseMetadata,
-)
-from zenml.models.v2.core.team_role import (
-    TeamRoleAssignmentRequest,
-    TeamRoleAssignmentFilter,
-    TeamRoleAssignmentResponse,
-    TeamRoleAssignmentResponseBody,
-    TeamRoleAssignmentResponseMetadata,
-)
 from zenml.models.v2.core.user import (
     UserRequest,
     UserUpdate,
@@ -404,13 +247,6 @@
     UserResponseBody,
     UserResponseMetadata,
 )
-from zenml.models.v2.core.user_role import (
-    UserRoleAssignmentRequest,
-    UserRoleAssignmentFilter,
-    UserRoleAssignmentResponse,
-    UserRoleAssignmentResponseBody,
-    UserRoleAssignmentResponseMetadata,
-)
 from zenml.models.v2.core.workspace import (
     WorkspaceRequest,
     WorkspaceUpdate,
@@ -420,12 +256,6 @@
     WorkspaceResponseMetadata,
 )
 
-<<<<<<< HEAD
-
-PipelineResponseModel.update_forward_refs(
-    UserResponseModel=UserResponseModel,
-    WorkspaceResponseModel=WorkspaceResponseModel,
-=======
 # V2 Misc
 from zenml.models.v2.misc.service_connector_type import (
     AuthenticationMethodModel,
@@ -476,7 +306,6 @@
 ModelResponseModel.update_forward_refs(
     UserResponse=UserResponse,
     WorkspaceResponse=WorkspaceResponse,
->>>>>>> e17f4d3a
 )
 ModelVersionRequestModel.update_forward_refs(
     UserResponse=UserResponse,
@@ -599,10 +428,6 @@
 ScheduleResponseMetadata.update_forward_refs(
     WorkspaceResponse=WorkspaceResponse,
 )
-ServiceAccountResponseMetadata.update_forward_refs(
-    TeamResponse=TeamResponse,
-    RoleResponse=RoleResponse,
-)
 ServiceConnectorResponseBody.update_forward_refs(
     UserResponse=UserResponse,
 )
@@ -630,50 +455,11 @@
     LogsResponse=LogsResponse,
     RunMetadataResponse=RunMetadataResponse,
 )
-TeamResponseBody.update_forward_refs(
-    UserResponse=UserResponse,
-)
-TeamRoleAssignmentResponseMetadata.update_forward_refs(
-    WorkspaceResponse=WorkspaceResponse,
-    TeamResponse=TeamResponse,
-    RoleResponse=RoleResponse,
-)
-UserRoleAssignmentResponseMetadata.update_forward_refs(
-    WorkspaceResponse=WorkspaceResponse,
-    UserResponse=UserResponse,
-    RoleResponse=RoleResponse,
-)
-UserResponseMetadata.update_forward_refs(
-    RoleResponse=RoleResponse,
-    TeamResponse=TeamResponse,
-)
+
 __all__ = [
     # V1
     "BaseRequestModel",
     "BaseResponseModel",
-<<<<<<< HEAD
-    "CodeReferenceRequestModel",
-    "CodeReferenceResponseModel",
-    "CodeRepositoryFilterModel",
-    "CodeRepositoryRequestModel",
-    "CodeRepositoryResponseModel",
-    "CodeRepositoryUpdateModel",
-    "ComponentFilterModel",
-    "ComponentRequestModel",
-    "InternalComponentRequestModel",
-    "ComponentResponseModel",
-    "ComponentUpdateModel",
-    "ExternalUserModel",
-    "Filter",
-    "FlavorFilterModel",
-    "FlavorRequestModel",
-    "FlavorResponseModel",
-    "FlavorUpdateModel",
-    "LogsBaseModel",
-    "LogsRequestModel",
-    "LogsResponseModel",
-=======
->>>>>>> e17f4d3a
     "ModelFilterModel",
     "ModelRequestModel",
     "ModelResponseModel",
@@ -691,45 +477,6 @@
     "ModelVersionPipelineRunFilterModel",
     "ModelVersionPipelineRunRequestModel",
     "ModelVersionPipelineRunResponseModel",
-<<<<<<< HEAD
-    "OAuthDeviceAuthorizationRequest",
-    "OAuthDeviceAuthorizationResponse",
-    "OAuthDeviceFilterModel",
-    "OAuthDeviceInternalRequestModel",
-    "OAuthDeviceInternalResponseModel",
-    "OAuthDeviceInternalUpdateModel",
-    "OAuthDeviceResponseModel",
-    "OAuthDeviceTokenRequest",
-    "OAuthDeviceUpdateModel",
-    "OAuthDeviceUserAgentHeader",
-    "OAuthDeviceVerificationRequest",
-    "OAuthRedirectResponse",
-    "OAuthTokenResponse",
-    "Page",
-    "PipelineBuildFilterModel",
-    "PipelineBuildRequestModel",
-    "PipelineBuildResponseModel",
-    "PipelineDeploymentFilterModel",
-    "PipelineDeploymentRequestModel",
-    "PipelineDeploymentResponseModel",
-    "PipelineFilterModel",
-    "PipelineRequestModel",
-    "PipelineResponseModel",
-    "PipelineRunFilterModel",
-    "PipelineRunRequestModel",
-    "PipelineRunResponseModel",
-    "PipelineRunUpdateModel",
-    "PipelineUpdateModel",
-    "ResourceTypeModel",
-    "RunMetadataFilterModel",
-    "RunMetadataRequestModel",
-    "RunMetadataResponseModel",
-    "ScheduleFilterModel",
-    "ScheduleRequestModel",
-    "ScheduleResponseModel",
-    "ScheduleUpdateModel",
-=======
->>>>>>> e17f4d3a
     "SecretBaseModel",
     "SecretFilterModel",
     "SecretRequestModel",
@@ -758,11 +505,6 @@
     "WorkspaceScopedResponse",
     "WorkspaceScopedResponseBody",
     "WorkspaceScopedResponseMetadata",
-    "ShareableRequest",
-    "ShareableFilter",
-    "ShareableResponse",
-    "ShareableResponseBody",
-    "ShareableResponseMetadata",
     "BaseFilter",
     "StrFilter",
     "BoolFilter",
@@ -848,12 +590,6 @@
     "PipelineRunResponse",
     "PipelineRunResponseBody",
     "PipelineRunResponseMetadata",
-    "RoleRequest",
-    "RoleUpdate",
-    "RoleFilter",
-    "RoleResponse",
-    "RoleResponseBody",
-    "RoleResponseMetadata",
     "RunMetadataRequest",
     "RunMetadataFilter",
     "RunMetadataResponse",
@@ -889,28 +625,12 @@
     "StepRunResponse",
     "StepRunResponseBody",
     "StepRunResponseMetadata",
-    "TeamRequest",
-    "TeamUpdate",
-    "TeamFilter",
-    "TeamResponse",
-    "TeamResponseBody",
-    "TeamResponseMetadata",
-    "TeamRoleAssignmentRequest",
-    "TeamRoleAssignmentFilter",
-    "TeamRoleAssignmentResponse",
-    "TeamRoleAssignmentResponseBody",
-    "TeamRoleAssignmentResponseMetadata",
     "UserRequest",
     "UserUpdate",
     "UserFilter",
     "UserResponse",
     "UserResponseBody",
     "UserResponseMetadata",
-    "UserRoleAssignmentRequest",
-    "UserRoleAssignmentFilter",
-    "UserRoleAssignmentResponse",
-    "UserRoleAssignmentResponseBody",
-    "UserRoleAssignmentResponseMetadata",
     "WorkspaceRequest",
     "WorkspaceUpdate",
     "WorkspaceFilter",
@@ -921,22 +641,9 @@
     "AuthenticationMethodModel",
     "ServiceConnectorResourcesModel",
     "ServiceConnectorTypeModel",
-<<<<<<< HEAD
-    "ServiceConnectorUpdateModel",
-    "StackFilterModel",
-    "StackRequestModel",
-    "InternalStackRequestModel",
-    "StackResponseModel",
-    "StackUpdateModel",
-    "StepRunFilterModel",
-    "StepRunRequestModel",
-    "StepRunResponseModel",
-    "StepRunUpdateModel",
-=======
     "ServiceConnectorTypedResourcesModel",
     "ServiceConnectorRequirements",
     "ResourceTypeModel",
->>>>>>> e17f4d3a
     "UserAuthModel",
     "ExternalUserModel",
     "BuildItem",
