--- conflicted
+++ resolved
@@ -85,20 +85,6 @@
     PipelineRunResponseModel,
     PipelineRunUpdateModel,
 )
-<<<<<<< HEAD
-from zenml.models.workspace_models import (
-    WorkspaceFilterModel,
-    WorkspaceRequestModel,
-    WorkspaceResponseModel,
-    WorkspaceUpdateModel,
-=======
-from zenml.models.role_models import (
-    RoleFilterModel,
-    RoleRequestModel,
-    RoleResponseModel,
-    RoleUpdateModel,
->>>>>>> 5e582049
-)
 from zenml.models.run_metadata_models import (
     RunMetadataFilterModel,
     RunMetadataRequestModel,
@@ -150,26 +136,11 @@
     UserResponseModel,
     UserUpdateModel,
 )
-<<<<<<< HEAD
-from zenml.models.code_repository_models import (
-    CodeRepositoryFilterModel,
-    CodeRepositoryRequestModel,
-    CodeRepositoryResponseModel,
-    CodeRepositoryUpdateModel,
-    CodeReferenceRequestModel,
-    CodeReferenceResponseModel,
-=======
-from zenml.models.user_role_assignment_models import (
-    UserRoleAssignmentFilterModel,
-    UserRoleAssignmentRequestModel,
-    UserRoleAssignmentResponseModel,
-)
 from zenml.models.workspace_models import (
     WorkspaceFilterModel,
     WorkspaceRequestModel,
     WorkspaceResponseModel,
     WorkspaceUpdateModel,
->>>>>>> 5e582049
 )
 from zenml.models.model_models import (
     ModelFilterModel,
@@ -399,20 +370,8 @@
     "PipelineRunRequestModel",
     "PipelineRunResponseModel",
     "PipelineRunUpdateModel",
-<<<<<<< HEAD
-    "PipelineRunFilterModel",
-    "WorkspaceRequestModel",
-    "WorkspaceResponseModel",
-    "WorkspaceUpdateModel",
-    "WorkspaceFilterModel",
-=======
     "PipelineUpdateModel",
     "ResourceTypeModel",
-    "RoleFilterModel",
-    "RoleRequestModel",
-    "RoleResponseModel",
-    "RoleUpdateModel",
->>>>>>> 5e582049
     "RunMetadataFilterModel",
     "RunMetadataRequestModel",
     "RunMetadataResponseModel",
@@ -443,22 +402,8 @@
     "StepRunRequestModel",
     "StepRunResponseModel",
     "StepRunUpdateModel",
-<<<<<<< HEAD
-    "StepRunFilterModel",
-=======
-    "TeamFilterModel",
-    "TeamRequestModel",
-    "TeamResponseModel",
-    "TeamRoleAssignmentFilterModel",
-    "TeamRoleAssignmentRequestModel",
-    "TeamRoleAssignmentResponseModel",
-    "TeamUpdateModel",
-    "UserRoleAssignmentFilterModel",
-    "UserRoleAssignmentRequestModel",
-    "UserRoleAssignmentResponseModel",
     "UserAuthModel",
     "UserFilterModel",
->>>>>>> 5e582049
     "UserRequestModel",
     "UserResponseModel",
     "UserUpdateModel",
