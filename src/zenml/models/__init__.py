#  Copyright (c) ZenML GmbH 2023. All Rights Reserved.
#
#  Licensed under the Apache License, Version 2.0 (the "License");
#  you may not use this file except in compliance with the License.
#  You may obtain a copy of the License at:
#
#       https://www.apache.org/licenses/LICENSE-2.0
#
#  Unless required by applicable law or agreed to in writing, software
#  distributed under the License is distributed on an "AS IS" BASIS,
#  WITHOUT WARRANTIES OR CONDITIONS OF ANY KIND, either express
#  or implied. See the License for the specific language governing
#  permissions and limitations under the License.
"""Pydantic models for the various concepts in ZenML."""

# ------------------------------------- V1 -------------------------------------

from zenml.models.base_models import (
    BaseRequestModel,
    BaseResponseModel,
    WorkspaceScopedRequestModel,
)
from zenml.models.secret_models import (
    SecretBaseModel,
    SecretFilterModel,
    SecretRequestModel,
    SecretResponseModel,
    SecretUpdateModel,
)
from zenml.models.tag_models import (
    TagFilterModel,
    TagResourceResponseModel,
    TagResourceRequestModel,
    TagResponseModel,
    TagRequestModel,
    TagUpdateModel,
)

# ------------------------------------- V2 -------------------------------------

# V2 Base
from zenml.models.v2.base.base import (
    BaseRequest,
    BaseResponse,
    BaseResponseBody,
    BaseResponseMetadata,
    BaseZenModel,
)
from zenml.models.v2.base.scoped import (
    UserScopedRequest,
    UserScopedFilter,
    UserScopedResponse,
    UserScopedResponseBody,
    UserScopedResponseMetadata,
    WorkspaceScopedRequest,
    WorkspaceScopedFilter,
    WorkspaceScopedResponse,
    WorkspaceScopedResponseBody,
    WorkspaceScopedResponseMetadata,
)
from zenml.models.v2.base.filter import (
    BaseFilter,
    StrFilter,
    BoolFilter,
    NumericFilter,
    UUIDFilter,
)
from zenml.models.v2.base.page import Page

# V2 Core
from zenml.models.v2.core.api_key import (
    APIKey,
    APIKeyRequest,
    APIKeyUpdate,
    APIKeyFilter,
    APIKeyResponse,
    APIKeyResponseBody,
    APIKeyResponseMetadata,
    APIKeyInternalResponse,
    APIKeyInternalUpdate,
    APIKeyRotateRequest,
)
from zenml.models.v2.core.artifact import (
    ArtifactFilter,
    ArtifactRequest,
    ArtifactResponse,
    ArtifactResponseBody,
    ArtifactResponseMetadata,
    ArtifactUpdate,
)
from zenml.models.v2.core.artifact_version import (
    ArtifactVersionRequest,
    ArtifactVersionFilter,
    ArtifactVersionResponse,
    ArtifactVersionResponseBody,
    ArtifactVersionResponseMetadata,
    ArtifactVersionUpdate,
)
from zenml.models.v2.core.artifact_visualization import (
    ArtifactVisualizationRequest,
    ArtifactVisualizationResponse,
    ArtifactVisualizationResponseBody,
    ArtifactVisualizationResponseMetadata,
)
from zenml.models.v2.core.code_reference import (
    CodeReferenceRequest,
    CodeReferenceResponse,
    CodeReferenceResponseBody,
    CodeReferenceResponseMetadata,
)
from zenml.models.v2.core.code_repository import (
    CodeRepositoryRequest,
    CodeRepositoryUpdate,
    CodeRepositoryFilter,
    CodeRepositoryResponse,
    CodeRepositoryResponseBody,
    CodeRepositoryResponseMetadata,
)
from zenml.models.v2.core.component import (
    ComponentBase,
    ComponentRequest,
    ComponentUpdate,
    ComponentFilter,
    ComponentResponse,
    ComponentResponseBody,
    ComponentResponseMetadata,
)
from zenml.models.v2.core.device import (
    OAuthDeviceUpdate,
    OAuthDeviceFilter,
    OAuthDeviceResponse,
    OAuthDeviceResponseBody,
    OAuthDeviceResponseMetadata,
    OAuthDeviceInternalRequest,
    OAuthDeviceInternalUpdate,
    OAuthDeviceInternalResponse,
)
from zenml.models.v2.core.flavor import (
    FlavorRequest,
    FlavorUpdate,
    FlavorFilter,
    FlavorResponse,
    FlavorResponseBody,
    FlavorResponseMetadata,
)
from zenml.models.v2.core.logs import (
    LogsRequest,
    LogsResponse,
    LogsResponseBody,
    LogsResponseMetadata,
)
from zenml.models.v2.core.model import (
    ModelFilter,
    ModelResponse,
    ModelResponseBody,
    ModelResponseMetadata,
    ModelRequest,
    ModelUpdate,
)
from zenml.models.v2.core.model_version import (
    ModelVersionResponse,
    ModelVersionRequest,
    ModelVersionResponseBody,
    ModelVersionResponseMetadata,
    ModelVersionFilter,
    ModelVersionUpdate,
)
from zenml.models.v2.core.model_version_artifact import (
    ModelVersionArtifactFilter,
    ModelVersionArtifactRequest,
    ModelVersionArtifactResponse,
    ModelVersionArtifactResponseBody,
)
from zenml.models.v2.core.model_version_pipeline_run import (
    ModelVersionPipelineRunFilter,
    ModelVersionPipelineRunRequest,
    ModelVersionPipelineRunResponse,
    ModelVersionPipelineRunResponseBody,
)
from zenml.models.v2.core.pipeline import (
    PipelineRequest,
    PipelineUpdate,
    PipelineFilter,
    PipelineResponse,
    PipelineResponseBody,
    PipelineResponseMetadata,
)
from zenml.models.v2.core.pipeline_build import (
    PipelineBuildBase,
    PipelineBuildRequest,
    PipelineBuildFilter,
    PipelineBuildResponse,
    PipelineBuildResponseBody,
    PipelineBuildResponseMetadata,
)
from zenml.models.v2.core.pipeline_deployment import (
    PipelineDeploymentBase,
    PipelineDeploymentRequest,
    PipelineDeploymentFilter,
    PipelineDeploymentResponse,
    PipelineDeploymentResponseBody,
    PipelineDeploymentResponseMetadata,
)
from zenml.models.v2.core.pipeline_run import (
    PipelineRunRequest,
    PipelineRunUpdate,
    PipelineRunFilter,
    PipelineRunResponse,
    PipelineRunResponseBody,
    PipelineRunResponseMetadata,
)
from zenml.models.v2.core.run_metadata import (
    RunMetadataRequest,
    RunMetadataFilter,
    RunMetadataResponse,
    RunMetadataResponseBody,
    RunMetadataResponseMetadata,
)
from zenml.models.v2.core.schedule import (
    ScheduleRequest,
    ScheduleUpdate,
    ScheduleFilter,
    ScheduleResponse,
    ScheduleResponseBody,
    ScheduleResponseMetadata,
)
from zenml.models.v2.core.service_account import (
    ServiceAccountFilter,
    ServiceAccountResponseBody,
    ServiceAccountResponseMetadata,
    ServiceAccountUpdate,
    ServiceAccountRequest,
    ServiceAccountResponse,
)
from zenml.models.v2.core.service_connector import (
    ServiceConnectorRequest,
    ServiceConnectorUpdate,
    ServiceConnectorFilter,
    ServiceConnectorResponse,
    ServiceConnectorResponseBody,
    ServiceConnectorResponseMetadata,
)
from zenml.models.v2.core.stack import (
    StackRequest,
    StackUpdate,
    StackFilter,
    StackResponse,
    StackResponseBody,
    StackResponseMetadata,
)
from zenml.models.v2.core.step_run import (
    StepRunRequest,
    StepRunUpdate,
    StepRunFilter,
    StepRunResponse,
    StepRunResponseBody,
    StepRunResponseMetadata,
)
from zenml.models.v2.core.user import (
    UserRequest,
    UserUpdate,
    UserFilter,
    UserResponse,
    UserResponseBody,
    UserResponseMetadata,
)
from zenml.models.v2.core.workspace import (
    WorkspaceRequest,
    WorkspaceUpdate,
    WorkspaceFilter,
    WorkspaceResponse,
    WorkspaceResponseBody,
    WorkspaceResponseMetadata,
)

# V2 Misc
from zenml.models.v2.misc.service_connector_type import (
    AuthenticationMethodModel,
    ServiceConnectorResourcesModel,
    ServiceConnectorRequirements,
    ServiceConnectorTypeModel,
    ServiceConnectorTypedResourcesModel,
    ResourceTypeModel,
)
from zenml.models.v2.misc.server_models import ServerDatabaseType, ServerModel
from zenml.models.v2.misc.user_auth import UserAuthModel
from zenml.models.v2.misc.build_item import BuildItem
from zenml.models.v2.misc.loaded_visualization import LoadedVisualization
from zenml.models.v2.misc.hub_plugin_models import (
    HubPluginRequestModel,
    HubPluginResponseModel,
    HubUserResponseModel,
    HubPluginBaseModel,
    PluginStatus,
)
from zenml.models.v2.misc.external_user import ExternalUserModel
from zenml.models.v2.misc.auth_models import (
    OAuthDeviceAuthorizationRequest,
    OAuthDeviceAuthorizationResponse,
    OAuthDeviceTokenRequest,
    OAuthDeviceUserAgentHeader,
    OAuthDeviceVerificationRequest,
    OAuthRedirectResponse,
    OAuthTokenResponse,
)
from zenml.models.v2.misc.server_models import (
    ServerModel,
    ServerDatabaseType,
    ServerDeploymentType,
)

# ----------------------------- Forward References -----------------------------

# V1
SecretResponseModel.update_forward_refs(
    UserResponse=UserResponse,
    WorkspaceResponse=WorkspaceResponse,
)
<<<<<<< HEAD
ModelRequestModel.update_forward_refs(
    UserResponse=UserResponse,
    WorkspaceResponse=WorkspaceResponse,
)
ModelResponseModel.update_forward_refs(
    UserResponse=UserResponse,
    WorkspaceResponse=WorkspaceResponse,
)
ModelVersionRequestModel.update_forward_refs(
    UserResponse=UserResponse,
    WorkspaceResponse=WorkspaceResponse,
)
ModelVersionResponseModel.update_forward_refs(
    UserResponse=UserResponse,
    WorkspaceResponse=WorkspaceResponse,
    RunMetadataResponse=RunMetadataResponse,
)
ModelVersionArtifactRequestModel.update_forward_refs(
    UserResponse=UserResponse,
    WorkspaceResponse=WorkspaceResponse,
)
ModelVersionArtifactResponseModel.update_forward_refs(
    UserResponse=UserResponse,
    WorkspaceResponse=WorkspaceResponse,
)
ModelVersionPipelineRunRequestModel.update_forward_refs(
    UserResponse=UserResponse,
    WorkspaceResponse=WorkspaceResponse,
)
ModelVersionPipelineRunResponseModel.update_forward_refs(
    UserResponse=UserResponse,
    WorkspaceResponse=WorkspaceResponse,
)
=======
>>>>>>> 6e6f158a

# V2
APIKeyResponseBody.update_forward_refs(
    ServiceAccountResponse=ServiceAccountResponse,
)
ArtifactVersionRequest.update_forward_refs(
    ArtifactVisualizationRequest=ArtifactVisualizationRequest,
)
ArtifactVersionResponseBody.update_forward_refs(
    UserResponse=UserResponse,
)
ArtifactVersionResponseMetadata.update_forward_refs(
    WorkspaceResponse=WorkspaceResponse,
    ArtifactVisualizationResponse=ArtifactVisualizationResponse,
    RunMetadataResponse=RunMetadataResponse,
)
CodeReferenceResponseBody.update_forward_refs(
    CodeRepositoryResponse=CodeRepositoryResponse,
)
CodeRepositoryResponseBody.update_forward_refs(
    UserResponse=UserResponse,
)
CodeRepositoryResponseMetadata.update_forward_refs(
    WorkspaceResponse=WorkspaceResponse,
)
ComponentResponseBody.update_forward_refs(
    UserResponse=UserResponse,
)
ComponentResponseMetadata.update_forward_refs(
    WorkspaceResponse=WorkspaceResponse,
    ServiceConnectorResponse=ServiceConnectorResponse,
)
FlavorResponseBody.update_forward_refs(
    UserResponse=UserResponse,
)
FlavorResponseMetadata.update_forward_refs(
    WorkspaceResponse=WorkspaceResponse,
)
ModelResponseBody.update_forward_refs(
    UserResponse=UserResponse,
    TagResponseModel=TagResponseModel,
)
ModelResponseMetadata.update_forward_refs(
    WorkspaceResponse=WorkspaceResponse,
)
ModelVersionResponseBody.update_forward_refs(
    UserResponse=UserResponse,
    ModelResponse=ModelResponse,
)
ModelVersionResponseMetadata.update_forward_refs(
    WorkspaceResponse=WorkspaceResponse,
)
ModelVersionArtifactResponseBody.update_forward_refs(
    ArtifactVersionResponse=ArtifactVersionResponse,
)
ModelVersionPipelineRunResponseBody.update_forward_refs(
    PipelineRunResponse=PipelineRunResponse
)
OAuthDeviceResponseBody.update_forward_refs(
    UserResponse=UserResponse,
)
PipelineResponseBody.update_forward_refs(
    UserResponse=UserResponse,
)
PipelineResponseMetadata.update_forward_refs(
    WorkspaceResponse=WorkspaceResponse,
)
PipelineBuildBase.update_forward_refs(
    BuildItem=BuildItem,
)
PipelineBuildResponseBody.update_forward_refs(
    UserResponse=UserResponse,
)
PipelineBuildResponseMetadata.update_forward_refs(
    WorkspaceResponse=WorkspaceResponse,
    PipelineResponse=PipelineResponse,
    StackResponse=StackResponse,
    BuildItem=BuildItem,
)
PipelineDeploymentRequest.update_forward_refs(
    CodeReferenceRequest=CodeReferenceRequest,
)
PipelineDeploymentResponseBody.update_forward_refs(
    UserResponse=UserResponse,
)
PipelineDeploymentResponseMetadata.update_forward_refs(
    WorkspaceResponse=WorkspaceResponse,
    PipelineResponse=PipelineResponse,
    StackResponse=StackResponse,
    PipelineBuildResponse=PipelineBuildResponse,
    ScheduleResponse=ScheduleResponse,
    CodeReferenceResponse=CodeReferenceResponse,
)
PipelineRunResponseBody.update_forward_refs(
    UserResponse=UserResponse,
    PipelineResponse=PipelineResponse,
    StackResponse=StackResponse,
    PipelineBuildResponse=PipelineBuildResponse,
    ScheduleResponse=ScheduleResponse,
)
PipelineRunResponseMetadata.update_forward_refs(
    WorkspaceResponse=WorkspaceResponse,
    RunMetadataResponse=RunMetadataResponse,
    StepRunResponse=StepRunResponse,
)
RunMetadataResponseBody.update_forward_refs(
    UserResponse=UserResponse,
)
RunMetadataResponseMetadata.update_forward_refs(
    WorkspaceResponse=WorkspaceResponse,
)
ScheduleResponseBody.update_forward_refs(
    UserResponse=UserResponse,
)
ScheduleResponseMetadata.update_forward_refs(
    WorkspaceResponse=WorkspaceResponse,
)
ServiceConnectorResponseBody.update_forward_refs(
    UserResponse=UserResponse,
)
ServiceConnectorResponseMetadata.update_forward_refs(
    ServiceConnectorTypeModel=ServiceConnectorTypeModel,
    WorkspaceResponse=WorkspaceResponse,
    ComponentResponse=ComponentResponse,
)
StackResponseBody.update_forward_refs(
    UserResponse=UserResponse,
)
StackResponseMetadata.update_forward_refs(
    ComponentResponse=ComponentResponse,
    WorkspaceResponse=WorkspaceResponse,
)
StepRunRequest.update_forward_refs(
    LogsRequest=LogsRequest,
)
StepRunResponseBody.update_forward_refs(
    UserResponse=UserResponse,
    ArtifactVersionResponse=ArtifactVersionResponse,
)
StepRunResponseMetadata.update_forward_refs(
    WorkspaceResponse=WorkspaceResponse,
    LogsResponse=LogsResponse,
    RunMetadataResponse=RunMetadataResponse,
)

__all__ = [
    # V1
    "BaseRequestModel",
    "BaseResponseModel",
    "SecretBaseModel",
    "SecretFilterModel",
    "SecretRequestModel",
    "SecretResponseModel",
    "SecretUpdateModel",
    "TagFilterModel",
    "TagResourceResponseModel",
    "TagResourceRequestModel",
    "TagResponseModel",
    "TagRequestModel",
    "TagUpdateModel",
    "WorkspaceScopedRequestModel",
    # V2 Base
    "BaseRequest",
    "BaseResponse",
    "BaseResponseBody",
    "BaseResponseMetadata",
    "BaseZenModel",
    "UserScopedRequest",
    "UserScopedFilter",
    "UserScopedResponse",
    "UserScopedResponseBody",
    "UserScopedResponseMetadata",
    "WorkspaceScopedRequest",
    "WorkspaceScopedFilter",
    "WorkspaceScopedResponse",
    "WorkspaceScopedResponseBody",
    "WorkspaceScopedResponseMetadata",
    "BaseFilter",
    "StrFilter",
    "BoolFilter",
    "NumericFilter",
    "UUIDFilter",
    "Page",
    # V2 Core
    "APIKey",
    "APIKeyRequest",
    "APIKeyUpdate",
    "APIKeyFilter",
    "APIKeyResponse",
    "APIKeyResponseBody",
    "APIKeyResponseMetadata",
    "APIKeyInternalResponse",
    "APIKeyInternalUpdate",
    "APIKeyRotateRequest",
    "ArtifactFilter",
    "ArtifactRequest",
    "ArtifactResponse",
    "ArtifactResponseBody",
    "ArtifactResponseMetadata",
    "ArtifactUpdate",
    "ArtifactVersionRequest",
    "ArtifactVersionFilter",
    "ArtifactVersionResponse",
    "ArtifactVersionResponseBody",
    "ArtifactVersionResponseMetadata",
    "ArtifactVersionUpdate",
    "ArtifactVisualizationRequest",
    "ArtifactVisualizationResponse",
    "ArtifactVisualizationResponseBody",
    "ArtifactVisualizationResponseMetadata",
    "CodeReferenceRequest",
    "CodeReferenceResponse",
    "CodeReferenceResponseBody",
    "CodeReferenceResponseMetadata",
    "CodeRepositoryUpdate",
    "CodeRepositoryFilter",
    "CodeRepositoryRequest",
    "CodeRepositoryResponse",
    "CodeRepositoryResponseBody",
    "CodeRepositoryResponseMetadata",
    "ComponentBase",
    "ComponentRequest",
    "ComponentUpdate",
    "ComponentFilter",
    "ComponentResponse",
    "ComponentResponseBody",
    "ComponentResponseMetadata",
    "FlavorRequest",
    "FlavorUpdate",
    "FlavorFilter",
    "FlavorResponse",
    "FlavorResponseBody",
    "FlavorResponseMetadata",
    "LogsRequest",
    "LogsResponse",
    "LogsResponseBody",
    "LogsResponseMetadata",
    "ModelFilter",
    "ModelRequest",
    "ModelResponse",
    "ModelResponseBody",
    "ModelResponseMetadata",
    "ModelUpdate",
    "ModelVersionFilter",
    "ModelVersionRequest",
    "ModelVersionResponse",
    "ModelVersionResponseBody",
    "ModelVersionResponseMetadata",
    "ModelVersionUpdate",
    "ModelVersionArtifactFilter",
    "ModelVersionArtifactRequest",
    "ModelVersionArtifactResponse",
    "ModelVersionArtifactResponseBody",
    "ModelVersionPipelineRunFilter",
    "ModelVersionPipelineRunRequest",
    "ModelVersionPipelineRunResponse",
    "ModelVersionPipelineRunResponseBody",
    "OAuthDeviceUpdate",
    "OAuthDeviceFilter",
    "OAuthDeviceResponse",
    "OAuthDeviceResponseBody",
    "OAuthDeviceResponseMetadata",
    "OAuthDeviceInternalRequest",
    "OAuthDeviceInternalUpdate",
    "OAuthDeviceInternalResponse",
    "PipelineRequest",
    "PipelineUpdate",
    "PipelineFilter",
    "PipelineResponse",
    "PipelineResponseBody",
    "PipelineResponseMetadata",
    "PipelineBuildBase",
    "PipelineBuildRequest",
    "PipelineBuildFilter",
    "PipelineBuildResponse",
    "PipelineBuildResponseBody",
    "PipelineBuildResponseMetadata",
    "PipelineDeploymentBase",
    "PipelineDeploymentRequest",
    "PipelineDeploymentFilter",
    "PipelineDeploymentResponse",
    "PipelineDeploymentResponseBody",
    "PipelineDeploymentResponseMetadata",
    "PipelineRunRequest",
    "PipelineRunUpdate",
    "PipelineRunFilter",
    "PipelineRunResponse",
    "PipelineRunResponseBody",
    "PipelineRunResponseMetadata",
    "RunMetadataRequest",
    "RunMetadataFilter",
    "RunMetadataResponse",
    "RunMetadataResponseBody",
    "RunMetadataResponseMetadata",
    "ScheduleRequest",
    "ScheduleUpdate",
    "ScheduleFilter",
    "ScheduleResponse",
    "ScheduleResponseBody",
    "ScheduleResponseMetadata",
    "ServiceAccountFilter",
    "ServiceAccountResponseBody",
    "ServiceAccountResponseMetadata",
    "ServiceAccountUpdate",
    "ServiceAccountRequest",
    "ServiceAccountResponse",
    "ServiceConnectorRequest",
    "ServiceConnectorUpdate",
    "ServiceConnectorFilter",
    "ServiceConnectorResponse",
    "ServiceConnectorResponseBody",
    "ServiceConnectorResponseMetadata",
    "StackRequest",
    "StackUpdate",
    "StackFilter",
    "StackResponse",
    "StackResponseBody",
    "StackResponseMetadata",
    "StepRunRequest",
    "StepRunUpdate",
    "StepRunFilter",
    "StepRunResponse",
    "StepRunResponseBody",
    "StepRunResponseMetadata",
    "UserRequest",
    "UserUpdate",
    "UserFilter",
    "UserResponse",
    "UserResponseBody",
    "UserResponseMetadata",
    "WorkspaceRequest",
    "WorkspaceUpdate",
    "WorkspaceFilter",
    "WorkspaceResponse",
    "WorkspaceResponseBody",
    "WorkspaceResponseMetadata",
    # V2 Misc
    "AuthenticationMethodModel",
    "ServiceConnectorResourcesModel",
    "ServiceConnectorTypeModel",
    "ServiceConnectorTypedResourcesModel",
    "ServiceConnectorRequirements",
    "ResourceTypeModel",
    "UserAuthModel",
    "ExternalUserModel",
    "BuildItem",
    "LoadedVisualization",
    "HubPluginRequestModel",
    "HubPluginResponseModel",
    "HubUserResponseModel",
    "HubPluginBaseModel",
    "PluginStatus",
    "ServerModel",
    "ServerDatabaseType",
    "ServerDeploymentType",
    "OAuthDeviceAuthorizationRequest",
    "OAuthDeviceAuthorizationResponse",
    "OAuthDeviceTokenRequest",
    "OAuthDeviceUserAgentHeader",
    "OAuthDeviceVerificationRequest",
    "OAuthRedirectResponse",
    "OAuthTokenResponse",
]<|MERGE_RESOLUTION|>--- conflicted
+++ resolved
@@ -316,42 +316,6 @@
     UserResponse=UserResponse,
     WorkspaceResponse=WorkspaceResponse,
 )
-<<<<<<< HEAD
-ModelRequestModel.update_forward_refs(
-    UserResponse=UserResponse,
-    WorkspaceResponse=WorkspaceResponse,
-)
-ModelResponseModel.update_forward_refs(
-    UserResponse=UserResponse,
-    WorkspaceResponse=WorkspaceResponse,
-)
-ModelVersionRequestModel.update_forward_refs(
-    UserResponse=UserResponse,
-    WorkspaceResponse=WorkspaceResponse,
-)
-ModelVersionResponseModel.update_forward_refs(
-    UserResponse=UserResponse,
-    WorkspaceResponse=WorkspaceResponse,
-    RunMetadataResponse=RunMetadataResponse,
-)
-ModelVersionArtifactRequestModel.update_forward_refs(
-    UserResponse=UserResponse,
-    WorkspaceResponse=WorkspaceResponse,
-)
-ModelVersionArtifactResponseModel.update_forward_refs(
-    UserResponse=UserResponse,
-    WorkspaceResponse=WorkspaceResponse,
-)
-ModelVersionPipelineRunRequestModel.update_forward_refs(
-    UserResponse=UserResponse,
-    WorkspaceResponse=WorkspaceResponse,
-)
-ModelVersionPipelineRunResponseModel.update_forward_refs(
-    UserResponse=UserResponse,
-    WorkspaceResponse=WorkspaceResponse,
-)
-=======
->>>>>>> 6e6f158a
 
 # V2
 APIKeyResponseBody.update_forward_refs(
