--- conflicted
+++ resolved
@@ -212,58 +212,7 @@
 class NumericFilter(Filter):
     """Filter for all numeric fields."""
 
-<<<<<<< HEAD
     value: Union[float, datetime]
-=======
-    value: float
-
-    ALLOWED_OPS: ClassVar[List[str]] = [
-        GenericFilterOps.EQUALS,
-        GenericFilterOps.GT,
-        GenericFilterOps.GTE,
-        GenericFilterOps.LT,
-        GenericFilterOps.LTE,
-    ]
-
-    def generate_query_conditions(
-        self,
-        table: Type[SQLModel],
-    ) -> Union["BinaryExpression[Any]", "BooleanClauseList[Any]"]:
-        """Generate the query conditions for the database.
-
-        Args:
-            table: The SQLModel table to use for the query creation
-
-        Returns:
-            A list of conditions that will be combined using the `and` operation
-        """
-        if self.operation == GenericFilterOps.GTE:
-            return (  # type:ignore[no-any-return]
-                getattr(table, self.column) >= self.value
-            )
-        elif self.operation == GenericFilterOps.GT:
-            return (  # type:ignore[no-any-return]
-                getattr(table, self.column) > self.value
-            )
-        elif self.operation == GenericFilterOps.LTE:
-            return (  # type:ignore[no-any-return]
-                getattr(table, self.column) <= self.value
-            )
-        elif self.operation == GenericFilterOps.LT:
-            return (  # type:ignore[no-any-return]
-                getattr(table, self.column) < self.value
-            )
-        else:
-            return (  # type:ignore[no-any-return]
-                getattr(table, self.column) == self.value
-            )
-
-
-class DatetimeFilter(Filter):
-    """Filter for all Boolean fields."""
-
-    value: datetime
->>>>>>> 69827917
 
     ALLOWED_OPS: ClassVar[List[str]] = [
         GenericFilterOps.EQUALS,
@@ -673,19 +622,11 @@
 
         base_filter = super().generate_filter(table)
         if self._scope_project:
-<<<<<<< HEAD
             project_filter = (
                 getattr(table, "project_id") == self._scope_project
             )
             return and_(base_filter, project_filter)
         return base_filter
-=======
-            return (  # type:ignore[no-any-return]
-                getattr(table, "project_id") == self._scope_project
-            )
-        else:
-            return None
->>>>>>> 69827917
 
 
 class ShareableProjectScopedFilterModel(ProjectScopedFilterModel):
