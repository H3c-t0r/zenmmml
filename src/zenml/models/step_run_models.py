--- conflicted
+++ resolved
@@ -26,12 +26,8 @@
     ProjectScopedRequestModel,
     ProjectScopedResponseModel,
 )
-<<<<<<< HEAD
-from zenml.models.constants import STR_FIELD_MAX_LENGTH
 from zenml.models.filter_models import ProjectScopedFilterModel
-=======
 from zenml.models.constants import STR_FIELD_MAX_LENGTH, TEXT_FIELD_MAX_LENGTH
->>>>>>> cf636d1f
 
 if TYPE_CHECKING:
     from zenml.models import ArtifactResponseModel
