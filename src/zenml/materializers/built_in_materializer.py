#  Copyright (c) ZenML GmbH 2021. All Rights Reserved.
#
#  Licensed under the Apache License, Version 2.0 (the "License");
#  you may not use this file except in compliance with the License.
#  You may obtain a copy of the License at:
#
#       https://www.apache.org/licenses/LICENSE-2.0
#
#  Unless required by applicable law or agreed to in writing, software
#  distributed under the License is distributed on an "AS IS" BASIS,
#  WITHOUT WARRANTIES OR CONDITIONS OF ANY KIND, either express
#  or implied. See the License for the specific language governing
#  permissions and limitations under the License.
import os
from typing import Any, Type

from zenml.artifacts import DataAnalysisArtifact, DataArtifact
from zenml.logger import get_logger
from zenml.materializers.base_materializer import BaseMaterializer
from zenml.utils import yaml_utils

logger = get_logger(__name__)
DEFAULT_FILENAME = "data.json"


class BuiltInMaterializer(BaseMaterializer):
    """Read/Write JSON files."""

<<<<<<< HEAD
    # TODO [ENG-331]: consider adding typing.Dict and typing.List
=======
    # TODO [ENG-322]: consider adding typing.Dict and typing.List
>>>>>>> 266fada7
    # since these are the 'correct' way to annotate these types.

    ASSOCIATED_ARTIFACT_TYPES = [
        DataArtifact,
        DataAnalysisArtifact,
    ]
    ASSOCIATED_TYPES = [
        int,
        str,
        bytes,
        dict,
        float,
        list,
        tuple,
        bool,
    ]

    def handle_input(self, data_type: Type[Any]) -> Any:
        """Reads basic primitive types from json."""
        super().handle_input(data_type)
        filepath = os.path.join(self.artifact.uri, DEFAULT_FILENAME)
        contents = yaml_utils.read_json(filepath)
        if type(contents) != data_type:
            # TODO [ENG-142]: Raise error or try to coerce
            logger.debug(
                f"Contents {contents} was type {type(contents)} but expected "
                f"{data_type}"
            )
        return contents

    def handle_return(self, data: Any) -> None:
        """Handles basic built-in types and stores them as json"""
        super().handle_return(data)
        filepath = os.path.join(self.artifact.uri, DEFAULT_FILENAME)
        yaml_utils.write_json(filepath, data)<|MERGE_RESOLUTION|>--- conflicted
+++ resolved
@@ -26,11 +26,7 @@
 class BuiltInMaterializer(BaseMaterializer):
     """Read/Write JSON files."""
 
-<<<<<<< HEAD
-    # TODO [ENG-331]: consider adding typing.Dict and typing.List
-=======
     # TODO [ENG-322]: consider adding typing.Dict and typing.List
->>>>>>> 266fada7
     # since these are the 'correct' way to annotate these types.
 
     ASSOCIATED_ARTIFACT_TYPES = [
