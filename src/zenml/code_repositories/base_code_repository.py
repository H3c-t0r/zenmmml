--- conflicted
+++ resolved
@@ -14,15 +14,10 @@
 import re
 from abc import ABC, abstractmethod
 from typing import Any, Optional, Type, TypeVar, cast
-<<<<<<< HEAD
-
+
+from github import Github
+from uuid import UUID
 from git.repo.base import Remote, Repo
-from github import Github
-=======
-from uuid import UUID
-
-from git.repo.base import Remote, Repo
->>>>>>> fd422a27
 
 from zenml.exceptions import CodeRepoDownloadError
 from zenml.logger import get_logger
@@ -60,13 +55,6 @@
 
 
 class BaseCodeRepository(ABC):
-<<<<<<< HEAD
-    def __init__(self, **kwargs: Any) -> None:
-        pass
-
-    @classmethod
-    def from_model(cls: Type[C], model: CodeRepositoryResponseModel) -> C:
-=======
     def __init__(self, id: UUID, **kwargs: Any) -> None:
         self._id = id
 
@@ -74,7 +62,6 @@
     def from_model(
         cls: Type[C], model: CodeRepositoryResponseModel
     ) -> "BaseCodeRepository":
->>>>>>> fd422a27
         class_: Type[
             BaseCodeRepository
         ] = source_utils_v2.load_and_validate_class(
@@ -82,13 +69,10 @@
         )
         return class_(**model.config)
 
-<<<<<<< HEAD
-=======
     @property
     def id(self) -> UUID:
         return self._id
 
->>>>>>> fd422a27
     @abstractmethod
     def login(self) -> None:
         pass
@@ -99,18 +83,12 @@
         pass
 
     @abstractmethod
-<<<<<<< HEAD
-    def get_local_repo(path: str) -> Optional[LocalRepository]:
-        pass
-
-=======
     def get_local_repo(self, path: str) -> Optional[LocalRepository]:
         pass
 
     def exists_at_path(self, path: str) -> bool:
         return self.get_local_repo(path=path) is not None
 
->>>>>>> fd422a27
 
 class LocalGitRepository(LocalRepository):
     # TODO: this maybe needs to accept a callback which checks if the remote
@@ -172,7 +150,6 @@
         self._repository = repository
         self._token = token
 
-<<<<<<< HEAD
     def login(
         self,
     ) -> None:
@@ -203,8 +180,6 @@
                 f'f"An error occurred while downloading files: {str(e)}'
             )
 
-=======
->>>>>>> fd422a27
     def get_local_repo(path: str) -> LocalRepository:
         # TODO: correctly initialize the local git repo, catch potential errors
         try:
