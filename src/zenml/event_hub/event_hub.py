#  Copyright (c) ZenML GmbH 2024. All Rights Reserved.
#
#  Licensed under the Apache License, Version 2.0 (the "License");
#  you may not use this file except in compliance with the License.
#  You may obtain a copy of the License at:
#
#       https://www.apache.org/licenses/LICENSE-2.0
#
#  Unless required by applicable law or agreed to in writing, software
#  distributed under the License is distributed on an "AS IS" BASIS,
#  WITHOUT WARRANTIES OR CONDITIONS OF ANY KIND, either express
#  or implied. See the License for the specific language governing
#  permissions and limitations under the License.
"""Base class for all the Event Hub."""
from functools import partial
from typing import TYPE_CHECKING, List

from zenml import EventSourceResponse
<<<<<<< HEAD
from zenml.action_plans.base_action_plan import BaseActionPlan
from zenml.enums import PluginSubType, PluginType
from zenml.event_sources.base_event_source_plugin import BaseEventSourcePlugin
from zenml.models import TriggerExecutionRequest
from zenml.plugins.plugin_flavor_registry import logger, plugin_flavor_registry
=======
from zenml.config.global_config import GlobalConfiguration
from zenml.enums import PluginType
from zenml.event_sources.base_event_source import (
    BaseEvent,
    BaseEventSourceFlavor,
)
from zenml.logger import get_logger
from zenml.models import TriggerFilter, TriggerResponse
from zenml.utils.pagination_utils import depaginate

logger = get_logger(__name__)

if TYPE_CHECKING:
    from zenml.zen_stores.base_zen_store import BaseZenStore
>>>>>>> a670fd27


class EventHub:
    """Handler for all events."""

    @property
    def zen_store(self) -> "BaseZenStore":
        """Returns the active zen store.

        Returns:
            The active zen store.
        """
        return GlobalConfiguration().zen_store

    def process_event(
        self,
        event: BaseEvent,
        event_source: EventSourceResponse,
    ) -> None:
        """Process an incoming event and execute all configured actions.

        This will first check for any subscribers/triggers for this event,
        then log the event for later reference and finally perform the
        configured action(s).

        Args:
            event: Generic event
            event_source: The Event Source
        """
        triggers = self.get_matching_triggers_for_event(
            event=event, event_source=event_source
        )

        for trigger in triggers:
            from zenml.zen_server.utils import zen_store

            request = TriggerExecutionRequest(
                trigger=trigger.id, event_metadata=incoming_event
            )
            trigger_execution = zen_store().create_trigger_execution(request)

            action_plan_config = (
                trigger_execution.trigger.get_metadata().action_plan
            )
            action_plan_plugin = (
                plugin_flavor_registry.get_plugin_implementation(
                    flavor="builtin",
                    _type=PluginType.ACTION_PLAN,
                    subtype=PluginSubType.PIPELINE_RUN,
                )
            )
            assert isinstance(action_plan_plugin, BaseActionPlan)
            action_plan_plugin.run(
                config=action_plan_config, trigger_execution=trigger_execution
            )

    def get_matching_triggers_for_event(
        self, event: BaseEvent, event_source: EventSourceResponse
    ) -> List[TriggerResponse]:
        """Get all triggers that match an incoming event.

        Args:
            event: The inbound event.
            event_source: The event source which emitted the event.

        Returns:
            The list of matching triggers.
        """
        from zenml.plugins.plugin_flavor_registry import plugin_flavor_registry

        # get all event sources configured for this flavor
        triggers: List[TriggerResponse] = depaginate(
            partial(
                self.zen_store.list_triggers,
                trigger_filter_model=TriggerFilter(
                    event_source_id=event_source.id  # TODO: Handle for multiple source_ids
                ),
                hydrate=True,
            )
        )

        trigger_list: List[TriggerResponse] = []

        for trigger in triggers:
            # For now, the matching of trigger filters vs event is implemented
            # in each filter class. This is not ideal and should be refactored
            # to a more generic solution that doesn't require the plugin
            # implementation to be imported here.
            try:
                plugin_flavor = plugin_flavor_registry.get_flavor_class(
                    flavor=event_source.flavor,
                    _type=PluginType.EVENT_SOURCE,
                    subtype=event_source.plugin_subtype,
                )
            except KeyError:
                logger.exception(
                    f"Could not find plugin flavor for event source "
                    f"{event_source.id} and flavor {event_source.flavor}."
                )
                raise KeyError(
                    f"No plugin flavor found for event source "
                    f"{event_source.id}."
                )

            assert issubclass(plugin_flavor, BaseEventSourceFlavor)

            # Get the filter class from the plugin flavor class
            event_filter_config_class = plugin_flavor.EVENT_FILTER_CONFIG_CLASS
            event_filter = event_filter_config_class(**trigger.event_filter)
            if event_filter.event_matches_filter(event=event):
                trigger_list.append(trigger)

        logger.debug(
            f"For event {event} and event source {event_source}, "
            f"the following triggers matched: {trigger_list}"
        )

        return trigger_list


event_hub = EventHub()<|MERGE_RESOLUTION|>--- conflicted
+++ resolved
@@ -16,28 +16,27 @@
 from typing import TYPE_CHECKING, List
 
 from zenml import EventSourceResponse
-<<<<<<< HEAD
-from zenml.action_plans.base_action_plan import BaseActionPlan
+from zenml.actions.base_action import BaseActionHandler
+from zenml.config.global_config import GlobalConfiguration
 from zenml.enums import PluginSubType, PluginType
-from zenml.event_sources.base_event_source_plugin import BaseEventSourcePlugin
-from zenml.models import TriggerExecutionRequest
-from zenml.plugins.plugin_flavor_registry import logger, plugin_flavor_registry
-=======
-from zenml.config.global_config import GlobalConfiguration
-from zenml.enums import PluginType
 from zenml.event_sources.base_event_source import (
     BaseEvent,
     BaseEventSourceFlavor,
 )
 from zenml.logger import get_logger
-from zenml.models import TriggerFilter, TriggerResponse
+from zenml.models import (
+    TriggerExecutionRequest,
+    TriggerFilter,
+    TriggerResponse,
+)
+from zenml.plugins.plugin_flavor_registry import logger, plugin_flavor_registry
 from zenml.utils.pagination_utils import depaginate
+from zenml.zen_server.utils import zen_store
 
 logger = get_logger(__name__)
 
 if TYPE_CHECKING:
     from zenml.zen_stores.base_zen_store import BaseZenStore
->>>>>>> a670fd27
 
 
 class EventHub:
@@ -72,10 +71,8 @@
         )
 
         for trigger in triggers:
-            from zenml.zen_server.utils import zen_store
-
             request = TriggerExecutionRequest(
-                trigger=trigger.id, event_metadata=incoming_event
+                trigger=trigger.id, event_metadata=dict(event)
             )
             trigger_execution = zen_store().create_trigger_execution(request)
 
@@ -89,7 +86,7 @@
                     subtype=PluginSubType.PIPELINE_RUN,
                 )
             )
-            assert isinstance(action_plan_plugin, BaseActionPlan)
+            assert isinstance(action_plan_plugin, BaseActionHandler)
             action_plan_plugin.run(
                 config=action_plan_config, trigger_execution=trigger_execution
             )
