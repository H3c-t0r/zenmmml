# Copyright 2019 Google LLC. All Rights Reserved.
#
# Licensed under the Apache License, Version 2.0 (the "License");
# you may not use this file except in compliance with the License.
# You may obtain a copy of the License at
#
#     https://www.apache.org/licenses/LICENSE-2.0
#
# Unless required by applicable law or agreed to in writing, software
# distributed under the License is distributed on an "AS IS" BASIS,
# WITHOUT WARRANTIES OR CONDITIONS OF ANY KIND, either express or implied.
# See the License for the specific language governing permissions and
# limitations under the License.

#  Copyright (c) ZenML GmbH 2022. All Rights Reserved.
#
#  Licensed under the Apache License, Version 2.0 (the "License");
#  you may not use this file except in compliance with the License.
#  You may obtain a copy of the License at:
#
#       https://www.apache.org/licenses/LICENSE-2.0
#
#  Unless required by applicable law or agreed to in writing, software
#  distributed under the License is distributed on an "AS IS" BASIS,
#  WITHOUT WARRANTIES OR CONDITIONS OF ANY KIND, either express
#  or implied. See the License for the specific language governing
#  permissions and limitations under the License.

# The `run_step()` method of this file is a modified version of the local dag
# runner implementation of tfx
"""Base orchestrator class."""

import hashlib
import json
import os
import time
from abc import ABC, abstractmethod
from typing import TYPE_CHECKING, Any, ClassVar, List, Optional

from pydantic.json import pydantic_encoder
from tfx.dsl.compiler.compiler import Compiler
from tfx.dsl.compiler.constants import PIPELINE_RUN_ID_PARAMETER_NAME
from tfx.dsl.io.fileio import NotFoundError
from tfx.orchestration import metadata
from tfx.orchestration.local import runner_utils
from tfx.orchestration.portable import (
    data_types,
    launcher,
    outputs_utils,
    runtime_parameter_utils,
)
from tfx.proto.orchestration import executable_spec_pb2
from tfx.proto.orchestration.pipeline_pb2 import Pipeline as Pb2Pipeline
from tfx.proto.orchestration.pipeline_pb2 import PipelineNode

from zenml.constants import (
    MLMD_CONTEXT_DOCKER_CONFIGURATION_PROPERTY_NAME,
    MLMD_CONTEXT_RUNTIME_CONFIG_PROPERTY_NAME,
    MLMD_CONTEXT_STACK_PROPERTY_NAME,
    MLMD_CONTEXT_STEP_RESOURCES_PROPERTY_NAME,
    ZENML_MLMD_CONTEXT_TYPE,
)
from zenml.enums import StackComponentType
from zenml.exceptions import DuplicateRunNameError
from zenml.io import fileio
from zenml.logger import get_logger
from zenml.orchestrators.utils import (
    add_context_to_node,
    create_tfx_pipeline,
    get_cache_status,
    get_step_for_node,
)
from zenml.repository import Repository
from zenml.stack import StackComponent
from zenml.steps import BaseStep
from zenml.utils import string_utils

if TYPE_CHECKING:
    from zenml.pipelines import BasePipeline
    from zenml.runtime_configuration import RuntimeConfiguration
    from zenml.stack import Stack

logger = get_logger(__name__)


### TFX PATCH
# The following code patches a function in tfx which leads to an OSError on
# Windows.
def _patched_remove_stateful_working_dir(stateful_working_dir: str) -> None:
    """Deletes the stateful working directory if it exists.

    Args:
        stateful_working_dir: Stateful working directory to delete.
    """
    # The original implementation uses
    # `os.path.abspath(os.path.join(stateful_working_dir, os.pardir))` to
    # compute the parent directory that needs to be deleted. This however
    # doesn't work with our artifact store paths (e.g. s3://my-artifact-store)
    # which would get converted to something like this:
    # /path/to/current/working/directory/s3:/my-artifact-store. In order to
    # avoid that we use `os.path.dirname` instead as the stateful working dir
    # should already be an absolute path anyway.
    stateful_working_dir = os.path.dirname(stateful_working_dir)
    try:
        fileio.rmtree(stateful_working_dir)
    except NotFoundError:
        logger.debug(
            "Unable to find stateful working directory '%s'.",
            stateful_working_dir,
        )


assert hasattr(
    outputs_utils, "remove_stateful_working_dir"
), "Unable to find tfx function."
setattr(
    outputs_utils,
    "remove_stateful_working_dir",
    _patched_remove_stateful_working_dir,
)
### END OF TFX PATCH


class BaseOrchestrator(StackComponent, ABC):
    """Base class for all orchestrators.

    In order to implement an orchestrator you will need to subclass from this
    class.

    How it works:
    -------------
    The `run()` method is the entrypoint that is executed when the
    pipeline's run method is called within the user code
    (`pipeline_instance.run()`).

    This method will take the ZenML Pipeline instance and prepare it for
    eventual execution. To do this the following steps are taken:

    * The underlying protobuf pipeline is created.

    * Within the `_configure_node_context()` method the pipeline
    requirements, stack and runtime configuration is added to the step
    context

    * The `_get_sorted_steps()` method then generates a sorted list of
    steps which will later be used to directly execute these steps in order,
    or to easily build a dag

    * After these initial steps comes the most crucial one. Within the
    `prepare_or_run_pipeline()` method each orchestrator will have its own
    implementation that dictates the pipeline orchestration. In the simplest
    case this method will iterate through all steps and execute them one by
    one. In other cases this method will build and deploy an intermediate
    representation of the pipeline (e.g an airflow dag or a kubeflow
    pipelines yaml) to be executed within the orchestrators environment.

    Building your own:
    ------------------
    In order to build your own orchestrator, all you need to do is subclass
    from this class and implement your own `prepare_or_run_pipeline()`
    method. Overwriting other methods is NOT recommended but possible.
    See the docstring of the `prepare_or_run_pipeline()` method to find out
    details of what needs to be implemented within it.
    """

    # Class Configuration
    TYPE: ClassVar[StackComponentType] = StackComponentType.ORCHESTRATOR

    @abstractmethod
    def prepare_or_run_pipeline(
        self,
        sorted_steps: List[BaseStep],
        pipeline: "BasePipeline",
        pb2_pipeline: Pb2Pipeline,
        stack: "Stack",
        runtime_configuration: "RuntimeConfiguration",
    ) -> Any:
        """This method needs to be implemented by the respective orchestrator.

        Depending on the type of orchestrator you'll have to perform slightly
        different operations.

        Simple Case:
        ------------
        The Steps are run directly from within the same environment in which
        the orchestrator code is executed. In this case you will need to
        deal with implementation-specific runtime configurations (like the
        schedule) and then iterate through each step and finally call
        `self.run_step()` to execute each step.

        Advanced Case:
        --------------
        Most orchestrators will not run the steps directly. Instead, they
        build some intermediate representation of the pipeline that is then
        used to create and run the pipeline and its steps on the target
        environment. For such orchestrators this method will have to build
        this representation and either deploy it directly or return it.

        Regardless of the implementation details, the orchestrator will need
        to a way to trigger each step in the target environment. For this
        the `run_step()` method should be used.

        In case the orchestrator is using docker containers for orchestration
        of each step, the `zenml.entrypoints.step_entrypoint` module can be
        used as a generalized entrypoint that sets up all the necessary
        prerequisites, parses input parameters and finally executes the step
        using the `run_step()`method.

        If the orchestrator needs to know the upstream steps for a specific
        step to build a DAG, it can use the `get_upstream_step_names()` method
        to get them.

        Args:
            sorted_steps: List of sorted steps.
            pipeline: Zenml Pipeline instance.
            pb2_pipeline: Protobuf Pipeline instance.
            stack: The stack the pipeline was run on.
            runtime_configuration: The Runtime configuration of the current run.

        Returns:
            The optional return value from this method will be returned by the
            `pipeline_instance.run()` call when someone is running a pipeline.
        """

    def run(
        self,
        pipeline: "BasePipeline",
        stack: "Stack",
        runtime_configuration: "RuntimeConfiguration",
    ) -> Any:
        """Runs a pipeline.

        To do this, a protobuf pipeline is created, the context of the
        individual steps is expanded to include relevant data, the steps are
        sorted into execution order and the implementation specific
        `prepare_or_run_pipeline()` method is called.

        Args:
            pipeline: The pipeline to run.
            stack: The stack on which the pipeline is run.
            runtime_configuration: Runtime configuration of the pipeline run.

        Returns:
            The result of the call to `prepare_or_run_pipeline()`.
        """
        # Create the protobuf pipeline which will be needed for various reasons
        # in the following steps
        pb2_pipeline: Pb2Pipeline = Compiler().compile(
            create_tfx_pipeline(pipeline, stack=stack)
        )

        self._configure_node_context(
            pipeline=pipeline,
            pb2_pipeline=pb2_pipeline,
            stack=stack,
            runtime_configuration=runtime_configuration,
        )

        sorted_steps = self._get_sorted_steps(
            pipeline=pipeline, pb2_pipeline=pb2_pipeline
        )

        result = self.prepare_or_run_pipeline(
            sorted_steps=sorted_steps,
            pipeline=pipeline,
            pb2_pipeline=pb2_pipeline,
            stack=stack,
            runtime_configuration=runtime_configuration,
        )

        return result

    @staticmethod
    def _get_sorted_steps(
        pipeline: "BasePipeline", pb2_pipeline: Pb2Pipeline
    ) -> List["BaseStep"]:
        """Get steps sorted in the execution order.

        This simplifies the building of a DAG at a later stage as it can be
        built with one iteration over this sorted list of steps.

        Args:
            pipeline: The pipeline
            pb2_pipeline: The protobuf pipeline representation

        Returns:
            List of steps in execution order
        """
        # Create a list of sorted steps
        sorted_steps = []
        for node in pb2_pipeline.nodes:
            pipeline_node: PipelineNode = node.pipeline_node
            sorted_steps.append(
                get_step_for_node(
                    pipeline_node, steps=list(pipeline.steps.values())
                )
            )
        return sorted_steps

    def run_step(
        self,
        step: "BaseStep",
        run_name: str,
        pb2_pipeline: Pb2Pipeline,
    ) -> Optional[data_types.ExecutionInfo]:
        """This sets up a component launcher and executes the given step.

        Args:
            step: The step to be executed
            run_name: The unique run name
            pb2_pipeline: Protobuf Pipeline instance

        Returns:
            The execution info of the step.
        """
        # Substitute the runtime parameter to be a concrete run_id, it is
        # important for this to be unique for each run.
        runtime_parameter_utils.substitute_runtime_parameter(
            pb2_pipeline,
            {PIPELINE_RUN_ID_PARAMETER_NAME: run_name},
        )

        # Extract the deployment_configs and use it to access the executor and
        # custom driver spec
        deployment_config = runner_utils.extract_local_deployment_config(
            pb2_pipeline
        )
        executor_spec = runner_utils.extract_executor_spec(
            deployment_config, step.name
        )
        custom_driver_spec = runner_utils.extract_custom_driver_spec(
            deployment_config, step.name
        )

        # At this point the active metadata store is queried for the
        # metadata_connection
        repo = Repository()
        metadata_store = repo.active_stack.metadata_store
        metadata_connection = metadata.Metadata(
            metadata_store.get_tfx_metadata_config()
        )
        custom_executor_operators = {
            executable_spec_pb2.PythonClassExecutableSpec: step.executor_operator
        }

        # The protobuf node for the current step is loaded here.
        pipeline_node = self._get_node_with_step_name(
            step_name=step.name, pb2_pipeline=pb2_pipeline
        )

        # Create the tfx launcher responsible for executing the step.
        component_launcher = launcher.Launcher(
            pipeline_node=pipeline_node,
            mlmd_connection=metadata_connection,
            pipeline_info=pb2_pipeline.pipeline_info,
            pipeline_runtime_spec=pb2_pipeline.runtime_spec,
            executor_spec=executor_spec,
            custom_driver_spec=custom_driver_spec,
            custom_executor_operators=custom_executor_operators,
        )

        # In some stack configurations, some stack components (like experiment
        # trackers) will run some code before and after the actual step run.
        # This is where the step actually gets executed using the
        # component_launcher
        repo.active_stack.prepare_step_run()
        execution_info = self._execute_step(component_launcher)
        repo.active_stack.cleanup_step_run()

        return execution_info

    @staticmethod
    def _execute_step(
        tfx_launcher: launcher.Launcher,
    ) -> Optional[data_types.ExecutionInfo]:
        """Executes a tfx component.

        Args:
            tfx_launcher: A tfx launcher to execute the component.

        Returns:
            Optional execution info returned by the launcher.

        Raises:
            DuplicateRunNameError: If the run name is already in use.
        """
        pipeline_step_name = tfx_launcher._pipeline_node.node_info.id
        start_time = time.time()
        logger.info(f"Step `{pipeline_step_name}` has started.")
        try:
            execution_info = tfx_launcher.launch()
            if execution_info and get_cache_status(execution_info):
                logger.info(f"Using cached version of `{pipeline_step_name}`.")
        except RuntimeError as e:
            if "execution has already succeeded" in str(e):
                # Hacky workaround to catch the error that a pipeline run with
                # this name already exists. Raise an error with a more
                # descriptive
                # message instead.
                raise DuplicateRunNameError()
            else:
                raise

        run_duration = time.time() - start_time
        logger.info(
            f"Step `{pipeline_step_name}` has finished in "
            f"{string_utils.get_human_readable_time(run_duration)}."
        )
        return execution_info

    def get_upstream_step_names(
        self, step: "BaseStep", pb2_pipeline: Pb2Pipeline
    ) -> List[str]:
        """Given a step, use the associated pb2 node to find the names of all upstream nodes.

        Args:
            step: Instance of a Pipeline Step
            pb2_pipeline: Protobuf Pipeline instance

        Returns:
            List of step names from direct upstream steps
        """
        node = self._get_node_with_step_name(step.name, pb2_pipeline)

        upstream_steps = []
        for upstream_node in node.upstream_nodes:
            upstream_steps.append(upstream_node)

        return upstream_steps

    @staticmethod
    def requires_resources_in_orchestration_environment(
        step: "BaseStep",
    ) -> bool:
        """Checks if the orchestrator should run this step on special resources.

        Args:
            step: The step that will be checked.

        Returns:
            True if the step requires special resources in the orchestration
            environment, False otherwise.
        """
        # If the step requires custom resources and doesn't run with a step
        # operator, it would need these requirements in the orchestrator
        # environment
        return not (
            step.custom_step_operator or step.resource_configuration.empty
        )

    @staticmethod
    def _get_node_with_step_name(
        step_name: str, pb2_pipeline: Pb2Pipeline
    ) -> PipelineNode:
        """Given the name of a step, return the node with that name from the pb2_pipeline.

        Args:
            step_name: Name of the step
            pb2_pipeline: pb2 pipeline containing nodes

        Returns:
            PipelineNode instance

        Raises:
            KeyError: If the step name is not found in the pipeline.
        """
        for node in pb2_pipeline.nodes:
            if (
                node.WhichOneof("node") == "pipeline_node"
                and node.pipeline_node.node_info.id == step_name
            ):
                return node.pipeline_node

        raise KeyError(
            f"Step {step_name} not found in Pipeline "
            f"{pb2_pipeline.pipeline_info.id}"
        )

    @staticmethod
    def _configure_node_context(
        pipeline: "BasePipeline",
        pb2_pipeline: Pb2Pipeline,
        stack: "Stack",
        runtime_configuration: "RuntimeConfiguration",
    ) -> None:
        """Adds context to each pipeline node of a pb2_pipeline.

        This attaches important contexts to the nodes; namely
        pipeline.docker_configuration, stack information and the runtime
        configuration.

        Args:
            pipeline: Zenml Pipeline instance
            pb2_pipeline: Protobuf Pipeline instance
            stack: The stack the pipeline was run on
            runtime_configuration: The Runtime configuration of the current run
        """
        requirements = " ".join(sorted(pipeline.requirements))
        stack_json = json.dumps(stack.dict(), sort_keys=True)

        # Copy and remove the run name so an otherwise identical run reuses
        # our MLMD context
        runtime_config_copy = runtime_configuration.copy()
        runtime_config_copy.pop("run_name")
        runtime_config_json = json.dumps(
            runtime_config_copy, sort_keys=True, default=pydantic_encoder
        )

        context_properties = {
            MLMD_CONTEXT_STACK_PROPERTY_NAME: stack_json,
            MLMD_CONTEXT_RUNTIME_CONFIG_PROPERTY_NAME: runtime_config_json,
            MLMD_CONTEXT_PIPELINE_REQUIREMENTS_PROPERTY_NAME: requirements,
        }

        for node in pb2_pipeline.nodes:
            pipeline_node: PipelineNode = node.pipeline_node

<<<<<<< HEAD
            docker_config_json = pipeline.docker_configuration.json(
                sort_keys=True
            )
            stack_json = json.dumps(stack.dict(), sort_keys=True)

            # Copy and remove the run name so an otherwise identical run reuses
            # our MLMD context
            runtime_config_copy = runtime_configuration.copy()
            runtime_config_copy.pop("run_name")
            runtime_config_json = json.dumps(
                runtime_config_copy, sort_keys=True, default=pydantic_encoder
=======
            step = get_step_for_node(
                pipeline_node, steps=list(pipeline.steps.values())
>>>>>>> c548577a
            )
            step_context_properties = context_properties.copy()
            step_context_properties[
                MLMD_CONTEXT_STEP_RESOURCES_PROPERTY_NAME
            ] = step.resource_configuration.json(sort_keys=True)

<<<<<<< HEAD
            context_properties = {
                MLMD_CONTEXT_STACK_PROPERTY_NAME: stack_json,
                MLMD_CONTEXT_RUNTIME_CONFIG_PROPERTY_NAME: runtime_config_json,
                MLMD_CONTEXT_DOCKER_CONFIGURATION_PROPERTY_NAME: docker_config_json,
            }

            properties_json = json.dumps(context_properties, sort_keys=True)
=======
            properties_json = json.dumps(
                step_context_properties, sort_keys=True
            )
>>>>>>> c548577a
            context_name = hashlib.md5(properties_json.encode()).hexdigest()

            add_context_to_node(
                pipeline_node,
                type_=ZENML_MLMD_CONTEXT_TYPE,
                name=context_name,
                properties=step_context_properties,
            )<|MERGE_RESOLUTION|>--- conflicted
+++ resolved
@@ -495,7 +495,7 @@
             stack: The stack the pipeline was run on
             runtime_configuration: The Runtime configuration of the current run
         """
-        requirements = " ".join(sorted(pipeline.requirements))
+        " ".join(sorted(pipeline.requirements))
         stack_json = json.dumps(stack.dict(), sort_keys=True)
 
         # Copy and remove the run name so an otherwise identical run reuses
@@ -506,50 +506,28 @@
             runtime_config_copy, sort_keys=True, default=pydantic_encoder
         )
 
+        docker_config_json = pipeline.docker_configuration.json(sort_keys=True)
+
         context_properties = {
             MLMD_CONTEXT_STACK_PROPERTY_NAME: stack_json,
             MLMD_CONTEXT_RUNTIME_CONFIG_PROPERTY_NAME: runtime_config_json,
-            MLMD_CONTEXT_PIPELINE_REQUIREMENTS_PROPERTY_NAME: requirements,
+            MLMD_CONTEXT_DOCKER_CONFIGURATION_PROPERTY_NAME: docker_config_json,
         }
 
         for node in pb2_pipeline.nodes:
             pipeline_node: PipelineNode = node.pipeline_node
 
-<<<<<<< HEAD
-            docker_config_json = pipeline.docker_configuration.json(
-                sort_keys=True
-            )
-            stack_json = json.dumps(stack.dict(), sort_keys=True)
-
-            # Copy and remove the run name so an otherwise identical run reuses
-            # our MLMD context
-            runtime_config_copy = runtime_configuration.copy()
-            runtime_config_copy.pop("run_name")
-            runtime_config_json = json.dumps(
-                runtime_config_copy, sort_keys=True, default=pydantic_encoder
-=======
             step = get_step_for_node(
                 pipeline_node, steps=list(pipeline.steps.values())
->>>>>>> c548577a
             )
             step_context_properties = context_properties.copy()
             step_context_properties[
                 MLMD_CONTEXT_STEP_RESOURCES_PROPERTY_NAME
             ] = step.resource_configuration.json(sort_keys=True)
 
-<<<<<<< HEAD
-            context_properties = {
-                MLMD_CONTEXT_STACK_PROPERTY_NAME: stack_json,
-                MLMD_CONTEXT_RUNTIME_CONFIG_PROPERTY_NAME: runtime_config_json,
-                MLMD_CONTEXT_DOCKER_CONFIGURATION_PROPERTY_NAME: docker_config_json,
-            }
-
-            properties_json = json.dumps(context_properties, sort_keys=True)
-=======
             properties_json = json.dumps(
                 step_context_properties, sort_keys=True
             )
->>>>>>> c548577a
             context_name = hashlib.md5(properties_json.encode()).hexdigest()
 
             add_context_to_node(
