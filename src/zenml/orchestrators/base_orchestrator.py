--- conflicted
+++ resolved
@@ -205,199 +205,6 @@
     def _cleanup_run(self) -> None:
         """Cleans up the active run."""
         self._active_deployment = None
-<<<<<<< HEAD
-        self._active_pb2_pipeline = None
-
-    def get_run_id_for_orchestrator_run_id(
-        self, orchestrator_run_id: str
-    ) -> UUID:
-        """Generates a run ID from an orchestrator run id.
-
-        Args:
-            orchestrator_run_id: The orchestrator run id.
-
-        Returns:
-            The run id generated from the orchestrator run id.
-        """
-        run_id_seed = f"{self.id}-{orchestrator_run_id}"
-        return uuid_utils.generate_uuid_from_string(run_id_seed)
-
-    def _create_or_reuse_run(self) -> PipelineRunModel:
-        """Creates a run or reuses an existing one.
-
-        Returns:
-            The created or existing run.
-        """
-        assert self._active_deployment
-        orchestrator_run_id = self.get_orchestrator_run_id()
-
-        run_id = self.get_run_id_for_orchestrator_run_id(orchestrator_run_id)
-
-        date = datetime.now().strftime("%Y_%m_%d")
-        time = datetime.now().strftime("%H_%M_%S_%f")
-        run_name = self._active_deployment.run_name.format(date=date, time=time)
-
-        logger.debug("Creating run with ID: %s, name: %s", run_id, run_name)
-
-        client = Client()
-        run_model = PipelineRunModel(
-            id=run_id,
-            name=run_name,
-            orchestrator_run_id=orchestrator_run_id,
-            user=client.active_user.id,
-            project=client.active_project.id,
-            stack_id=self._active_deployment.stack_id,
-            pipeline_id=self._active_deployment.pipeline_id,
-            schedule_id=self._active_deployment.schedule_id,
-            status=ExecutionStatus.RUNNING,
-            pipeline_configuration=self._active_deployment.pipeline.dict(),
-            num_steps=len(self._active_deployment.steps),
-        )
-
-        return client.zen_store.get_or_create_run(run_model)
-
-    @staticmethod
-    def _publish_failed_run(run_name_or_id: Union[str, UUID]) -> None:
-        """Set run status to failed.
-
-        Args:
-            run_name_or_id: The name or ID of the run that failed.
-        """
-        client = Client()
-        run = client.zen_store.get_run(run_name_or_id)
-        run.status = ExecutionStatus.FAILED
-        client.zen_store.update_run(run)
-
-    @staticmethod
-    def _ensure_artifact_classes_loaded(
-        step_configuration: "StepConfiguration",
-    ) -> None:
-        """Ensures that all artifact classes for a step are loaded.
-
-        Args:
-            step_configuration: A step configuration.
-        """
-        artifact_class_sources = set(
-            input_.artifact_source
-            for input_ in step_configuration.inputs.values()
-        ) | set(
-            output.artifact_source
-            for output in step_configuration.outputs.values()
-        )
-
-        for source in artifact_class_sources:
-            # Tfx depends on these classes being loaded so it can detect the
-            # correct artifact class
-            source_utils.validate_source_class(
-                source, expected_class=BaseArtifact
-            )
-
-    @staticmethod
-    def _execute_step(
-        tfx_launcher: launcher.Launcher,
-    ) -> Optional[data_types.ExecutionInfo]:
-        """Executes a tfx component.
-
-        Args:
-            tfx_launcher: A tfx launcher to execute the component.
-
-        Returns:
-            Optional execution info returned by the launcher.
-
-        Raises:
-            RuntimeError: If the execution failed during preparation.
-        """
-        pipeline_step_name = tfx_launcher._pipeline_node.node_info.id
-        start_time = time.time()
-        logger.info(f"Step `{pipeline_step_name}` has started.")
-
-        # There is no way to differentiate between a cached and a failed
-        # execution based on the execution info returned by the TFX launcher.
-        # We patch the _publish_failed_execution method in order to check
-        # if an execution failed.
-        execution_failed = False
-        original_publish_failed_execution = (
-            tfx_launcher._publish_failed_execution
-        )
-
-        def _new_publish_failed_execution(
-            self: launcher.Launcher, *args: Any, **kwargs: Any
-        ) -> None:
-            original_publish_failed_execution(*args, **kwargs)
-            nonlocal execution_failed
-            execution_failed = True
-
-        setattr(
-            tfx_launcher,
-            "_publish_failed_execution",
-            types.MethodType(_new_publish_failed_execution, tfx_launcher),
-        )
-        execution_info = tfx_launcher.launch()
-        if execution_failed:
-            raise RuntimeError(
-                "Failed to execute step. This is probably because some input "
-                f"artifacts for the step {pipeline_step_name} could not be "
-                "found in the database."
-            )
-
-        if execution_info and get_cache_status(execution_info):
-            logger.info(f"Using cached version of `{pipeline_step_name}`.")
-
-        run_duration = time.time() - start_time
-        logger.info(
-            f"Step `{pipeline_step_name}` has finished in "
-            f"{string_utils.get_human_readable_time(run_duration)}."
-        )
-        return execution_info
-
-    @staticmethod
-    def _get_executor_operator(
-        step_operator: Optional[str],
-    ) -> Type[BaseExecutorOperator]:
-        """Gets the TFX executor operator for the given step operator.
-
-        Args:
-            step_operator: The optional step operator used to run a step.
-
-        Returns:
-            The executor operator for the given step operator.
-        """
-        if step_operator:
-            from zenml.step_operators.step_executor_operator import (
-                StepExecutorOperator,
-            )
-
-            return StepExecutorOperator
-        else:
-            return PythonExecutorOperator
-
-    def _get_node_with_step_name(self, step_name: str) -> PipelineNode:
-        """Given the name of a step, return the node with that name from the pb2_pipeline.
-
-        Args:
-            step_name: Name of the step
-
-        Returns:
-            PipelineNode instance
-
-        Raises:
-            KeyError: If the step name is not found in the pipeline.
-        """
-        assert self._active_pb2_pipeline
-
-        for node in self._active_pb2_pipeline.nodes:
-            if (
-                node.WhichOneof("node") == "pipeline_node"
-                and node.pipeline_node.node_info.id == step_name
-            ):
-                return node.pipeline_node
-
-        raise KeyError(
-            f"Step {step_name} not found in Pipeline "
-            f"{self._active_pb2_pipeline.pipeline_info.id}"
-        )
-=======
->>>>>>> 4a9d6980
 
 
 class BaseOrchestratorFlavor(Flavor):
