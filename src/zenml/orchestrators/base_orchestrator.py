# Copyright 2019 Google LLC. All Rights Reserved.
#
# Licensed under the Apache License, Version 2.0 (the "License");
# you may not use this file except in compliance with the License.
# You may obtain a copy of the License at
#
#     https://www.apache.org/licenses/LICENSE-2.0
#
# Unless required by applicable law or agreed to in writing, software
# distributed under the License is distributed on an "AS IS" BASIS,
# WITHOUT WARRANTIES OR CONDITIONS OF ANY KIND, either express or implied.
# See the License for the specific language governing permissions and
# limitations under the License.

#  Copyright (c) ZenML GmbH 2022. All Rights Reserved.
#
#  Licensed under the Apache License, Version 2.0 (the "License");
#  you may not use this file except in compliance with the License.
#  You may obtain a copy of the License at:
#
#       https://www.apache.org/licenses/LICENSE-2.0
#
#  Unless required by applicable law or agreed to in writing, software
#  distributed under the License is distributed on an "AS IS" BASIS,
#  WITHOUT WARRANTIES OR CONDITIONS OF ANY KIND, either express
#  or implied. See the License for the specific language governing
#  permissions and limitations under the License.

# The `run_step()` method of this file is a modified version of the local dag
# runner implementation of tfx
"""Base orchestrator class."""

import hashlib
import json
import os
import time
from abc import ABC, abstractmethod
<<<<<<< HEAD
from typing import TYPE_CHECKING, Any, List, Optional, Type
=======
from typing import TYPE_CHECKING, Any, ClassVar, Dict, List, Optional
>>>>>>> 27559b1d

from google.protobuf.json_format import Parse
from ml_metadata.proto.metadata_store_pb2 import ConnectionConfig
from pydantic.json import pydantic_encoder
from tfx.dsl.compiler.compiler import Compiler
from tfx.dsl.compiler.constants import PIPELINE_RUN_ID_PARAMETER_NAME
from tfx.dsl.io.fileio import NotFoundError
from tfx.orchestration import metadata
from tfx.orchestration.local import runner_utils
from tfx.orchestration.portable import (
    data_types,
    launcher,
    outputs_utils,
    runtime_parameter_utils,
)
from tfx.proto.orchestration import executable_spec_pb2
from tfx.proto.orchestration.pipeline_pb2 import Pipeline as Pb2Pipeline
from tfx.proto.orchestration.pipeline_pb2 import PipelineNode
from tfx.types.artifact import Artifact

from zenml.constants import (
    MLMD_CONTEXT_DOCKER_CONFIGURATION_PROPERTY_NAME,
    MLMD_CONTEXT_MATERIALIZER_SOURCES_PROPERTY_NAME,
    MLMD_CONTEXT_RUNTIME_CONFIG_PROPERTY_NAME,
    MLMD_CONTEXT_STACK_PROPERTY_NAME,
    MLMD_CONTEXT_STEP_RESOURCES_PROPERTY_NAME,
    ZENML_MLMD_CONTEXT_TYPE,
)
from zenml.enums import StackComponentType
from zenml.exceptions import DuplicateRunNameError
from zenml.io import fileio
from zenml.logger import get_logger
from zenml.orchestrators.utils import (
    add_context_to_node,
    create_tfx_pipeline,
    get_cache_status,
    get_step_for_node,
)
from zenml.repository import Repository
from zenml.stack import Flavor, Stack, StackComponent, StackComponentConfig
from zenml.steps import BaseStep
from zenml.utils import source_utils, string_utils

if TYPE_CHECKING:
    from zenml.pipelines import BasePipeline
    from zenml.runtime_configuration import RuntimeConfiguration

logger = get_logger(__name__)


# TFX PATCH ####################################################################
# The following code patches a function in tfx which leads to an OSError on
# Windows.
def _patched_remove_stateful_working_dir(stateful_working_dir: str) -> None:
    """Deletes the stateful working directory if it exists.

    Args:
        stateful_working_dir: Stateful working directory to delete.
    """
    # The original implementation uses
    # `os.path.abspath(os.path.join(stateful_working_dir, os.pardir))` to
    # compute the parent directory that needs to be deleted. This however
    # doesn't work with our artifact store paths (e.g. s3://my-artifact-store)
    # which would get converted to something like this:
    # /path/to/current/working/directory/s3:/my-artifact-store. In order to
    # avoid that we use `os.path.dirname` instead as the stateful working dir
    # should already be an absolute path anyway.
    stateful_working_dir = os.path.dirname(stateful_working_dir)
    try:
        fileio.rmtree(stateful_working_dir)
    except NotFoundError:
        logger.debug(
            "Unable to find stateful working directory '%s'.",
            stateful_working_dir,
        )


def _patched_remove_output_dirs(output_dict: Dict[str, List[Artifact]]) -> None:
    """Remove dirs of output artifacts' URI.

    Args:
        output_dict: Dictionary of strings to output artifacts.
    """
    # The original implementation was doing a fileio.rmtree
    # without checking for the existence of the object. This
    # caused a cascading failure, and users of ZenML then see
    # an internal TFX error in some cases.
    for _, artifact_list in output_dict.items():
        for artifact in artifact_list:
            if fileio.isdir(artifact.uri):
                fileio.rmtree(artifact.uri)
            elif fileio.exists(artifact.uri):
                fileio.remove(artifact.uri)


assert hasattr(
    outputs_utils, "remove_stateful_working_dir"
), "Unable to find tfx function."
setattr(
    outputs_utils,
    "remove_stateful_working_dir",
    _patched_remove_stateful_working_dir,
)
<<<<<<< HEAD


# END OF TFX PATCH #############################################################


class BaseOrchestratorConfig(StackComponentConfig):
    pass
=======
assert hasattr(
    outputs_utils, "remove_output_dirs"
), "Unable to find tfx function."
setattr(
    outputs_utils,
    "remove_output_dirs",
    _patched_remove_output_dirs,
)
### END OF TFX PATCH
>>>>>>> 27559b1d


class BaseOrchestrator(StackComponent, ABC):
    """Base class for all orchestrators.

    In order to implement an orchestrator you will need to subclass from this
    class.

    How it works:
    -------------
    The `run()` method is the entrypoint that is executed when the
    pipeline's run method is called within the user code
    (`pipeline_instance.run()`).

    This method will take the ZenML Pipeline instance and prepare it for
    eventual execution. To do this the following steps are taken:

    * The underlying protobuf pipeline is created.

    * Within the `_configure_node_context()` method the pipeline
    requirements, stack and runtime configuration is added to the step
    context

    * The `_get_sorted_steps()` method then generates a sorted list of
    steps which will later be used to directly execute these steps in order,
    or to easily build a dag

    * After these initial steps comes the most crucial one. Within the
    `prepare_or_run_pipeline()` method each orchestrator will have its own
    implementation that dictates the pipeline orchestration. In the simplest
    case this method will iterate through all steps and execute them one by
    one. In other cases this method will build and deploy an intermediate
    representation of the pipeline (e.g. an airflow dag or a kubeflow
    pipelines yaml) to be executed within the orchestrator's environment.

    Building your own:
    ------------------
    In order to build your own orchestrator, all you need to do is subclass
    from this class and implement your own `prepare_or_run_pipeline()`
    method. Overwriting other methods is NOT recommended but possible.
    See the docstring of the `prepare_or_run_pipeline()` method to find out
    details of what needs to be implemented within it.
    """

    TYPE = StackComponentType.ORCHESTRATOR

    def config_class(self):
        return BaseOrchestratorConfig

    @abstractmethod
    def prepare_or_run_pipeline(
        self,
        sorted_steps: List[BaseStep],
        pipeline: "BasePipeline",
        pb2_pipeline: Pb2Pipeline,
        stack: "Stack",
        runtime_configuration: "RuntimeConfiguration",
    ) -> Any:
        """This method needs to be implemented by the respective orchestrator.

        Depending on the type of orchestrator you'll have to perform slightly
        different operations.

        Simple Case:
        ------------
        The Steps are run directly from within the same environment in which
        the orchestrator code is executed. In this case you will need to
        deal with implementation-specific runtime configurations (like the
        schedule) and then iterate through each step and finally call
        `self.run_step()` to execute each step.

        Advanced Case:
        --------------
        Most orchestrators will not run the steps directly. Instead, they
        build some intermediate representation of the pipeline that is then
        used to create and run the pipeline and its steps on the target
        environment. For such orchestrators this method will have to build
        this representation and either deploy it directly or return it.

        Regardless of the implementation details, the orchestrator will need
        to a way to trigger each step in the target environment. For this
        the `run_step()` method should be used.

        In case the orchestrator is using docker containers for orchestration
        of each step, the `zenml.entrypoints.step_entrypoint` module can be
        used as a generalized entrypoint that sets up all the necessary
        prerequisites, parses input parameters and finally executes the step
        using the `run_step()`method.

        If the orchestrator needs to know the upstream steps for a specific
        step to build a DAG, it can use the `get_upstream_step_names()` method
        to get them.

        Args:
            sorted_steps: List of sorted steps.
            pipeline: Zenml Pipeline instance.
            pb2_pipeline: Protobuf Pipeline instance.
            stack: The stack the pipeline was run on.
            runtime_configuration: The Runtime configuration of the current run.

        Returns:
            The optional return value from this method will be returned by the
            `pipeline_instance.run()` call when someone is running a pipeline.
        """

    def run(
        self,
        pipeline: "BasePipeline",
        stack: "Stack",
        runtime_configuration: "RuntimeConfiguration",
    ) -> Any:
        """Runs a pipeline.

        To do this, a protobuf pipeline is created, the context of the
        individual steps is expanded to include relevant data, the steps are
        sorted into execution order and the implementation specific
        `prepare_or_run_pipeline()` method is called.

        Args:
            pipeline: The pipeline to run.
            stack: The stack on which the pipeline is run.
            runtime_configuration: Runtime configuration of the pipeline run.

        Returns:
            The result of the call to `prepare_or_run_pipeline()`.
        """
        # Create the protobuf pipeline which will be needed for various reasons
        # in the following steps
        pb2_pipeline: Pb2Pipeline = Compiler().compile(
            create_tfx_pipeline(pipeline, stack=stack)
        )

        self._configure_node_context(
            pipeline=pipeline,
            pb2_pipeline=pb2_pipeline,
            stack=stack,
            runtime_configuration=runtime_configuration,
        )

        sorted_steps = self._get_sorted_steps(
            pipeline=pipeline, pb2_pipeline=pb2_pipeline
        )

        result = self.prepare_or_run_pipeline(
            sorted_steps=sorted_steps,
            pipeline=pipeline,
            pb2_pipeline=pb2_pipeline,
            stack=stack,
            runtime_configuration=runtime_configuration,
        )

        return result

    @staticmethod
    def _get_sorted_steps(
        pipeline: "BasePipeline", pb2_pipeline: Pb2Pipeline
    ) -> List["BaseStep"]:
        """Get steps sorted in the execution order.

        This simplifies the building of a DAG at a later stage as it can be
        built with one iteration over this sorted list of steps.

        Args:
            pipeline: The pipeline
            pb2_pipeline: The protobuf pipeline representation

        Returns:
            List of steps in execution order
        """
        # Create a list of sorted steps
        sorted_steps = []
        for node in pb2_pipeline.nodes:
            pipeline_node: PipelineNode = node.pipeline_node
            sorted_steps.append(
                get_step_for_node(
                    pipeline_node, steps=list(pipeline.steps.values())
                )
            )
        return sorted_steps

    def run_step(
        self,
        step: "BaseStep",
        run_name: str,
        pb2_pipeline: Pb2Pipeline,
    ) -> Optional[data_types.ExecutionInfo]:
        """This sets up a component launcher and executes the given step.

        Args:
            step: The step to be executed
            run_name: The unique run name
            pb2_pipeline: Protobuf Pipeline instance

        Returns:
            The execution info of the step.
        """
        # Substitute the runtime parameter to be a concrete run_id, it is
        # important for this to be unique for each run.
        runtime_parameter_utils.substitute_runtime_parameter(
            pb2_pipeline,
            {PIPELINE_RUN_ID_PARAMETER_NAME: run_name},
        )

        # Extract the deployment_configs and use it to access the executor and
        # custom driver spec
        deployment_config = runner_utils.extract_local_deployment_config(
            pb2_pipeline
        )
        executor_spec = runner_utils.extract_executor_spec(
            deployment_config, step.name
        )
        custom_driver_spec = runner_utils.extract_custom_driver_spec(
            deployment_config, step.name
        )

        # Query the ZenStore for the metadata connection
        repo = Repository()
        metadata_config = Repository().zen_store.get_metadata_config()
        metadata_config_pb = Parse(metadata_config, ConnectionConfig())
        metadata_connection = metadata.Metadata(metadata_config_pb)

        custom_executor_operators = {
            executable_spec_pb2.PythonClassExecutableSpec: step.executor_operator
        }

        # The protobuf node for the current step is loaded here.
        pipeline_node = self._get_node_with_step_name(
            step_name=step.name, pb2_pipeline=pb2_pipeline
        )

        # Create the tfx launcher responsible for executing the step.
        component_launcher = launcher.Launcher(
            pipeline_node=pipeline_node,
            mlmd_connection=metadata_connection,
            pipeline_info=pb2_pipeline.pipeline_info,
            pipeline_runtime_spec=pb2_pipeline.runtime_spec,
            executor_spec=executor_spec,
            custom_driver_spec=custom_driver_spec,
            custom_executor_operators=custom_executor_operators,
        )

        # In some stack configurations, some stack components (like experiment
        # trackers) will run some code before and after the actual step run.
        # This is where the step actually gets executed using the
        # component_launcher
        active_stack = repo.active_stack
        active_stack.prepare_step_run()
        execution_info = self._execute_step(component_launcher)
        active_stack.cleanup_step_run()

        return execution_info

    @staticmethod
    def _execute_step(
        tfx_launcher: launcher.Launcher,
    ) -> Optional[data_types.ExecutionInfo]:
        """Executes a tfx component.

        Args:
            tfx_launcher: A tfx launcher to execute the component.

        Returns:
            Optional execution info returned by the launcher.

        Raises:
            DuplicateRunNameError: If the run name is already in use.
        """
        pipeline_step_name = tfx_launcher._pipeline_node.node_info.id
        start_time = time.time()
        logger.info(f"Step `{pipeline_step_name}` has started.")
        try:
            execution_info = tfx_launcher.launch()
            if execution_info and get_cache_status(execution_info):
                logger.info(f"Using cached version of `{pipeline_step_name}`.")
        except RuntimeError as e:
            if "execution has already succeeded" in str(e):
                # Hacky workaround to catch the error that a pipeline run with
                # this name already exists. Raise an error with a more
                # descriptive
                # message instead.
                raise DuplicateRunNameError()
            else:
                raise

        run_duration = time.time() - start_time
        logger.info(
            f"Step `{pipeline_step_name}` has finished in "
            f"{string_utils.get_human_readable_time(run_duration)}."
        )
        return execution_info

    def get_upstream_step_names(
        self, step: "BaseStep", pb2_pipeline: Pb2Pipeline
    ) -> List[str]:
        """Given a step, use the associated pb2 node to find the names of all upstream nodes.

        Args:
            step: Instance of a Pipeline Step
            pb2_pipeline: Protobuf Pipeline instance

        Returns:
            List of step names from direct upstream steps
        """
        node = self._get_node_with_step_name(step.name, pb2_pipeline)

        upstream_steps = []
        for upstream_node in node.upstream_nodes:
            upstream_steps.append(upstream_node)

        return upstream_steps

    @staticmethod
    def requires_resources_in_orchestration_environment(
        step: "BaseStep",
    ) -> bool:
        """Checks if the orchestrator should run this step on special resources.

        Args:
            step: The step that will be checked.

        Returns:
            True if the step requires special resources in the orchestration
            environment, False otherwise.
        """
        # If the step requires custom resources and doesn't run with a step
        # operator, it would need these requirements in the orchestrator
        # environment
        return not (
            step.custom_step_operator or step.resource_configuration.empty
        )

    @staticmethod
    def _get_node_with_step_name(
        step_name: str, pb2_pipeline: Pb2Pipeline
    ) -> PipelineNode:
        """Given the name of a step, return the node with that name from the pb2_pipeline.

        Args:
            step_name: Name of the step
            pb2_pipeline: pb2 pipeline containing nodes

        Returns:
            PipelineNode instance

        Raises:
            KeyError: If the step name is not found in the pipeline.
        """
        for node in pb2_pipeline.nodes:
            if (
                node.WhichOneof("node") == "pipeline_node"
                and node.pipeline_node.node_info.id == step_name
            ):
                return node.pipeline_node

        raise KeyError(
            f"Step {step_name} not found in Pipeline "
            f"{pb2_pipeline.pipeline_info.id}"
        )

    @staticmethod
    def _configure_node_context(
        pipeline: "BasePipeline",
        pb2_pipeline: Pb2Pipeline,
        stack: "Stack",
        runtime_configuration: "RuntimeConfiguration",
    ) -> None:
        """Adds context to each pipeline node of a pb2_pipeline.

        This attaches important contexts to the nodes; namely
        pipeline.docker_configuration, stack information and the runtime
        configuration.

        Args:
            pipeline: Zenml Pipeline instance
            pb2_pipeline: Protobuf Pipeline instance
            stack: The stack the pipeline was run on
            runtime_configuration: The Runtime configuration of the current run
        """
        stack_json = json.dumps(stack.dict(), sort_keys=True)

        # Copy and remove the run name so an otherwise identical run reuses
        # our MLMD context
        runtime_config_copy = runtime_configuration.copy()
        runtime_config_copy.pop("run_name")
        runtime_config_json = json.dumps(
            runtime_config_copy, sort_keys=True, default=pydantic_encoder
        )

        docker_config_json = pipeline.docker_configuration.json(sort_keys=True)

        context_properties = {
            MLMD_CONTEXT_STACK_PROPERTY_NAME: stack_json,
            MLMD_CONTEXT_RUNTIME_CONFIG_PROPERTY_NAME: runtime_config_json,
            MLMD_CONTEXT_DOCKER_CONFIGURATION_PROPERTY_NAME: docker_config_json,
        }

        for node in pb2_pipeline.nodes:
            pipeline_node: PipelineNode = node.pipeline_node

            step = get_step_for_node(
                pipeline_node, steps=list(pipeline.steps.values())
            )
            step_context_properties = context_properties.copy()
            step_context_properties[
                MLMD_CONTEXT_STEP_RESOURCES_PROPERTY_NAME
            ] = step.resource_configuration.json(sort_keys=True)

            # We add the resolved materializer sources here so step operators
            # can fetch it in the entrypoint. This is needed to support
            # custom materializers which would otherwise be ignored.
            materializer_sources = {
                output_name: source_utils.resolve_class(materializer_class)
                for output_name, materializer_class in step.get_materializers(
                    ensure_complete=True
                ).items()
            }
            step_context_properties[
                MLMD_CONTEXT_MATERIALIZER_SOURCES_PROPERTY_NAME
            ] = json.dumps(materializer_sources, sort_keys=True)

            properties_json = json.dumps(
                step_context_properties, sort_keys=True
            )
            context_name = hashlib.md5(properties_json.encode()).hexdigest()

            add_context_to_node(
                pipeline_node,
                type_=ZENML_MLMD_CONTEXT_TYPE,
                name=context_name,
                properties=step_context_properties,
            )


class BaseOrchestratorFlavor(Flavor):
    @property
    @abstractmethod
    def name(self) -> str:
        """"""

    @property
    def type(self) -> StackComponentType:
        return StackComponentType.ORCHESTRATOR

    @property
    def config_class(self) -> Type[BaseOrchestratorConfig]:
        return BaseOrchestratorConfig

    @property
    @abstractmethod
    def implementation_class(self) -> Type["BaseOrchestrator"]:
        """"""<|MERGE_RESOLUTION|>--- conflicted
+++ resolved
@@ -35,12 +35,8 @@
 import os
 import time
 from abc import ABC, abstractmethod
-<<<<<<< HEAD
-from typing import TYPE_CHECKING, Any, List, Optional, Type
-=======
+
 from typing import TYPE_CHECKING, Any, ClassVar, Dict, List, Optional
->>>>>>> 27559b1d
-
 from google.protobuf.json_format import Parse
 from ml_metadata.proto.metadata_store_pb2 import ConnectionConfig
 from pydantic.json import pydantic_encoder
@@ -143,15 +139,6 @@
     "remove_stateful_working_dir",
     _patched_remove_stateful_working_dir,
 )
-<<<<<<< HEAD
-
-
-# END OF TFX PATCH #############################################################
-
-
-class BaseOrchestratorConfig(StackComponentConfig):
-    pass
-=======
 assert hasattr(
     outputs_utils, "remove_output_dirs"
 ), "Unable to find tfx function."
@@ -160,8 +147,13 @@
     "remove_output_dirs",
     _patched_remove_output_dirs,
 )
-### END OF TFX PATCH
->>>>>>> 27559b1d
+
+
+# END OF TFX PATCH #############################################################
+
+
+class BaseOrchestratorConfig(StackComponentConfig):
+    pass
 
 
 class BaseOrchestrator(StackComponent, ABC):
