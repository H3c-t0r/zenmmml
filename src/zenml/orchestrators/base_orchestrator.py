--- conflicted
+++ resolved
@@ -55,10 +55,7 @@
 
 from zenml.constants import (
     MLMD_CONTEXT_DOCKER_CONFIGURATION_PROPERTY_NAME,
-<<<<<<< HEAD
-=======
     MLMD_CONTEXT_MATERIALIZER_SOURCES_PROPERTY_NAME,
->>>>>>> 11f5c89b
     MLMD_CONTEXT_RUNTIME_CONFIG_PROPERTY_NAME,
     MLMD_CONTEXT_STACK_PROPERTY_NAME,
     MLMD_CONTEXT_STEP_RESOURCES_PROPERTY_NAME,
