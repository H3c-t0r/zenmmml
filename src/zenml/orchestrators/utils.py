#  Copyright (c) ZenML GmbH 2021. All Rights Reserved.
#
#  Licensed under the Apache License, Version 2.0 (the "License");
#  you may not use this file except in compliance with the License.
#  You may obtain a copy of the License at:
#
#       https://www.apache.org/licenses/LICENSE-2.0
#
#  Unless required by applicable law or agreed to in writing, software
#  distributed under the License is distributed on an "AS IS" BASIS,
#  WITHOUT WARRANTIES OR CONDITIONS OF ANY KIND, either express
#  or implied. See the License for the specific language governing
#  permissions and limitations under the License.

import json
import time
from typing import TYPE_CHECKING, List, Optional

import tfx.orchestration.pipeline as tfx_pipeline
from tfx.orchestration.portable import data_types, launcher
from tfx.proto.orchestration.pipeline_pb2 import PipelineNode

from zenml.exceptions import DuplicateRunNameError
from zenml.logger import get_logger
<<<<<<< HEAD
from zenml.steps import BaseStep
=======
from zenml.repository import Repository
from zenml.steps.utils import (
    INTERNAL_EXECUTION_PARAMETER_PREFIX,
    PARAM_PIPELINE_PARAMETER_NAME,
)
>>>>>>> 3424180a
from zenml.utils import string_utils

if TYPE_CHECKING:
    from zenml.pipelines.base_pipeline import BasePipeline
    from zenml.stack import Stack

logger = get_logger(__name__)


def create_tfx_pipeline(
    zenml_pipeline: "BasePipeline", stack: "Stack"
) -> tfx_pipeline.Pipeline:
    """Creates a tfx pipeline from a ZenML pipeline."""
    # Connect the inputs/outputs of all steps in the pipeline
    zenml_pipeline.connect(**zenml_pipeline.steps)

    tfx_components = [step.component for step in zenml_pipeline.steps.values()]

    artifact_store = stack.artifact_store
    metadata_store = stack.metadata_store

    return tfx_pipeline.Pipeline(
        pipeline_name=zenml_pipeline.name,
        components=tfx_components,  # type: ignore[arg-type]
        pipeline_root=artifact_store.path,
        metadata_connection_config=metadata_store.get_tfx_metadata_config(),
        enable_cache=zenml_pipeline.enable_cache,
    )


def get_cache_status(
    execution_info: data_types.ExecutionInfo,
) -> bool:
    """Returns the caching status of a step.

    Args:
        execution_info: The execution info of a `tfx` step.

    Raises:
        AttributeError: If the execution info is `None`.
        KeyError: If no pipeline info is found in the `execution_info`.

    Returns:
        The caching status of a `tfx` step as a boolean value.
    """
    if execution_info is None:
        logger.warn("No execution info found when checking for cache status.")
        return

    status = False
    repository = Repository()
    # TODO [HIGH]: Get the current running stack instead of just the active
    #   stack
    metadata_store = repository.get_stack(
        repository.active_stack_name
    ).metadata_store

    step_name_param = (
        INTERNAL_EXECUTION_PARAMETER_PREFIX + PARAM_PIPELINE_PARAMETER_NAME
    )
    step_name = json.loads(execution_info.exec_properties[step_name_param])
    if execution_info.pipeline_info:
        pipeline_name = execution_info.pipeline_info.id
    else:
        raise KeyError(f"No pipeline info found for step `{step_name}`.")
    pipeline_run_name = execution_info.pipeline_run_id
    pipeline = metadata_store.get_pipeline(pipeline_name)
    if pipeline is None:
        logger.error(f"Pipeline {pipeline_name} not found in Metadata Store.")
    else:
        status = (
            pipeline.get_run(pipeline_run_name).get_step(step_name).is_cached
        )
    return status


def execute_step(
    tfx_launcher: launcher.Launcher,
) -> Optional[data_types.ExecutionInfo]:
    """Executes a tfx component.

    Args:
        tfx_launcher: A tfx launcher to execute the component.

    Returns:
        Optional execution info returned by the launcher.
    """
    step_name_param = (
        INTERNAL_EXECUTION_PARAMETER_PREFIX + PARAM_PIPELINE_PARAMETER_NAME
    )
    pipeline_step_name = tfx_launcher._pipeline_node.node_info.id  # type: ignore[attr-defined]
    start_time = time.time()
    logger.info(f"Step `{pipeline_step_name}` has started.")
    try:
        execution_info = tfx_launcher.launch()
        if execution_info and get_cache_status(execution_info):
            if execution_info.exec_properties:
                pipeline_run_id = execution_info.pipeline_run_id
                step_name = json.loads(
                    execution_info.exec_properties[step_name_param]
                )
                logger.info(
                    f"Using cached version of `{pipeline_step_name}` [`{step_name}`] "
                    f"from pipeline_run_id `{pipeline_run_id}`.",
                )
            else:
                logger.error(
                    f"No execution properties found for step `{pipeline_step_name}`."
                )
    except RuntimeError as e:
        if "execution has already succeeded" in str(e):
            # Hacky workaround to catch the error that a pipeline run with
            # this name already exists. Raise an error with a more descriptive
            # message instead.
            raise DuplicateRunNameError()
        else:
            raise

    run_duration = time.time() - start_time
    logger.info(
        f"Step `{pipeline_step_name}` has finished in {string_utils.get_human_readable_time(run_duration)}."
    )
    return execution_info


def get_step_for_node(node: PipelineNode, steps: List[BaseStep]) -> BaseStep:
    """Finds the matching step for a tfx pipeline node."""
    step_name = node.node_info.id
    try:
        return next(step for step in steps if step.name == step_name)
    except StopIteration:
        raise RuntimeError(f"Unable to find step with name '{step_name}'.")<|MERGE_RESOLUTION|>--- conflicted
+++ resolved
@@ -22,15 +22,12 @@
 
 from zenml.exceptions import DuplicateRunNameError
 from zenml.logger import get_logger
-<<<<<<< HEAD
+from zenml.repository import Repository
 from zenml.steps import BaseStep
-=======
-from zenml.repository import Repository
 from zenml.steps.utils import (
     INTERNAL_EXECUTION_PARAMETER_PREFIX,
     PARAM_PIPELINE_PARAMETER_NAME,
 )
->>>>>>> 3424180a
 from zenml.utils import string_utils
 
 if TYPE_CHECKING:
