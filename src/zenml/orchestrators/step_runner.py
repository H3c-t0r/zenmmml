#  Copyright (c) ZenML GmbH 2022. All Rights Reserved.
#
#  Licensed under the Apache License, Version 2.0 (the "License");
#  you may not use this file except in compliance with the License.
#  You may obtain a copy of the License at:
#
#       https://www.apache.org/licenses/LICENSE-2.0
#
#  Unless required by applicable law or agreed to in writing, software
#  distributed under the License is distributed on an "AS IS" BASIS,
#  WITHOUT WARRANTIES OR CONDITIONS OF ANY KIND, either express
#  or implied. See the License for the specific language governing
#  permissions and limitations under the License.

"""Class to run steps."""

import inspect
from typing import TYPE_CHECKING, Any, Callable, Dict, List, Type

from zenml.artifacts.base_artifact import BaseArtifact
from zenml.client import Client
from zenml.config.step_configurations import StepConfiguration
from zenml.config.step_run_info import StepRunInfo
from zenml.exceptions import StepInterfaceError
from zenml.logger import get_logger
from zenml.materializers.base_materializer import BaseMaterializer
from zenml.materializers.unmaterialized_artifact import UnmaterializedArtifact
from zenml.models.artifact_models import (
    ArtifactRequestModel,
    ArtifactResponseModel,
)
from zenml.orchestrators.publish_utils import (
    publish_output_artifacts,
    publish_successful_step_run,
)
from zenml.steps.step_context import StepContext
from zenml.steps.step_environment import StepEnvironment
from zenml.steps.utils import (
    parse_return_type_annotations,
    resolve_type_annotation,
)
from zenml.utils import source_utils

if TYPE_CHECKING:
    from zenml.config.step_configurations import Step
    from zenml.stack import Stack

logger = get_logger(__name__)


class StepRunner:
    """Class to run steps."""

    def __init__(self, step: "Step", stack: "Stack"):
        """Initializes the step runner.

        Args:
            step: The step to run.
            stack: The stack on which the step should run.
        """
        self._step = step
        self._stack = stack

    @property
    def configuration(self) -> StepConfiguration:
        """Configuration of the step to run.

        Returns:
            The step configuration.
        """
        return self._step.config

    def run(
        self,
        input_artifacts: Dict[str, "ArtifactResponseModel"],
        output_artifact_uris: Dict[str, str],
        step_run_info: StepRunInfo,
    ) -> None:
        """Runs the step.

        Args:
            input_artifacts: The input artifacts of the step.
            output_artifact_uris: The URIs of the output artifacts of the step.
            step_run_info: The step run info.
        """
        step_entrypoint = self._load_step_entrypoint()
        output_materializers = self._load_output_materializers()
        spec = inspect.getfullargspec(inspect.unwrap(step_entrypoint))

        # Parse the inputs for the entrypoint function.
        function_params = self._parse_inputs(
            args=spec.args,
            annotations=spec.annotations,
            input_artifacts=input_artifacts,
            output_artifact_uris=output_artifact_uris,
            output_materializers=output_materializers,
        )

        # Wrap the execution of the step function in a step environment
        # that the step function code can access to retrieve information about
        # the pipeline runtime, such as the current step name and the current
        # pipeline run ID
        with StepEnvironment(
            step_run_info=step_run_info,
        ):
            self._stack.prepare_step_run(info=step_run_info)
            step_failed = False
            try:
                return_values = step_entrypoint(**function_params)
            except:  # noqa: E722
                step_failed = True
                raise
            finally:
                self._stack.cleanup_step_run(
                    info=step_run_info, step_failed=step_failed
                )

        # Store and publish the output artifacts of the step function.
        output_annotations = parse_return_type_annotations(spec.annotations)
        output_data = self._validate_outputs(return_values, output_annotations)
        output_artifacts = self._store_output_artifacts(
            output_data=output_data,
            output_artifact_uris=output_artifact_uris,
            output_materializers=output_materializers,
        )
        output_artifact_ids = publish_output_artifacts(
            output_artifacts=output_artifacts
        )

        # Update the status and output artifacts of the step run.
        publish_successful_step_run(
            step_run_id=step_run_info.step_run_id,
            output_artifact_ids=output_artifact_ids,
        )

    def _load_step_entrypoint(self) -> Callable[..., Any]:
        """Load the step entrypoint function.

        Returns:
            The step entrypoint function.
        """
        from zenml.steps import BaseStep

        step_class: Type[BaseStep] = source_utils.load_and_validate_class(
            self._step.spec.source, expected_class=BaseStep
        )

        step_instance = step_class()
        step_instance._configuration = self._step.config
        return step_instance.entrypoint

    def _load_output_materializers(self) -> Dict[str, Type[BaseMaterializer]]:
        """Loads the output materializers for the step.

        Returns:
            The step output materializers.
        """
        materializers = {}
        for name, output in self.configuration.outputs.items():
            materializer_class: Type[
                BaseMaterializer
            ] = source_utils.load_and_validate_class(
                output.materializer_source, expected_class=BaseMaterializer
            )
            materializers[name] = materializer_class
        return materializers

    def _parse_inputs(
        self,
        args: List[str],
        annotations: Dict[str, Any],
        input_artifacts: Dict[str, "ArtifactResponseModel"],
        output_artifact_uris: Dict[str, str],
        output_materializers: Dict[str, Type[BaseMaterializer]],
    ) -> Dict[str, Any]:
        """Parses the inputs for a step entrypoint function.

        Args:
            args: The arguments of the step entrypoint function.
            annotations: The annotations of the step entrypoint function.
            input_artifacts: The input artifacts of the step.
            output_artifact_uris: The URIs of the output artifacts of the step.
            output_materializers: The output materializers of the step.

        Returns:
            The parsed inputs for the step entrypoint function.
        """
        from zenml.steps import BaseParameters

        function_params: Dict[str, Any] = {}

        if args and args[0] == "self":
            args.pop(0)

        for arg in args:
            arg_type = annotations.get(arg, None)
            arg_type = resolve_type_annotation(arg_type)

            # Parse the parameters
            if issubclass(arg_type, BaseParameters):
                step_params = arg_type.parse_obj(self.configuration.parameters)
                function_params[arg] = step_params

            # Parse the step context
            elif issubclass(arg_type, StepContext):
                step_name = self.configuration.name
                context = arg_type(
                    step_name=step_name,
                    output_materializers=output_materializers,
                    output_artifact_uris=output_artifact_uris,
                )
                function_params[arg] = context

            # Parse the input artifacts
            else:
                # At this point, it has to be an artifact, so we resolve
                function_params[arg] = self._load_input_artifact(
                    input_artifacts[arg], arg_type
                )

        return function_params

    def _load_input_artifact(
        self, artifact: "ArtifactResponseModel", data_type: Type[Any]
    ) -> Any:
        """Loads an input artifact.

        Args:
            artifact: The artifact to load.
            data_type: The data type of the artifact value.

        Returns:
            The artifact value.
        """
        # Skip materialization for `UnmaterializedArtifact`.
        if data_type == UnmaterializedArtifact:
            return UnmaterializedArtifact.parse_obj(artifact)

        # Skip materialization for `BaseArtifact` and its subtypes.
        if issubclass(data_type, BaseArtifact):
            logger.warning(
                "Skipping materialization by specifying a subclass of "
                "`zenml.artifacts.BaseArtifact` as input data type is "
                "deprecated and will be removed in a future release. Please "
                "type your input as "
                "`zenml.materializers.UnmaterializedArtifact` instead."
            )
            return artifact

        materializer_class: Type[
            BaseMaterializer
        ] = source_utils.load_and_validate_class(
            artifact.materializer, expected_class=BaseMaterializer
        )
        materializer = materializer_class(artifact.uri)
        return materializer.load(data_type=data_type)

    def _validate_outputs(
        self,
        return_values: Any,
        output_annotations: Dict[str, Any],
    ) -> Dict[str, Any]:
        """Validates the step function outputs.

        Args:
            return_values: The return values of the step function.
            output_annotations: The output annotations of the step function.

        Returns:
            The validated output, mapping output names to return values.

        Raises:
            StepInterfaceError: If the step function return values do not
                match the output annotations.
        """
<<<<<<< HEAD
        artifact.materializer = materializer_source
        artifact.data_type = source_utils.resolve_class(type(data))
        materializer = materializer_class(artifact)
        materializer.handle_return(data)
        if self._step.config.enable_artifact_metadata:  # or self._pipeline...
            artifact.metadata = materializer.extract_metadata(data)
=======
        step_name = self.configuration.name

        # if there are no outputs, the return value must be `None`.
        if len(output_annotations) == 0:
            if return_values is not None:
                raise StepInterfaceError(
                    f"Wrong step function output type for step '{step_name}': "
                    f"Expected no outputs but the function returned something: "
                    f"{return_values}."
                )
            return {}

        # if there is only one output annotation (either directly specified
        # or contained in an `Output` tuple) we treat the step function
        # return value as the return for that output.
        if len(output_annotations) == 1:
            return_values = [return_values]

        # if the user defined multiple outputs, the return value must be a list
        # or tuple.
        if not isinstance(return_values, (list, tuple)):
            raise StepInterfaceError(
                f"Wrong step function output type for step '{step_name}': "
                f"Expected multiple outputs ({output_annotations}) but "
                f"the function did not return a list or tuple "
                f"(actual return value: {return_values})."
            )

        # The amount of actual outputs must be the same as the amount of
        # expected outputs.
        if len(output_annotations) != len(return_values):
            raise StepInterfaceError(
                f"Wrong amount of step function outputs for step "
                f"'{step_name}: Expected {len(output_annotations)} outputs "
                f"but the function returned {len(return_values)} outputs"
                f"(return values: {return_values})."
            )

        # Validate the output types.
        validated_outputs: Dict[str, Any] = {}
        for return_value, (output_name, output_type) in zip(
            return_values, output_annotations.items()
        ):
            # The actual output type must be the same as the expected output
            # type.
            if not isinstance(return_value, output_type):
                raise StepInterfaceError(
                    f"Wrong type for output '{output_name}' of step "
                    f"'{step_name}' (expected type: {output_type}, "
                    f"actual type: {type(return_value)})."
                )
            validated_outputs[output_name] = return_value
        return validated_outputs

    def _store_output_artifacts(
        self,
        output_data: Dict[str, Any],
        output_materializers: Dict[str, Type[BaseMaterializer]],
        output_artifact_uris: Dict[str, str],
    ) -> Dict[str, ArtifactRequestModel]:
        """Stores the output artifacts of the step.

        Args:
            output_data: The output data of the step function, mapping output
                names to return values.
            output_materializers: The output materializers of the step.
            output_artifact_uris: The output artifact URIs of the step.

        Returns:
            An `ArtifactRequestModel` for each output artifact that was saved.
        """
        client = Client()
        active_user_id = client.active_user.id
        active_project_id = client.active_project.id
        output_artifacts: Dict[str, ArtifactRequestModel] = {}
        for output_name, return_value in output_data.items():
            materializer_class = output_materializers[output_name]
            materializer_source = self.configuration.outputs[
                output_name
            ].materializer_source
            uri = output_artifact_uris[output_name]
            output_artifact = ArtifactRequestModel(
                name=output_name,
                type=materializer_class.ASSOCIATED_ARTIFACT_TYPE,
                uri=uri,
                materializer=materializer_source,
                data_type=source_utils.resolve_class(type(return_value)),
                user=active_user_id,
                project=active_project_id,
            )
            output_artifacts[output_name] = output_artifact
            materializer_class(uri).save(return_value)
        return output_artifacts
>>>>>>> c471427c
<|MERGE_RESOLUTION|>--- conflicted
+++ resolved
@@ -273,14 +273,6 @@
             StepInterfaceError: If the step function return values do not
                 match the output annotations.
         """
-<<<<<<< HEAD
-        artifact.materializer = materializer_source
-        artifact.data_type = source_utils.resolve_class(type(data))
-        materializer = materializer_class(artifact)
-        materializer.handle_return(data)
-        if self._step.config.enable_artifact_metadata:  # or self._pipeline...
-            artifact.metadata = materializer.extract_metadata(data)
-=======
         step_name = self.configuration.name
 
         # if there are no outputs, the return value must be `None`.
@@ -362,6 +354,12 @@
                 output_name
             ].materializer_source
             uri = output_artifact_uris[output_name]
+            materializer = materializer_class(uri)
+            materializer.save(return_value)
+            artifact_metadata = None
+            # TODO: or self._pipeline.enable_artifact_metadata
+            if self._step.config.enable_artifact_metadata:
+                artifact_metadata = materializer.extract_metadata(return_value)
             output_artifact = ArtifactRequestModel(
                 name=output_name,
                 type=materializer_class.ASSOCIATED_ARTIFACT_TYPE,
@@ -370,8 +368,7 @@
                 data_type=source_utils.resolve_class(type(return_value)),
                 user=active_user_id,
                 project=active_project_id,
+                metadata=artifact_metadata,
             )
             output_artifacts[output_name] = output_artifact
-            materializer_class(uri).save(return_value)
-        return output_artifacts
->>>>>>> c471427c
+        return output_artifacts