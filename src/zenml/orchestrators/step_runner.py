#  Copyright (c) ZenML GmbH 2022. All Rights Reserved.
#
#  Licensed under the Apache License, Version 2.0 (the "License");
#  you may not use this file except in compliance with the License.
#  You may obtain a copy of the License at:
#
#       https://www.apache.org/licenses/LICENSE-2.0
#
#  Unless required by applicable law or agreed to in writing, software
#  distributed under the License is distributed on an "AS IS" BASIS,
#  WITHOUT WARRANTIES OR CONDITIONS OF ANY KIND, either express
#  or implied. See the License for the specific language governing
#  permissions and limitations under the License.

"""Class to run steps."""

import copy
import inspect
from contextlib import nullcontext
from typing import (
    TYPE_CHECKING,
    Any,
    Dict,
    List,
    Optional,
    Set,
    Tuple,
    Type,
)
from uuid import UUID

from pydantic.typing import get_origin, is_union

from zenml.artifacts.unmaterialized_artifact import UnmaterializedArtifact
from zenml.client import Client
from zenml.config.step_configurations import StepConfiguration
from zenml.config.step_run_info import StepRunInfo
from zenml.constants import (
    ENV_ZENML_DISABLE_STEP_LOGS_STORAGE,
    handle_bool_env_var,
)
from zenml.enums import StackComponentType
from zenml.exceptions import StepContextError, StepInterfaceError
from zenml.logger import get_logger
from zenml.logging.step_logging import StepLogsStorageContext, redirected
from zenml.materializers.base_materializer import BaseMaterializer
from zenml.new.steps.step_context import StepContext, get_step_context
from zenml.orchestrators.publish_utils import (
    publish_step_run_metadata,
    publish_successful_step_run,
)
from zenml.orchestrators.utils import is_setting_enabled
from zenml.steps.step_environment import StepEnvironment
from zenml.steps.utils import (
    OutputSignature,
    parse_return_type_annotations,
    resolve_type_annotation,
)
from zenml.utils import artifact_utils, materializer_utils, source_utils

if TYPE_CHECKING:
    from zenml.artifacts.external_artifact_config import (
        ExternalArtifactConfiguration,
    )
    from zenml.config.source import Source
    from zenml.config.step_configurations import Step
    from zenml.models.artifact_models import ArtifactResponseModel
    from zenml.models.pipeline_run_models import PipelineRunResponseModel
    from zenml.models.step_run_models import StepRunResponseModel
    from zenml.stack import Stack
    from zenml.steps import BaseStep


logger = get_logger(__name__)


class StepRunner:
    """Class to run steps."""

    def __init__(self, step: "Step", stack: "Stack"):
        """Initializes the step runner.

        Args:
            step: The step to run.
            stack: The stack on which the step should run.
        """
        self._step = step
        self._stack = stack

    @property
    def configuration(self) -> StepConfiguration:
        """Configuration of the step to run.

        Returns:
            The step configuration.
        """
        return self._step.config

    def run(
        self,
        pipeline_run: "PipelineRunResponseModel",
        step_run: "StepRunResponseModel",
        input_artifacts: Dict[str, "ArtifactResponseModel"],
        output_artifact_uris: Dict[str, str],
        step_run_info: StepRunInfo,
    ) -> None:
        """Runs the step.

        Args:
            pipeline_run: The model of the current pipeline run.
            step_run: The model of the current step run.
            input_artifacts: The input artifacts of the step.
            output_artifact_uris: The URIs of the output artifacts of the step.
            step_run_info: The step run info.

        Raises:
            BaseException: A general exception if the step fails.
        """
        if handle_bool_env_var(ENV_ZENML_DISABLE_STEP_LOGS_STORAGE, False):
            step_logging_enabled = False
        else:
            enabled_on_step = step_run.config.enable_step_logs
            enabled_on_pipeline = pipeline_run.config.enable_step_logs

            step_logging_enabled = is_setting_enabled(
                is_enabled_on_step=enabled_on_step,
                is_enabled_on_pipeline=enabled_on_pipeline,
            )

        logs_context = nullcontext()
        if step_logging_enabled and not redirected.get():
            if step_run.logs:
                logs_context = StepLogsStorageContext(  # type: ignore[assignment]
                    logs_uri=step_run.logs.uri
                )
            else:
                logger.debug(
                    "There is no LogsResponseModel prepared for the step. The"
                    "step logging storage is disabled."
                )

        with logs_context:
            step_instance = self._load_step()
            output_materializers = self._load_output_materializers()
            spec = inspect.getfullargspec(
                inspect.unwrap(step_instance.entrypoint)
            )

            # (Deprecated) Wrap the execution of the step function in a step
            # environment that the step function code can access to retrieve
            # information about the pipeline runtime, such as the current step
            # name and the current pipeline run ID
            cache_enabled = is_setting_enabled(
                is_enabled_on_step=step_run_info.config.enable_cache,
                is_enabled_on_pipeline=step_run_info.pipeline.enable_cache,
            )
            output_annotations = parse_return_type_annotations(
                func=step_instance.entrypoint
            )
            with StepEnvironment(
                step_run_info=step_run_info,
                cache_enabled=cache_enabled,
            ):
                self._stack.prepare_step_run(info=step_run_info)

                # Initialize the step context singleton
                StepContext._clear()
                StepContext(
                    pipeline_run=pipeline_run,
                    step_run=step_run,
                    output_materializers=output_materializers,
                    output_artifact_uris=output_artifact_uris,
                    step_run_info=step_run_info,
                    cache_enabled=cache_enabled,
                    output_artifact_configs={
                        k: v.artifact_config
                        for k, v in output_annotations.items()
                    },
                )
                # Prepare Model Context
                self._prepare_model_context_for_step()

                # Parse the inputs for the entrypoint function.
                function_params = self._parse_inputs(
                    args=spec.args,
                    annotations=spec.annotations,
                    input_artifacts=input_artifacts,
                )

                self._link_pipeline_run_to_model_from_context(
                    pipeline_run=pipeline_run
                )

                step_failed = False
                try:
                    return_values = step_instance.call_entrypoint(
                        **function_params
                    )
                except BaseException as step_exception:  # noqa: E722
                    step_failed = True
                    failure_hook_source = (
                        self.configuration.failure_hook_source
                    )
                    if failure_hook_source:
                        logger.info("Detected failure hook. Running...")
                        self.load_and_run_hook(
                            failure_hook_source,
                            step_exception=step_exception,
                        )
                    raise
                finally:
                    step_run_metadata = self._stack.get_step_run_metadata(
                        info=step_run_info,
                    )
                    publish_step_run_metadata(
                        step_run_id=step_run_info.step_run_id,
                        step_run_metadata=step_run_metadata,
                    )
                    self._stack.cleanup_step_run(
                        info=step_run_info, step_failed=step_failed
                    )
                    if not step_failed:
                        success_hook_source = (
                            self.configuration.success_hook_source
                        )
                        if success_hook_source:
                            logger.info("Detected success hook. Running...")
                            self.load_and_run_hook(
                                success_hook_source,
                                step_exception=None,
                            )

                        # Store and publish the output artifacts of the step function.
<<<<<<< HEAD
                        (
                            output_annotations,
                            is_custom_name_dict,
                        ) = parse_return_type_annotations(
                            func=step_instance.entrypoint
                        )
=======
>>>>>>> 0c4cc86a
                        output_data = self._validate_outputs(
                            return_values, output_annotations
                        )
                        artifact_metadata_enabled = is_setting_enabled(
                            is_enabled_on_step=step_run_info.config.enable_artifact_metadata,
                            is_enabled_on_pipeline=step_run_info.pipeline.enable_artifact_metadata,
                        )
                        artifact_visualization_enabled = is_setting_enabled(
                            is_enabled_on_step=step_run_info.config.enable_artifact_visualization,
                            is_enabled_on_pipeline=step_run_info.pipeline.enable_artifact_visualization,
                        )
                        output_artifact_ids = self._store_output_artifacts(
                            output_data=output_data,
                            output_artifact_uris=output_artifact_uris,
                            output_materializers=output_materializers,
                            output_has_custom_name=is_custom_name_dict,
                            artifact_metadata_enabled=artifact_metadata_enabled,
                            artifact_visualization_enabled=artifact_visualization_enabled,
                        )
                        self._link_artifacts_to_model(
                            artifact_ids=output_artifact_ids
                        )
                        self._link_pipeline_run_to_model_from_artifacts(
                            pipeline_run=pipeline_run,
                            artifact_names=list(output_artifact_ids.keys()),
                            external_artifacts=list(
                                step_run.config.external_input_artifacts.values()
                            ),
                        )
                    StepContext._clear()  # Remove the step context singleton

            # Update the status and output artifacts of the step run.
            publish_successful_step_run(
                step_run_id=step_run_info.step_run_id,
                output_artifact_ids=output_artifact_ids,
            )

    def _load_step(self) -> "BaseStep":
        """Load the step instance.

        Returns:
            The step instance.
        """
        from zenml.steps import BaseStep

        step_instance = BaseStep.load_from_source(self._step.spec.source)
        step_instance = copy.deepcopy(step_instance)
        step_instance._configuration = self._step.config
        return step_instance

    def _load_output_materializers(
        self,
    ) -> Dict[str, Tuple[Type[BaseMaterializer], ...]]:
        """Loads the output materializers for the step.

        Returns:
            The step output materializers.
        """
        materializers = {}
        for name, output in self.configuration.outputs.items():
            output_materializers = []

            for source in output.materializer_source:
                materializer_class: Type[
                    BaseMaterializer
                ] = source_utils.load_and_validate_class(
                    source, expected_class=BaseMaterializer
                )
                output_materializers.append(materializer_class)

            materializers[name] = tuple(output_materializers)

        return materializers

    def _parse_inputs(
        self,
        args: List[str],
        annotations: Dict[str, Any],
        input_artifacts: Dict[str, "ArtifactResponseModel"],
    ) -> Dict[str, Any]:
        """Parses the inputs for a step entrypoint function.

        Args:
            args: The arguments of the step entrypoint function.
            annotations: The annotations of the step entrypoint function.
            input_artifacts: The input artifacts of the step.

        Returns:
            The parsed inputs for the step entrypoint function.

        Raises:
            RuntimeError: If a function argument value is missing.
        """
        function_params: Dict[str, Any] = {}

        if args and args[0] == "self":
            args.pop(0)

        for arg in args:
            arg_type = annotations.get(arg, None)
            arg_type = resolve_type_annotation(arg_type)

            if inspect.isclass(arg_type) and issubclass(arg_type, StepContext):
                step_name = self.configuration.name
                logger.warning(
                    "Passing a `StepContext` as an argument to a step function "
                    "is deprecated and will be removed in a future release. "
                    f"Please adjust your '{step_name}' step to instead import "
                    "the `StepContext` inside your step, as shown here: "
                    "https://docs.zenml.io/user-guide/advanced-guide/pipelining-features/fetch-metadata-within-steps"
                )
                function_params[arg] = get_step_context()
            elif arg in input_artifacts:
                function_params[arg] = self._load_input_artifact(
                    input_artifacts[arg], arg_type
                )
            elif arg in self.configuration.parameters:
                function_params[arg] = self.configuration.parameters[arg]
            else:
                raise RuntimeError(
                    f"Unable to find value for step function argument `{arg}`."
                )

        return function_params

    def _parse_hook_inputs(
        self,
        args: List[str],
        annotations: Dict[str, Any],
        step_exception: Optional[BaseException],
    ) -> Dict[str, Any]:
        """Parses the inputs for a hook function.

        Args:
            args: The arguments of the hook function.
            annotations: The annotations of the hook function.
            step_exception: The exception of the original step.

        Returns:
            The parsed inputs for the hook function.

        Raises:
            TypeError: If hook function is passed a wrong parameter type.
        """
        from zenml.steps import BaseParameters

        function_params: Dict[str, Any] = {}

        if args and args[0] == "self":
            args.pop(0)

        for arg in args:
            arg_type = annotations.get(arg, None)
            arg_type = resolve_type_annotation(arg_type)

            # Parse the parameters
            if issubclass(arg_type, BaseParameters):
                step_params = arg_type.parse_obj(
                    self.configuration.parameters[arg]
                )
                function_params[arg] = step_params

            # Parse the step context
            elif issubclass(arg_type, StepContext):
                step_name = self.configuration.name
                logger.warning(
                    "Passing a `StepContext` as an argument to a hook function "
                    "is deprecated and will be removed in a future release. "
                    f"Please adjust your '{step_name}' hook to instead import "
                    "the `StepContext` inside your hook, as shown here: "
                    "https://docs.zenml.io/user-guide/advanced-guide/pipelining-features/fetch-metadata-within-steps"
                )
                function_params[arg] = get_step_context()

            elif issubclass(arg_type, BaseException):
                function_params[arg] = step_exception

            else:
                # It should not be of any other type
                raise TypeError(
                    "Hook functions can only take arguments of type "
                    f"`BaseParameters`, or `BaseException`, not {arg_type}"
                )

        return function_params

    def _load_input_artifact(
        self, artifact: "ArtifactResponseModel", data_type: Type[Any]
    ) -> Any:
        """Loads an input artifact.

        Args:
            artifact: The artifact to load.
            data_type: The data type of the artifact value.

        Returns:
            The artifact value.
        """
        # Skip materialization for `UnmaterializedArtifact`.
        if data_type == UnmaterializedArtifact:
            return UnmaterializedArtifact.parse_obj(artifact)

        if data_type is Any or is_union(get_origin(data_type)):
            # Entrypoint function does not define a specific type for the input,
            # we use the datatype of the stored artifact
            data_type = source_utils.load(artifact.data_type)

        materializer_class: Type[
            BaseMaterializer
        ] = source_utils.load_and_validate_class(
            artifact.materializer, expected_class=BaseMaterializer
        )
        materializer: BaseMaterializer = materializer_class(artifact.uri)
        materializer.validate_type_compatibility(data_type)
        return materializer.load(data_type=data_type)

    def _validate_outputs(
        self,
        return_values: Any,
        output_annotations: Dict[str, OutputSignature],
    ) -> Dict[str, Any]:
        """Validates the step function outputs.

        Args:
            return_values: The return values of the step function.
            output_annotations: The output annotations of the step function.

        Returns:
            The validated output, mapping output names to return values.

        Raises:
            StepInterfaceError: If the step function return values do not
                match the output annotations.
        """
        step_name = self._step.spec.pipeline_parameter_name

        # if there are no outputs, the return value must be `None`.
        if len(output_annotations) == 0:
            if return_values is not None:
                raise StepInterfaceError(
                    f"Wrong step function output type for step '{step_name}': "
                    f"Expected no outputs but the function returned something: "
                    f"{return_values}."
                )
            return {}

        # if there is only one output annotation (either directly specified
        # or contained in an `Output` tuple) we treat the step function
        # return value as the return for that output.
        if len(output_annotations) == 1:
            return_values = [return_values]

        # if the user defined multiple outputs, the return value must be a list
        # or tuple.
        if not isinstance(return_values, (list, tuple)):
            raise StepInterfaceError(
                f"Wrong step function output type for step '{step_name}': "
                f"Expected multiple outputs ({output_annotations}) but "
                f"the function did not return a list or tuple "
                f"(actual return value: {return_values})."
            )

        # The amount of actual outputs must be the same as the amount of
        # expected outputs.
        if len(output_annotations) != len(return_values):
            raise StepInterfaceError(
                f"Wrong amount of step function outputs for step "
                f"'{step_name}: Expected {len(output_annotations)} outputs "
                f"but the function returned {len(return_values)} outputs"
                f"(return values: {return_values})."
            )

        from pydantic.typing import get_origin, is_union

        from zenml.steps.utils import get_args

        validated_outputs: Dict[str, Any] = {}
        for return_value, (output_name, output_annotation) in zip(
            return_values, output_annotations.items()
        ):
            output_type = output_annotation.resolved_annotation
            if output_type is Any:
                pass
            else:
                if is_union(get_origin(output_type)):
                    output_type = get_args(output_type)

                if not isinstance(return_value, output_type):
                    raise StepInterfaceError(
                        f"Wrong type for output '{output_name}' of step "
                        f"'{step_name}' (expected type: {output_type}, "
                        f"actual type: {type(return_value)})."
                    )
            validated_outputs[output_name] = return_value
        return validated_outputs

    def _store_output_artifacts(
        self,
        output_data: Dict[str, Any],
        output_materializers: Dict[str, Tuple[Type[BaseMaterializer], ...]],
        output_artifact_uris: Dict[str, str],
        output_has_custom_name: Dict[str, bool],
        artifact_metadata_enabled: bool,
        artifact_visualization_enabled: bool,
    ) -> Dict[str, UUID]:
        """Stores the output artifacts of the step.

        Args:
            output_data: The output data of the step function, mapping output
                names to return values.
            output_materializers: The output materializers of the step.
            output_artifact_uris: The output artifact URIs of the step.
            output_has_custom_name: For each output, whether it has a custom
                name.
            artifact_metadata_enabled: Whether artifact metadata collection is
                enabled.
            artifact_visualization_enabled: Whether artifact visualization is
                enabled.

        Returns:
            The IDs of the published output artifacts.
        """
        client = Client()
        artifact_stores = client.active_stack_model.components.get(
            StackComponentType.ARTIFACT_STORE
        )
        assert artifact_stores  # Every stack has an artifact store.
        artifact_store_id = artifact_stores[0].id
        output_artifacts: Dict[str, UUID] = {}

        for output_name, return_value in output_data.items():
            data_type = type(return_value)
            materializer_classes = output_materializers[output_name]
            if materializer_classes:
                materializer_class = materializer_utils.select_materializer(
                    data_type=data_type,
                    materializer_classes=materializer_classes,
                )
            else:
                # If no materializer classes are stored in the IR, that means
                # there was no/an `Any` type annotation for the output and
                # we try to find a materializer for it at runtime
                from zenml.materializers.materializer_registry import (
                    materializer_registry,
                )

                default_materializer_source = self._step.config.outputs[
                    output_name
                ].default_materializer_source

                if default_materializer_source:
                    default_materializer_class: Type[
                        BaseMaterializer
                    ] = source_utils.load_and_validate_class(
                        default_materializer_source,
                        expected_class=BaseMaterializer,
                    )
                    materializer_registry.default_materializer = (
                        default_materializer_class
                    )

                materializer_class = materializer_registry[data_type]

            uri = output_artifact_uris[output_name]
            materializer = materializer_class(uri)
            has_custom_name = output_has_custom_name[output_name]

            # Override the artifact name if it is not a custom name.
            if has_custom_name:
                artifact_name = output_name
            else:
                step_context = get_step_context()
                pipeline_name = step_context.pipeline.name
                step_name = step_context.step_run.name
                artifact_name = f"{pipeline_name}::{step_name}::{output_name}"

            artifact_id = artifact_utils.upload_artifact(
                name=artifact_name,
                data=return_value,
                materializer=materializer,
                artifact_store_id=artifact_store_id,
                extract_metadata=artifact_metadata_enabled,
                include_visualizations=artifact_visualization_enabled,
                has_custom_name=has_custom_name,
            )
            output_artifacts[output_name] = artifact_id

        return output_artifacts

    def _prepare_model_context_for_step(self) -> None:
        try:
            model_config = get_step_context().model_config
            model_config.get_or_create_model_version()
        except StepContextError:
            return

    def _link_artifacts_to_model(
        self,
        artifact_ids: Dict[str, UUID],
    ) -> None:
        """Links the output artifacts of the step to the model.

        Args:
            artifact_ids: The IDs of the published output artifacts.
        """
        from zenml.model.artifact_config import ArtifactConfig

        try:
            mc = get_step_context().model_config
        except StepContextError:
            mc = None
            logger.warning(
                "No model context found, unable to auto-link artifacts."
            )

        for artifact_name in artifact_ids:
            artifact_uuid = artifact_ids[artifact_name]
            artifact_config = (
                get_step_context()._get_output(artifact_name).artifact_config
            )
            if artifact_config is None and mc is not None:
                artifact_config = ArtifactConfig(
                    model_name=mc.name,
                    model_version=mc.version,
                    artifact_name=artifact_name,
                )
                logger.info(
                    f"Linking artifact `{artifact_name}` to model `{mc.name}` version `{mc.version}` implicitly."
                )

            if artifact_config is not None:
                artifact_config.artifact_name = (
                    artifact_config.artifact_name or artifact_name
                )
                artifact_config._pipeline_name = (
                    get_step_context().pipeline.name
                )
                artifact_config._step_name = get_step_context().step_run.name
                artifact_config.link_to_model(artifact_uuid=artifact_uuid)

    def _get_model_versions_from_artifacts(
        self,
        artifact_names: List[str],
    ) -> Set[Tuple[UUID, UUID]]:
        """Gets the model versions from the artifacts.

        Args:
            artifact_names: The names of the published output artifacts.

        Returns:
            Set of tuples of (model_id, model_version_id).
        """
        models = set()
        for artifact_name in artifact_names:
            artifact_config = (
                get_step_context()._get_output(artifact_name).artifact_config
            )
            if artifact_config is not None:
                try:
                    model_version = (
                        artifact_config._model_config._get_model_version()
                    )
                    models.add((model_version.model.id, model_version.id))
                except RuntimeError:
                    break
        return models

    def _get_model_versions_from_external_artifacts(
        self, external_artifacts: List["ExternalArtifactConfiguration"]
    ) -> Set[Tuple[UUID, UUID]]:
        """Gets the model versions from the external artifacts.

        Args:
            external_artifacts: The external artifacts of the step.

        Returns:
            Set of tuples of (model_id, model_version_id).
        """
        client = Client()
        models = set()
        for external_artifact in external_artifacts:
            if (
                external_artifact.model_artifact_name is not None
                and external_artifact.model_name is not None
            ):
                model_version = client.get_model_version(
                    model_name_or_id=external_artifact.model_name,
                    model_version_name_or_number_or_id=external_artifact.model_version,
                )
                models.add((model_version.model.id, model_version.id))
        return models

    def _get_model_versions_from_config(self) -> Set[Tuple[UUID, UUID]]:
        """Gets the model versions from the step model config.

        Returns:
            Set of tuples of (model_id, model_version_id).
        """
        try:
            mc = get_step_context().model_config
            model_version = mc._get_model_version()
            return {(model_version.model.id, model_version.id)}
        except StepContextError:
            return set()

    def _link_pipeline_run_to_model_from_context(
        self,
        pipeline_run: "PipelineRunResponseModel",
    ) -> None:
        """Links the pipeline run to the model version using artifacts data.

        Args:
            pipeline_run: The response model of current pipeline run.
        """
        from zenml.models.model_models import (
            ModelVersionPipelineRunRequestModel,
        )

        models = self._get_model_versions_from_config()

        client = Client()
        for model in models:
            client.zen_store.create_model_version_pipeline_run_link(
                ModelVersionPipelineRunRequestModel(
                    user=Client().active_user.id,
                    workspace=Client().active_workspace.id,
                    name=pipeline_run.name,
                    pipeline_run=pipeline_run.id,
                    model=model[0],
                    model_version=model[1],
                )
            )

    def _link_pipeline_run_to_model_from_artifacts(
        self,
        pipeline_run: "PipelineRunResponseModel",
        artifact_names: List[str],
        external_artifacts: List["ExternalArtifactConfiguration"],
    ) -> None:
        """Links the pipeline run to the model version using artifacts data.

        Args:
            pipeline_run: The response model of current pipeline run.
            artifact_names: The name of the published output artifacts.
            external_artifacts: The external artifacts of the step.
        """
        from zenml.models.model_models import (
            ModelVersionPipelineRunRequestModel,
        )

        models = self._get_model_versions_from_artifacts(artifact_names)

        models = models.union(
            self._get_model_versions_from_external_artifacts(
                external_artifacts
            )
        )

        client = Client()
        for model in models:
            client.zen_store.create_model_version_pipeline_run_link(
                ModelVersionPipelineRunRequestModel(
                    user=Client().active_user.id,
                    workspace=Client().active_workspace.id,
                    name=pipeline_run.name,
                    pipeline_run=pipeline_run.id,
                    model=model[0],
                    model_version=model[1],
                )
            )

    def load_and_run_hook(
        self,
        hook_source: "Source",
        step_exception: Optional[BaseException],
    ) -> None:
        """Loads hook source and runs the hook.

        Args:
            hook_source: The source of the hook function.
            step_exception: The exception of the original step.
        """
        try:
            hook = source_utils.load(hook_source)
            hook_spec = inspect.getfullargspec(inspect.unwrap(hook))

            function_params = self._parse_hook_inputs(
                args=hook_spec.args,
                annotations=hook_spec.annotations,
                step_exception=step_exception,
            )
            logger.debug(f"Running hook {hook} with params: {function_params}")
            hook(**function_params)
        except Exception as e:
            logger.error(
                f"Failed to load hook source with exception: '{hook_source}': {e}"
            )<|MERGE_RESOLUTION|>--- conflicted
+++ resolved
@@ -231,15 +231,6 @@
                             )
 
                         # Store and publish the output artifacts of the step function.
-<<<<<<< HEAD
-                        (
-                            output_annotations,
-                            is_custom_name_dict,
-                        ) = parse_return_type_annotations(
-                            func=step_instance.entrypoint
-                        )
-=======
->>>>>>> 0c4cc86a
                         output_data = self._validate_outputs(
                             return_values, output_annotations
                         )
@@ -255,7 +246,7 @@
                             output_data=output_data,
                             output_artifact_uris=output_artifact_uris,
                             output_materializers=output_materializers,
-                            output_has_custom_name=is_custom_name_dict,
+                            output_annotations=output_annotations,
                             artifact_metadata_enabled=artifact_metadata_enabled,
                             artifact_visualization_enabled=artifact_visualization_enabled,
                         )
@@ -541,7 +532,7 @@
         output_data: Dict[str, Any],
         output_materializers: Dict[str, Tuple[Type[BaseMaterializer], ...]],
         output_artifact_uris: Dict[str, str],
-        output_has_custom_name: Dict[str, bool],
+        output_annotations: Dict[str, OutputSignature],
         artifact_metadata_enabled: bool,
         artifact_visualization_enabled: bool,
     ) -> Dict[str, UUID]:
@@ -552,8 +543,7 @@
                 names to return values.
             output_materializers: The output materializers of the step.
             output_artifact_uris: The output artifact URIs of the step.
-            output_has_custom_name: For each output, whether it has a custom
-                name.
+            output_annotations: The output annotations of the step function.
             artifact_metadata_enabled: Whether artifact metadata collection is
                 enabled.
             artifact_visualization_enabled: Whether artifact visualization is
@@ -605,7 +595,7 @@
 
             uri = output_artifact_uris[output_name]
             materializer = materializer_class(uri)
-            has_custom_name = output_has_custom_name[output_name]
+            has_custom_name = output_annotations[output_name].has_custom_name
 
             # Override the artifact name if it is not a custom name.
             if has_custom_name:
