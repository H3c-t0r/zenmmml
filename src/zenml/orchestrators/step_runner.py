#  Copyright (c) ZenML GmbH 2022. All Rights Reserved.
#
#  Licensed under the Apache License, Version 2.0 (the "License");
#  you may not use this file except in compliance with the License.
#  You may obtain a copy of the License at:
#
#       https://www.apache.org/licenses/LICENSE-2.0
#
#  Unless required by applicable law or agreed to in writing, software
#  distributed under the License is distributed on an "AS IS" BASIS,
#  WITHOUT WARRANTIES OR CONDITIONS OF ANY KIND, either express
#  or implied. See the License for the specific language governing
#  permissions and limitations under the License.

"""Class to run steps."""

import copy
import inspect
from contextlib import nullcontext
from typing import (
    TYPE_CHECKING,
    Any,
    Dict,
    List,
    Optional,
    Set,
    Tuple,
    Type,
    Union,
)
from uuid import UUID

from typing_extensions import get_origin

from zenml.artifacts.unmaterialized_artifact import UnmaterializedArtifact
from zenml.artifacts.utils import save_artifact
from zenml.client import Client
from zenml.config.step_configurations import StepConfiguration
from zenml.config.step_run_info import StepRunInfo
from zenml.constants import (
    ENV_ZENML_DISABLE_STEP_LOGS_STORAGE,
    handle_bool_env_var,
)
from zenml.exceptions import StepContextError, StepInterfaceError
from zenml.logger import get_logger
from zenml.logging.step_logging import StepLogsStorageContext, redirected
from zenml.materializers.base_materializer import BaseMaterializer
from zenml.model.utils import (
    link_step_artifacts_to_model,
)
from zenml.new.steps.step_context import StepContext, get_step_context
from zenml.orchestrators.publish_utils import (
    publish_step_run_metadata,
    publish_successful_step_run,
)
from zenml.orchestrators.utils import is_setting_enabled
from zenml.steps.step_environment import StepEnvironment
from zenml.steps.utils import (
    OutputSignature,
    parse_return_type_annotations,
    resolve_type_annotation,
)
from zenml.utils import materializer_utils, source_utils

if TYPE_CHECKING:
    from zenml.artifacts.external_artifact_config import (
        ExternalArtifactConfiguration,
    )
    from zenml.config.source import Source
    from zenml.config.step_configurations import Step
    from zenml.models import (
        ArtifactVersionResponse,
        PipelineRunResponse,
        StepRunResponse,
    )
    from zenml.stack import Stack
    from zenml.steps import BaseStep


logger = get_logger(__name__)


class StepRunner:
    """Class to run steps."""

    def __init__(self, step: "Step", stack: "Stack"):
        """Initializes the step runner.

        Args:
            step: The step to run.
            stack: The stack on which the step should run.
        """
        self._step = step
        self._stack = stack

    @property
    def configuration(self) -> StepConfiguration:
        """Configuration of the step to run.

        Returns:
            The step configuration.
        """
        return self._step.config

    def run(
        self,
        pipeline_run: "PipelineRunResponse",
        step_run: "StepRunResponse",
        input_artifacts: Dict[str, "ArtifactVersionResponse"],
        output_artifact_uris: Dict[str, str],
        step_run_info: StepRunInfo,
    ) -> None:
        """Runs the step.

        Args:
            pipeline_run: The model of the current pipeline run.
            step_run: The model of the current step run.
            input_artifacts: The input artifact versions of the step.
            output_artifact_uris: The URIs of the output artifacts of the step.
            step_run_info: The step run info.

        Raises:
            BaseException: A general exception if the step fails.
        """
        if handle_bool_env_var(ENV_ZENML_DISABLE_STEP_LOGS_STORAGE, False):
            step_logging_enabled = False
        else:
            enabled_on_step = step_run.config.enable_step_logs
            enabled_on_pipeline = pipeline_run.config.enable_step_logs

            step_logging_enabled = is_setting_enabled(
                is_enabled_on_step=enabled_on_step,
                is_enabled_on_pipeline=enabled_on_pipeline,
            )

        logs_context = nullcontext()
        if step_logging_enabled and not redirected.get():
            if step_run.logs:
                logs_context = StepLogsStorageContext(  # type: ignore[assignment]
                    logs_uri=step_run.logs.uri
                )
            else:
                logger.debug(
                    "There is no LogsResponseModel prepared for the step. The"
                    "step logging storage is disabled."
                )

        with logs_context:
            step_instance = self._load_step()
            output_materializers = self._load_output_materializers()
            spec = inspect.getfullargspec(
                inspect.unwrap(step_instance.entrypoint)
            )

            # (Deprecated) Wrap the execution of the step function in a step
            # environment that the step function code can access to retrieve
            # information about the pipeline runtime, such as the current step
            # name and the current pipeline run ID
            cache_enabled = is_setting_enabled(
                is_enabled_on_step=step_run_info.config.enable_cache,
                is_enabled_on_pipeline=step_run_info.pipeline.enable_cache,
            )
            output_annotations = parse_return_type_annotations(
                func=step_instance.entrypoint
            )
            with StepEnvironment(
                step_run_info=step_run_info,
                cache_enabled=cache_enabled,
            ):
                self._stack.prepare_step_run(info=step_run_info)

                # Initialize the step context singleton
                StepContext._clear()
                StepContext(
                    pipeline_run=pipeline_run,
                    step_run=step_run,
                    output_materializers=output_materializers,
                    output_artifact_uris=output_artifact_uris,
                    step_run_info=step_run_info,
                    cache_enabled=cache_enabled,
                    output_artifact_configs={
                        k: v.artifact_config
                        for k, v in output_annotations.items()
                    },
                )
                # Prepare Model Context
                self._prepare_model_context_for_step()

                # Parse the inputs for the entrypoint function.
                function_params = self._parse_inputs(
                    args=spec.args,
                    annotations=spec.annotations,
                    input_artifacts=input_artifacts,
                )

                self._link_pipeline_run_to_model_from_context(
                    pipeline_run=pipeline_run
                )

                step_failed = False
                try:
                    return_values = step_instance.call_entrypoint(
                        **function_params
                    )
                except BaseException as step_exception:  # noqa: E722
                    step_failed = True
                    failure_hook_source = (
                        self.configuration.failure_hook_source
                    )
                    if failure_hook_source:
                        logger.info("Detected failure hook. Running...")
                        self.load_and_run_hook(
                            failure_hook_source,
                            step_exception=step_exception,
                        )
                    raise
                finally:
                    step_run_metadata = self._stack.get_step_run_metadata(
                        info=step_run_info,
                    )
                    publish_step_run_metadata(
                        step_run_id=step_run_info.step_run_id,
                        step_run_metadata=step_run_metadata,
                    )
                    self._stack.cleanup_step_run(
                        info=step_run_info, step_failed=step_failed
                    )
                    if not step_failed:
                        success_hook_source = (
                            self.configuration.success_hook_source
                        )
                        if success_hook_source:
                            logger.info("Detected success hook. Running...")
                            self.load_and_run_hook(
                                success_hook_source,
                                step_exception=None,
                            )

                        # Store and publish the output artifacts of the step function.
                        output_data = self._validate_outputs(
                            return_values, output_annotations
                        )
                        artifact_metadata_enabled = is_setting_enabled(
                            is_enabled_on_step=step_run_info.config.enable_artifact_metadata,
                            is_enabled_on_pipeline=step_run_info.pipeline.enable_artifact_metadata,
                        )
                        artifact_visualization_enabled = is_setting_enabled(
                            is_enabled_on_step=step_run_info.config.enable_artifact_visualization,
                            is_enabled_on_pipeline=step_run_info.pipeline.enable_artifact_visualization,
                        )
                        output_artifact_ids = self._store_output_artifacts(
                            output_data=output_data,
                            output_artifact_uris=output_artifact_uris,
                            output_materializers=output_materializers,
                            output_annotations=output_annotations,
                            artifact_metadata_enabled=artifact_metadata_enabled,
                            artifact_visualization_enabled=artifact_visualization_enabled,
                        )
                        link_step_artifacts_to_model(
                            artifact_version_ids=output_artifact_ids
                        )
                        self._link_pipeline_run_to_model_from_artifacts(
                            pipeline_run=pipeline_run,
                            artifact_names=list(output_artifact_ids.keys()),
                            external_artifacts=list(
                                step_run.config.external_input_artifacts.values()
                            ),
                        )
                    StepContext._clear()  # Remove the step context singleton

            # Update the status and output artifacts of the step run.
            publish_successful_step_run(
                step_run_id=step_run_info.step_run_id,
                output_artifact_ids=output_artifact_ids,
            )

    def _load_step(self) -> "BaseStep":
        """Load the step instance.

        Returns:
            The step instance.
        """
        from zenml.steps import BaseStep

        step_instance = BaseStep.load_from_source(self._step.spec.source)
        step_instance = copy.deepcopy(step_instance)
        step_instance._configuration = self._step.config
        return step_instance

    def _load_output_materializers(
        self,
    ) -> Dict[str, Tuple[Type[BaseMaterializer], ...]]:
        """Loads the output materializers for the step.

        Returns:
            The step output materializers.
        """
        materializers = {}
        for name, output in self.configuration.outputs.items():
            output_materializers = []

            for source in output.materializer_source:
                materializer_class: Type[BaseMaterializer] = (
                    source_utils.load_and_validate_class(
                        source, expected_class=BaseMaterializer
                    )
                )
                output_materializers.append(materializer_class)

            materializers[name] = tuple(output_materializers)

        return materializers

    def _parse_inputs(
        self,
        args: List[str],
        annotations: Dict[str, Any],
        input_artifacts: Dict[str, "ArtifactVersionResponse"],
    ) -> Dict[str, Any]:
        """Parses the inputs for a step entrypoint function.

        Args:
            args: The arguments of the step entrypoint function.
            annotations: The annotations of the step entrypoint function.
            input_artifacts: The input artifact versions of the step.

        Returns:
            The parsed inputs for the step entrypoint function.

        Raises:
            RuntimeError: If a function argument value is missing.
        """
        function_params: Dict[str, Any] = {}

        if args and args[0] == "self":
            args.pop(0)

        for arg in args:
            arg_type = annotations.get(arg, None)
            arg_type = resolve_type_annotation(arg_type)

            if inspect.isclass(arg_type) and issubclass(arg_type, StepContext):
                step_name = self.configuration.name
                logger.warning(
                    "Passing a `StepContext` as an argument to a step function "
                    "is deprecated and will be removed in a future release. "
                    f"Please adjust your '{step_name}' step to instead import "
                    "the `StepContext` inside your step, as shown here: "
                    "https://docs.zenml.io/user-guide/advanced-guide/pipelining-features/fetch-metadata-within-steps"
                )
                function_params[arg] = get_step_context()
            elif arg in input_artifacts:
                function_params[arg] = self._load_input_artifact(
                    input_artifacts[arg], arg_type
                )
            elif arg in self.configuration.parameters:
                function_params[arg] = self.configuration.parameters[arg]
            else:
                raise RuntimeError(
                    f"Unable to find value for step function argument `{arg}`."
                )

        return function_params

    def _parse_hook_inputs(
        self,
        args: List[str],
        annotations: Dict[str, Any],
        step_exception: Optional[BaseException],
    ) -> Dict[str, Any]:
        """Parses the inputs for a hook function.

        Args:
            args: The arguments of the hook function.
            annotations: The annotations of the hook function.
            step_exception: The exception of the original step.

        Returns:
            The parsed inputs for the hook function.

        Raises:
            TypeError: If hook function is passed a wrong parameter type.
        """
        from zenml.steps import BaseParameters

        function_params: Dict[str, Any] = {}

        if args and args[0] == "self":
            args.pop(0)

        for arg in args:
            arg_type = annotations.get(arg, None)
            arg_type = resolve_type_annotation(arg_type)

            # Parse the parameters
            if issubclass(arg_type, BaseParameters):
                step_params = arg_type.model_validate(
                    self.configuration.parameters[arg]
                )
                function_params[arg] = step_params

            # Parse the step context
            elif issubclass(arg_type, StepContext):
                step_name = self.configuration.name
                logger.warning(
                    "Passing a `StepContext` as an argument to a hook function "
                    "is deprecated and will be removed in a future release. "
                    f"Please adjust your '{step_name}' hook to instead import "
                    "the `StepContext` inside your hook, as shown here: "
                    "https://docs.zenml.io/user-guide/advanced-guide/pipelining-features/fetch-metadata-within-steps"
                )
                function_params[arg] = get_step_context()

            elif issubclass(arg_type, BaseException):
                function_params[arg] = step_exception

            else:
                # It should not be of any other type
                raise TypeError(
                    "Hook functions can only take arguments of type "
                    f"`BaseParameters`, or `BaseException`, not {arg_type}"
                )

        return function_params

    def _load_input_artifact(
        self, artifact: "ArtifactVersionResponse", data_type: Type[Any]
    ) -> Any:
        """Loads an input artifact.

        Args:
            artifact: The artifact to load.
            data_type: The data type of the artifact value.

        Returns:
            The artifact value.
        """
        # Skip materialization for `UnmaterializedArtifact`.
        if data_type == UnmaterializedArtifact:
<<<<<<< HEAD
            return UnmaterializedArtifact.model_validate(artifact)
=======
            return UnmaterializedArtifact(
                **artifact.get_hydrated_version().dict()
            )
>>>>>>> 17d62099

        if data_type is Any or get_origin(data_type) is Union:
            # Entrypoint function does not define a specific type for the input,
            # we use the datatype of the stored artifact
            data_type = source_utils.load(artifact.data_type)

        materializer_class: Type[BaseMaterializer] = (
            source_utils.load_and_validate_class(
                artifact.materializer, expected_class=BaseMaterializer
            )
        )
        materializer: BaseMaterializer = materializer_class(artifact.uri)
        materializer.validate_type_compatibility(data_type)
        return materializer.load(data_type=data_type)

    def _validate_outputs(
        self,
        return_values: Any,
        output_annotations: Dict[str, OutputSignature],
    ) -> Dict[str, Any]:
        """Validates the step function outputs.

        Args:
            return_values: The return values of the step function.
            output_annotations: The output annotations of the step function.

        Returns:
            The validated output, mapping output names to return values.

        Raises:
            StepInterfaceError: If the step function return values do not
                match the output annotations.
        """
        step_name = self._step.spec.pipeline_parameter_name

        # if there are no outputs, the return value must be `None`.
        if len(output_annotations) == 0:
            if return_values is not None:
                raise StepInterfaceError(
                    f"Wrong step function output type for step '{step_name}': "
                    f"Expected no outputs but the function returned something: "
                    f"{return_values}."
                )
            return {}

        # if there is only one output annotation (either directly specified
        # or contained in an `Output` tuple) we treat the step function
        # return value as the return for that output.
        if len(output_annotations) == 1:
            return_values = [return_values]

        # if the user defined multiple outputs, the return value must be a list
        # or tuple.
        if not isinstance(return_values, (list, tuple)):
            raise StepInterfaceError(
                f"Wrong step function output type for step '{step_name}': "
                f"Expected multiple outputs ({output_annotations}) but "
                f"the function did not return a list or tuple "
                f"(actual return value: {return_values})."
            )

        # The amount of actual outputs must be the same as the amount of
        # expected outputs.
        if len(output_annotations) != len(return_values):
            raise StepInterfaceError(
                f"Wrong amount of step function outputs for step "
                f"'{step_name}: Expected {len(output_annotations)} outputs "
                f"but the function returned {len(return_values)} outputs"
                f"(return values: {return_values})."
            )

        from zenml.steps.utils import get_args
        from zenml.utils.typing_utils import get_origin, is_union

        validated_outputs: Dict[str, Any] = {}
        for return_value, (output_name, output_annotation) in zip(
            return_values, output_annotations.items()
        ):
            output_type = output_annotation.resolved_annotation
            if output_type is Any:
                pass
            else:
                if is_union(get_origin(output_type)):
                    output_type = get_args(output_type)

                if not isinstance(return_value, output_type):
                    raise StepInterfaceError(
                        f"Wrong type for output '{output_name}' of step "
                        f"'{step_name}' (expected type: {output_type}, "
                        f"actual type: {type(return_value)})."
                    )
            validated_outputs[output_name] = return_value
        return validated_outputs

    def _store_output_artifacts(
        self,
        output_data: Dict[str, Any],
        output_materializers: Dict[str, Tuple[Type[BaseMaterializer], ...]],
        output_artifact_uris: Dict[str, str],
        output_annotations: Dict[str, OutputSignature],
        artifact_metadata_enabled: bool,
        artifact_visualization_enabled: bool,
    ) -> Dict[str, UUID]:
        """Stores the output artifacts of the step.

        Args:
            output_data: The output data of the step function, mapping output
                names to return values.
            output_materializers: The output materializers of the step.
            output_artifact_uris: The output artifact URIs of the step.
            output_annotations: The output annotations of the step function.
            artifact_metadata_enabled: Whether artifact metadata collection is
                enabled.
            artifact_visualization_enabled: Whether artifact visualization is
                enabled.

        Returns:
            The IDs of the published output artifacts.
        """
        step_context = get_step_context()
        output_artifacts: Dict[str, UUID] = {}

        for output_name, return_value in output_data.items():
            data_type = type(return_value)
            materializer_classes = output_materializers[output_name]
            if materializer_classes:
                materializer_class = materializer_utils.select_materializer(
                    data_type=data_type,
                    materializer_classes=materializer_classes,
                )
            else:
                # If no materializer classes are stored in the IR, that means
                # there was no/an `Any` type annotation for the output and
                # we try to find a materializer for it at runtime
                from zenml.materializers.materializer_registry import (
                    materializer_registry,
                )

                default_materializer_source = self._step.config.outputs[
                    output_name
                ].default_materializer_source

                if default_materializer_source:
                    default_materializer_class: Type[BaseMaterializer] = (
                        source_utils.load_and_validate_class(
                            default_materializer_source,
                            expected_class=BaseMaterializer,
                        )
                    )
                    materializer_registry.default_materializer = (
                        default_materializer_class
                    )

                materializer_class = materializer_registry[data_type]

            uri = output_artifact_uris[output_name]
            artifact_config = output_annotations[output_name].artifact_config

            if artifact_config is not None:
                has_custom_name = bool(artifact_config.name)
                version = artifact_config.version
            else:
                has_custom_name, version = False, None

            # Override the artifact name if it is not a custom name.
            if has_custom_name:
                artifact_name = output_name
            else:
                if step_context.pipeline_run.pipeline:
                    pipeline_name = step_context.pipeline_run.pipeline.name
                else:
                    pipeline_name = "unlisted"
                step_name = step_context.step_run.name
                artifact_name = f"{pipeline_name}::{step_name}::{output_name}"

            # Get metadata that the user logged manually
            user_metadata = step_context.get_output_metadata(output_name)

            # Get full set of tags
            tags = step_context.get_output_tags(output_name)

            artifact = save_artifact(
                name=artifact_name,
                data=return_value,
                materializer=materializer_class,
                uri=uri,
                extract_metadata=artifact_metadata_enabled,
                include_visualizations=artifact_visualization_enabled,
                has_custom_name=has_custom_name,
                version=version,
                tags=tags,
                user_metadata=user_metadata,
                manual_save=False,
            )
            output_artifacts[output_name] = artifact.id

        return output_artifacts

    def _prepare_model_context_for_step(self) -> None:
        try:
            model = get_step_context().model
            model._get_or_create_model_version()
        except StepContextError:
            return

    def _get_model_versions_from_artifacts(
        self,
        artifact_names: List[str],
    ) -> Set[Tuple[UUID, UUID]]:
        """Gets the model versions from the artifacts.

        Args:
            artifact_names: The names of the published output artifacts.

        Returns:
            Set of tuples of (model_id, model_version_id).
        """
        models = set()
        for artifact_name in artifact_names:
            artifact_config = (
                get_step_context()._get_output(artifact_name).artifact_config
            )
            if artifact_config is not None:
                if (model := artifact_config._model) is not None:
                    model_version_response = (
                        model._get_or_create_model_version()
                    )
                    models.add(
                        (
                            model_version_response.model.id,
                            model_version_response.id,
                        )
                    )
                else:
                    break
        return models

    def _get_model_versions_from_config(self) -> Set[Tuple[UUID, UUID]]:
        """Gets the model versions from the step model version.

        Returns:
            Set of tuples of (model_id, model_version_id).
        """
        try:
            mc = get_step_context().model
            model_version = mc._get_or_create_model_version()
            return {(model_version.model.id, model_version.id)}
        except StepContextError:
            return set()

    def _link_pipeline_run_to_model_from_context(
        self,
        pipeline_run: "PipelineRunResponse",
    ) -> None:
        """Links the pipeline run to the model version using artifacts data.

        Args:
            pipeline_run: The response model of current pipeline run.
        """
        from zenml.models import ModelVersionPipelineRunRequest

        models = self._get_model_versions_from_config()

        client = Client()
        for model in models:
            client.zen_store.create_model_version_pipeline_run_link(
                ModelVersionPipelineRunRequest(
                    user=Client().active_user.id,
                    workspace=Client().active_workspace.id,
                    pipeline_run=pipeline_run.id,
                    model=model[0],
                    model_version=model[1],
                )
            )

    def _link_pipeline_run_to_model_from_artifacts(
        self,
        pipeline_run: "PipelineRunResponse",
        artifact_names: List[str],
        external_artifacts: List["ExternalArtifactConfiguration"],
    ) -> None:
        """Links the pipeline run to the model version using artifacts data.

        Args:
            pipeline_run: The response model of current pipeline run.
            artifact_names: The name of the published output artifacts.
            external_artifacts: The external artifacts of the step.
        """
        from zenml.models import ModelVersionPipelineRunRequest

        models = self._get_model_versions_from_artifacts(artifact_names)
        client = Client()

        # Add models from external artifacts
        for external_artifact in external_artifacts:
            if external_artifact.model:
                models.add(
                    (
                        external_artifact.model.model_id,
                        external_artifact.model.id,
                    )
                )

        for model in models:
            client.zen_store.create_model_version_pipeline_run_link(
                ModelVersionPipelineRunRequest(
                    user=client.active_user.id,
                    workspace=client.active_workspace.id,
                    pipeline_run=pipeline_run.id,
                    model=model[0],
                    model_version=model[1],
                )
            )

    def load_and_run_hook(
        self,
        hook_source: "Source",
        step_exception: Optional[BaseException],
    ) -> None:
        """Loads hook source and runs the hook.

        Args:
            hook_source: The source of the hook function.
            step_exception: The exception of the original step.
        """
        try:
            hook = source_utils.load(hook_source)
            hook_spec = inspect.getfullargspec(inspect.unwrap(hook))

            function_params = self._parse_hook_inputs(
                args=hook_spec.args,
                annotations=hook_spec.annotations,
                step_exception=step_exception,
            )
            logger.debug(f"Running hook {hook} with params: {function_params}")
            hook(**function_params)
        except Exception as e:
            logger.error(
                f"Failed to load hook source with exception: '{hook_source}': "
                f"{e}"
            )<|MERGE_RESOLUTION|>--- conflicted
+++ resolved
@@ -437,13 +437,9 @@
         """
         # Skip materialization for `UnmaterializedArtifact`.
         if data_type == UnmaterializedArtifact:
-<<<<<<< HEAD
-            return UnmaterializedArtifact.model_validate(artifact)
-=======
             return UnmaterializedArtifact(
                 **artifact.get_hydrated_version().dict()
             )
->>>>>>> 17d62099
 
         if data_type is Any or get_origin(data_type) is Union:
             # Entrypoint function does not define a specific type for the input,
