#  Copyright (c) ZenML GmbH 2021. All Rights Reserved.
#
#  Licensed under the Apache License, Version 2.0 (the "License");
#  you may not use this file except in compliance with the License.
#  You may obtain a copy of the License at:
#
#       https://www.apache.org/licenses/LICENSE-2.0
#
#  Unless required by applicable law or agreed to in writing, software
#  distributed under the License is distributed on an "AS IS" BASIS,
#  WITHOUT WARRANTIES OR CONDITIONS OF ANY KIND, either express
#  or implied. See the License for the specific language governing
#  permissions and limitations under the License.
"""ZenML enums."""
import logging
from enum import Enum

from zenml.utils.enum_utils import StrEnum


class ArtifactType(StrEnum):
    """All possible types an artifact can have."""

    DATA_ANALYSIS = "DataAnalysisArtifact"
    DATA = "DataArtifact"
    MODEL = "ModelArtifact"
    SCHEMA = "SchemaArtifact"
    SERVICE = "ServiceArtifact"
    STATISTICS = "StatisticsArtifact"
    BASE = "BaseArtifact"


class ExecutionStatus(StrEnum):
    """Enum that represents the current status of a step or pipeline run."""

    FAILED = "failed"
    COMPLETED = "completed"
    RUNNING = "running"
    CACHED = "cached"


class LoggingLevels(Enum):
    """Enum for logging levels."""

    NOTSET = logging.NOTSET
    ERROR = logging.ERROR
    WARN = logging.WARN
    INFO = logging.INFO
    DEBUG = logging.DEBUG
    CRITICAL = logging.CRITICAL


class StackComponentType(StrEnum):
    """All possible types a `StackComponent` can have."""

    ALERTER = "alerter"
    ANNOTATOR = "annotator"
    ARTIFACT_STORE = "artifact_store"
    CONTAINER_REGISTRY = "container_registry"
    DATA_VALIDATOR = "data_validator"
    EXPERIMENT_TRACKER = "experiment_tracker"
    FEATURE_STORE = "feature_store"
    MODEL_DEPLOYER = "model_deployer"
    ORCHESTRATOR = "orchestrator"
    SECRETS_MANAGER = "secrets_manager"
    STEP_OPERATOR = "step_operator"

    @property
    def plural(self) -> str:
        """Returns the plural of the enum value.

        Returns:
            The plural of the enum value.
        """
        if self == StackComponentType.CONTAINER_REGISTRY:
            return "container_registries"

        return f"{self.value}s"


class StoreType(StrEnum):
    """Repository Store Backend Types."""

    SQL = "sql"
    REST = "rest"


class ContainerRegistryFlavor(StrEnum):
    """Flavors of container registries."""

    DEFAULT = "default"
    GITHUB = "github"
    DOCKERHUB = "dockerhub"
    GCP = "gcp"
    AZURE = "azure"


class CliCategories(StrEnum):
    """All possible categories for CLI commands.

    Note: The order of the categories is important. The same
    order is used to sort the commands in the CLI help output.
    """

    STACK_COMPONENTS = "Stack Components"
    MODEL_DEPLOYMENT = "Model Deployment"
    INTEGRATIONS = "Integrations"
    MANAGEMENT_TOOLS = "Management Tools"
    IDENTITY_AND_SECURITY = "Identity and Security"
    OTHER_COMMANDS = "Other Commands"


class AnnotationTasks(StrEnum):
    """Supported annotation tasks."""

    IMAGE_CLASSIFICATION = "image_classification"
    OBJECT_DETECTION_BOUNDING_BOXES = "object_detection_bounding_boxes"
    OCR = "optical_character_recognition"


class SecretValidationLevel(StrEnum):
    """Secret validation levels."""

    SECRET_AND_KEY_EXISTS = "SECRET_AND_KEY_EXISTS"
    SECRET_EXISTS = "SECRET_EXISTS"
    NONE = "NONE"


class ServerProviderType(StrEnum):
    """ZenML server providers."""

    LOCAL = "local"
    DOCKER = "docker"
    AWS = "aws"
    GCP = "gcp"
    AZURE = "azure"


class AnalyticsEventSource(StrEnum):
    """Enum to identify analytics events source."""

    ZENML_GO = "zenml go"
    ZENML_SERVER = "zenml server"


class PermissionType(StrEnum):
    """All permission types."""

    # ANY CHANGES TO THIS ENUM WILL NEED TO BE DONE TOGETHER WITH A DB MIGRATION
    WRITE = "write"  # allows the user to create, update, delete everything
    READ = "read"  # allows the user to read everything
<<<<<<< HEAD
    ME = "me"  # allows the user to self administrate (change name, password...)


class GenericFilterOps(StrEnum):
    """Ops for all filters for string values on list methods"""

    EQUALS = "equals"
    CONTAINS = "contains"
    STARTSWITH = "startswith"
    ENDSWITH = "endswith"
    GTE = "gte"
    GT = "gt"
    LTE = "lte"
    LT = "lt"


class LogicalOperators(StrEnum):
    """Logical Ops to use to combine filters on list methods"""

    OR = "or"
    AND = "and"
=======
    ME = (
        "me"  # allows the user to self administrate (change name, password...)
    )
>>>>>>> cf636d1f
<|MERGE_RESOLUTION|>--- conflicted
+++ resolved
@@ -149,8 +149,9 @@
     # ANY CHANGES TO THIS ENUM WILL NEED TO BE DONE TOGETHER WITH A DB MIGRATION
     WRITE = "write"  # allows the user to create, update, delete everything
     READ = "read"  # allows the user to read everything
-<<<<<<< HEAD
-    ME = "me"  # allows the user to self administrate (change name, password...)
+    ME = (
+        "me"  # allows the user to self administrate (change name, password...)
+    )
 
 
 class GenericFilterOps(StrEnum):
@@ -170,9 +171,4 @@
     """Logical Ops to use to combine filters on list methods"""
 
     OR = "or"
-    AND = "and"
-=======
-    ME = (
-        "me"  # allows the user to self administrate (change name, password...)
-    )
->>>>>>> cf636d1f
+    AND = "and"