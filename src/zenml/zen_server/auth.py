--- conflicted
+++ resolved
@@ -48,16 +48,9 @@
     OAuthDeviceInternalResponse,
     OAuthDeviceInternalUpdate,
     UserAuthModel,
-<<<<<<< HEAD
-    UserRequestModel,
-    UserResponseModel,
-    UserUpdateModel,
-=======
     UserRequest,
     UserResponse,
-    UserRoleAssignmentRequest,
     UserUpdate,
->>>>>>> e17f4d3a
 )
 from zenml.zen_server.jwt import JWTToken
 from zenml.zen_server.utils import server_config, zen_store
@@ -621,18 +614,6 @@
             )
             context.alias(user_id=user.id, previous_id=external_user.id)
 
-<<<<<<< HEAD
-=======
-        # Create a new user role assignment for the new user
-        store.create_user_role_assignment(
-            UserRoleAssignmentRequest(
-                role=store._admin_role.id,
-                user=user.id,
-                workspace=None,
-            )
-        )
-
->>>>>>> e17f4d3a
     return AuthContext(user=user)
 
 
