--- conflicted
+++ resolved
@@ -190,37 +190,19 @@
 @handle_exceptions
 def get_model_version(
     model_name_or_id: Union[str, UUID],
-<<<<<<< HEAD
-    model_version_name_or_id: Union[str, UUID],
-    stage: bool = False,
-    latest: bool = False,
-=======
     model_version_name_or_id: Union[str, UUID, ModelStages] = "__latest__",
->>>>>>> 4ab88628
     _: AuthContext = Security(authorize, scopes=[PermissionType.READ]),
 ) -> ModelVersionResponseModel:
     """Get a model version by name or ID.
 
     Args:
         model_name_or_id: The name or ID of the model containing version.
-<<<<<<< HEAD
-        model_version_name_or_id: The name or ID of the model version to get.
-        stage: whether model_version_name_or_id a stage name.
-        latest: whether latest version needed.
-=======
         model_version_name_or_id: name, id or stage of the model version to be retrieved.
                 If skipped latest version will be retrieved.
->>>>>>> 4ab88628
 
     Returns:
         The model version with the given name or ID.
     """
-    if stage:
-        return zen_store().get_model_version_in_stage(
-            model_name_or_id, str(model_version_name_or_id)
-        )
-    if latest:
-        return zen_store().get_model_version_latest(model_name_or_id)
     return zen_store().get_model_version(
         model_name_or_id, model_version_name_or_id
     )
