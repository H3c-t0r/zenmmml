#  Copyright (c) ZenML GmbH 2022. All Rights Reserved.
#
#  Licensed under the Apache License, Version 2.0 (the "License");
#  you may not use this file except in compliance with the License.
#  You may obtain a copy of the License at:
#
#       https://www.apache.org/licenses/LICENSE-2.0
#
#  Unless required by applicable law or agreed to in writing, software
#  distributed under the License is distributed on an "AS IS" BASIS,
#  WITHOUT WARRANTIES OR CONDITIONS OF ANY KIND, either express
#  or implied. See the License for the specific language governing
#  permissions and limitations under the License.
"""Endpoint definitions for pipelines."""
from typing import List, Optional, Union
from uuid import UUID

from fastapi import APIRouter, Security

from zenml.config.pipeline_configurations import PipelineSpec
from zenml.constants import API, PIPELINE_SPEC, PIPELINES, RUNS, VERSION_1
<<<<<<< HEAD
from zenml.new_models import (
    PipelineRequestModel,
    PipelineResponseModel,
    PipelineRunResponseModel,
=======
from zenml.models import PipelineRunModel
from zenml.models.pipeline_models import PipelineModel
from zenml.zen_server.auth import AuthContext, authorize
from zenml.zen_server.models import UpdatePipelineRequest
from zenml.zen_server.models.pipeline_models import (
    HydratedPipelineModel,
    HydratedPipelineRunModel,
>>>>>>> ad9d2093
)
from zenml.zen_server.auth import authorize
from zenml.zen_server.utils import error_response, handle_exceptions, zen_store

router = APIRouter(
    prefix=API + VERSION_1 + PIPELINES,
    tags=["pipelines"],
    dependencies=[Security(authorize, scopes=["read"])],
    responses={401: error_response},
)


@router.get(
    "",
    response_model=List[PipelineResponseModel],
    responses={401: error_response, 404: error_response, 422: error_response},
)
@handle_exceptions
def list_pipelines(
    project_name_or_id: Optional[Union[str, UUID]] = None,
    user_name_or_id: Optional[Union[str, UUID]] = None,
    name: Optional[str] = None,
) -> List[PipelineResponseModel]:
    """Gets a list of pipelines.

    Args:
        project_name_or_id: Name or ID of the project to get pipelines for.
        user_name_or_id: Optionally filter by name or ID of the user.
        name: Optionally filter by pipeline name

    Returns:
        List of pipeline objects.
    """
    return zen_store().list_pipelines(
        project_name_or_id=project_name_or_id,
        user_name_or_id=user_name_or_id,
        name=name,
    )


@router.get(
    "/{pipeline_id}",
    response_model=PipelineResponseModel,
    responses={401: error_response, 404: error_response, 422: error_response},
)
@handle_exceptions
def get_pipeline(pipeline_id: UUID) -> PipelineResponseModel:
    """Gets a specific pipeline using its unique id.

    Args:
        pipeline_id: ID of the pipeline to get.

    Returns:
        A specific pipeline object.
    """
    return zen_store().get_pipeline(pipeline_id=pipeline_id)


@router.put(
    "/{pipeline_id}",
    response_model=PipelineResponseModel,
    responses={401: error_response, 404: error_response, 422: error_response},
)
@handle_exceptions
def update_pipeline(
    pipeline_id: UUID,
<<<<<<< HEAD
    pipeline_update: PipelineRequestModel,
) -> PipelineResponseModel:
=======
    pipeline_update: UpdatePipelineRequest,
    hydrated: bool = False,
    _: AuthContext = Security(authorize, scopes=["write"]),
) -> Union[HydratedPipelineModel, PipelineModel]:
>>>>>>> ad9d2093
    """Updates the attribute on a specific pipeline using its unique id.

    Args:
        pipeline_id: ID of the pipeline to get.
        pipeline_update: the model containing the attributes to update.

    Returns:
        The updated pipeline object.
    """
    return zen_store().update_pipeline(
        pipeline_id=pipeline_id, pipeline_update=pipeline_update
    )


@router.delete(
    "/{pipeline_id}",
    responses={401: error_response, 404: error_response, 422: error_response},
)
@handle_exceptions
def delete_pipeline(
    pipeline_id: UUID, _: AuthContext = Security(authorize, scopes=["write"])
) -> None:
    """Deletes a specific pipeline.

    Args:
        pipeline_id: ID of the pipeline to get.
    """
    zen_store().delete_pipeline(pipeline_id=pipeline_id)


@router.get(
    "/{pipeline_id}" + RUNS,
    response_model=PipelineRunResponseModel,
    responses={401: error_response, 404: error_response, 422: error_response},
)
@handle_exceptions
def list_pipeline_runs(
    pipeline_id: UUID,
    project_name_or_id: Optional[Union[str, UUID]] = None,
    stack_id: Optional[UUID] = None,
    run_name: Optional[str] = None,
    user_name_or_id: Optional[Union[str, UUID]] = None,
    component_id: Optional[UUID] = None,
) -> List[PipelineRunResponseModel]:
    """Get pipeline runs according to query filters.

    Args:
        pipeline_id: ID of the pipeline for which to list runs.
        project_name_or_id: Name or ID of the project for which to filter runs.
        stack_id: ID of the stack for which to filter runs.
        run_name: Filter by run name if provided
        user_name_or_id: If provided, only return runs for this user.
        component_id: Filter by ID of a component that was used in the run.

    Returns:
        The pipeline runs according to query filters.
    """
    return zen_store().list_runs(
        project_name_or_id=project_name_or_id,
        run_name=run_name,
        stack_id=stack_id,
        component_id=component_id,
        user_name_or_id=user_name_or_id,
        pipeline_id=pipeline_id,
    )


@router.get(
    "/{pipeline_id}" + PIPELINE_SPEC,
    response_model=PipelineSpec,
    responses={401: error_response, 404: error_response, 422: error_response},
)
@handle_exceptions
def get_pipeline_spec(pipeline_id: UUID) -> PipelineSpec:
    """Gets the spec of a specific pipeline using its unique id.

    Args:
        pipeline_id: ID of the pipeline to get.

    Returns:
        The spec of the pipeline.
    """
    return zen_store().get_pipeline(pipeline_id).spec<|MERGE_RESOLUTION|>--- conflicted
+++ resolved
@@ -19,22 +19,12 @@
 
 from zenml.config.pipeline_configurations import PipelineSpec
 from zenml.constants import API, PIPELINE_SPEC, PIPELINES, RUNS, VERSION_1
-<<<<<<< HEAD
 from zenml.new_models import (
     PipelineRequestModel,
     PipelineResponseModel,
     PipelineRunResponseModel,
-=======
-from zenml.models import PipelineRunModel
-from zenml.models.pipeline_models import PipelineModel
-from zenml.zen_server.auth import AuthContext, authorize
-from zenml.zen_server.models import UpdatePipelineRequest
-from zenml.zen_server.models.pipeline_models import (
-    HydratedPipelineModel,
-    HydratedPipelineRunModel,
->>>>>>> ad9d2093
 )
-from zenml.zen_server.auth import authorize
+from zenml.zen_server.auth import authorize, AuthContext
 from zenml.zen_server.utils import error_response, handle_exceptions, zen_store
 
 router = APIRouter(
@@ -99,15 +89,10 @@
 @handle_exceptions
 def update_pipeline(
     pipeline_id: UUID,
-<<<<<<< HEAD
     pipeline_update: PipelineRequestModel,
-) -> PipelineResponseModel:
-=======
-    pipeline_update: UpdatePipelineRequest,
     hydrated: bool = False,
     _: AuthContext = Security(authorize, scopes=["write"]),
-) -> Union[HydratedPipelineModel, PipelineModel]:
->>>>>>> ad9d2093
+) -> PipelineResponseModel:
     """Updates the attribute on a specific pipeline using its unique id.
 
     Args:
