--- conflicted
+++ resolved
@@ -22,10 +22,6 @@
     ARTIFACTS,
     CODE_REPOSITORIES,
     GET_OR_CREATE,
-<<<<<<< HEAD
-    MODEL_VERSION_LINKS,
-=======
->>>>>>> c887b0bb
     MODEL_VERSIONS,
     MODELS,
     PIPELINE_BUILDS,
@@ -57,12 +53,6 @@
     ModelFilterModel,
     ModelRequestModel,
     ModelResponseModel,
-<<<<<<< HEAD
-    ModelVersionFilterModel,
-    ModelVersionLinkFilterModel,
-    ModelVersionLinkRequestModel,
-    ModelVersionLinkResponseModel,
-=======
     ModelVersionArtifactFilterModel,
     ModelVersionArtifactRequestModel,
     ModelVersionArtifactResponseModel,
@@ -70,7 +60,6 @@
     ModelVersionPipelineRunFilterModel,
     ModelVersionPipelineRunRequestModel,
     ModelVersionPipelineRunResponseModel,
->>>>>>> c887b0bb
     ModelVersionRequestModel,
     ModelVersionResponseModel,
     PipelineBuildFilterModel,
@@ -1309,11 +1298,7 @@
     ),
     _: AuthContext = Security(authorize, scopes=[PermissionType.READ]),
 ) -> Page[ModelVersionResponseModel]:
-<<<<<<< HEAD
-    """Get models according to query filters.
-=======
     """Get model versions according to query filters.
->>>>>>> c887b0bb
 
     Args:
         workspace_name_or_id: Name or ID of the workspace.
@@ -1338,23 +1323,6 @@
     + "/{model_name_or_id}"
     + MODEL_VERSIONS
     + "/{model_version_name_or_id}"
-<<<<<<< HEAD
-    + MODEL_VERSION_LINKS,
-    response_model=ModelVersionLinkResponseModel,
-    responses={401: error_response, 409: error_response, 422: error_response},
-)
-@handle_exceptions
-def create_model_version_link(
-    workspace_name_or_id: Union[str, UUID],
-    model_name_or_id: Union[str, UUID],
-    model_version_name_or_id: Union[str, UUID],
-    model_version_link: ModelVersionLinkRequestModel,
-    auth_context: AuthContext = Security(
-        authorize, scopes=[PermissionType.WRITE]
-    ),
-) -> ModelVersionLinkResponseModel:
-    """Create a new model version link.
-=======
     + ARTIFACTS,
     response_model=ModelVersionArtifactResponseModel,
     responses={401: error_response, 409: error_response, 422: error_response},
@@ -1370,25 +1338,16 @@
     ),
 ) -> ModelVersionArtifactResponseModel:
     """Create a new model version to artifact link.
->>>>>>> c887b0bb
 
     Args:
         model_name_or_id: Name or ID of the model.
         workspace_name_or_id: Name or ID of the workspace.
         model_version_name_or_id: Name or ID of the model version.
-<<<<<<< HEAD
-        model_version_link: The model version link to create.
-        auth_context: Authentication context.
-
-    Returns:
-        The created model version link.
-=======
         model_version_artifact_link: The model version to artifact link to create.
         auth_context: Authentication context.
 
     Returns:
         The created model version to artifact link.
->>>>>>> c887b0bb
 
     Raises:
         IllegalOperationError: If the workspace or user specified in the
@@ -1397,9 +1356,6 @@
     """
     workspace = zen_store().get_workspace(workspace_name_or_id)
 
-<<<<<<< HEAD
-    if model_version_link.workspace != workspace.id:
-=======
     if model_version_artifact_link.workspace != workspace.id:
         raise IllegalOperationError(
             "Creating model version to artifact links outside of the workspace scope "
@@ -1496,28 +1452,19 @@
     workspace = zen_store().get_workspace(workspace_name_or_id)
 
     if model_version_pipeline_run_link.workspace != workspace.id:
->>>>>>> c887b0bb
         raise IllegalOperationError(
             "Creating model versions outside of the workspace scope "
             f"of this endpoint `{workspace_name_or_id}` is "
             f"not supported."
         )
-<<<<<<< HEAD
-    if model_version_link.user != auth_context.user.id:
-=======
     if model_version_pipeline_run_link.user != auth_context.user.id:
->>>>>>> c887b0bb
         raise IllegalOperationError(
             "Creating models for a user other than yourself "
             "is not supported."
         )
-<<<<<<< HEAD
-    mv = zen_store().create_model_version_link(model_version_link)
-=======
     mv = zen_store().create_model_version_pipeline_run_link(
         model_version_pipeline_run_link
     )
->>>>>>> c887b0bb
     return mv
 
 
@@ -1526,23 +1473,6 @@
     + "/{workspace_name_or_id}"
     + MODEL_VERSIONS
     + "/{model_version_name_or_id}"
-<<<<<<< HEAD
-    + MODEL_VERSION_LINKS,
-    response_model=Page[ModelVersionLinkResponseModel],
-    responses={401: error_response, 404: error_response, 422: error_response},
-)
-@handle_exceptions
-def list_workspace_model_version_links(
-    workspace_name_or_id: Union[str, UUID],
-    model_name_or_id: Union[str, UUID],
-    model_version_name_or_id: Union[str, UUID],
-    model_version_link_filter_model: ModelVersionLinkFilterModel = Depends(
-        make_dependable(ModelVersionLinkFilterModel)
-    ),
-    _: AuthContext = Security(authorize, scopes=[PermissionType.READ]),
-) -> Page[ModelVersionLinkResponseModel]:
-    """Get models according to query filters.
-=======
     + RUNS,
     response_model=Page[ModelVersionPipelineRunResponseModel],
     responses={401: error_response, 404: error_response, 422: error_response},
@@ -1558,24 +1488,11 @@
     _: AuthContext = Security(authorize, scopes=[PermissionType.READ]),
 ) -> Page[ModelVersionPipelineRunResponseModel]:
     """Get model version to pipeline links according to query filters.
->>>>>>> c887b0bb
 
     Args:
         model_name_or_id: Name or ID of the model.
         workspace_name_or_id: Name or ID of the workspace.
         model_version_name_or_id: Name or ID of the model version.
-<<<<<<< HEAD
-        model_version_link_filter_model: Filter model used for pagination, sorting,
-            filtering
-
-    Returns:
-        The model version links according to query filters.
-    """
-    workspace_id = zen_store().get_workspace(workspace_name_or_id).id
-    model_version_link_filter_model.set_scope_workspace(workspace_id)
-    return zen_store().list_model_version_links(
-        model_version_link_filter_model=model_version_link_filter_model,
-=======
         model_version_pipeline_run_link_filter_model: Filter model used for pagination, sorting,
             filtering
 
@@ -1588,5 +1505,4 @@
     )
     return zen_store().list_model_version_pipeline_run_links(
         model_version_pipeline_run_link_filter_model=model_version_pipeline_run_link_filter_model,
->>>>>>> c887b0bb
     )