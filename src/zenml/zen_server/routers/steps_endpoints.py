#  Copyright (c) ZenML GmbH 2022. All Rights Reserved.
#
#  Licensed under the Apache License, Version 2.0 (the "License");
#  you may not use this file except in compliance with the License.
#  You may obtain a copy of the License at:
#
#       https://www.apache.org/licenses/LICENSE-2.0
#
#  Unless required by applicable law or agreed to in writing, software
#  distributed under the License is distributed on an "AS IS" BASIS,
#  WITHOUT WARRANTIES OR CONDITIONS OF ANY KIND, either express
#  or implied. See the License for the specific language governing
#  permissions and limitations under the License.
"""Endpoint definitions for steps (and artifacts) of pipeline runs."""

from typing import Any, Dict
from uuid import UUID

from fastapi import APIRouter, Depends, HTTPException, Security

from zenml.constants import (
    API,
    LOGS,
    STATUS,
    STEP_CONFIGURATION,
    STEPS,
    VERSION_1,
)
from zenml.enums import ExecutionStatus
from zenml.models import (
    Page,
    StepRunFilter,
    StepRunRequest,
    StepRunResponse,
    StepRunUpdate,
)
from zenml.utils.artifact_utils import (
    _load_artifact_store,
    _load_file_from_artifact_store,
)
from zenml.zen_server.auth import AuthContext, authorize
from zenml.zen_server.exceptions import error_response
from zenml.zen_server.utils import (
    handle_exceptions,
    make_dependable,
    zen_store,
)

router = APIRouter(
    prefix=API + VERSION_1 + STEPS,
    tags=["steps"],
    responses={401: error_response, 403: error_response},
)


@router.get(
    "",
    response_model=Page[StepRunResponse],
    responses={401: error_response, 404: error_response, 422: error_response},
)
@handle_exceptions
def list_run_steps(
    step_run_filter_model: StepRunFilter = Depends(
        make_dependable(StepRunFilter)
    ),
<<<<<<< HEAD
    _: AuthContext = Security(authorize),
) -> Page[StepRunResponseModel]:
=======
    hydrate: bool = False,
    _: AuthContext = Security(authorize, scopes=[PermissionType.READ]),
) -> Page[StepRunResponse]:
>>>>>>> e17f4d3a
    """Get run steps according to query filters.

    Args:
        step_run_filter_model: Filter model used for pagination, sorting,
            filtering.
        hydrate: Flag deciding whether to hydrate the output model(s)
            by including metadata fields in the response.

    Returns:
        The run steps according to query filters.
    """
    return zen_store().list_run_steps(
        step_run_filter_model=step_run_filter_model, hydrate=hydrate
    )


@router.post(
    "",
    response_model=StepRunResponse,
    responses={401: error_response, 409: error_response, 422: error_response},
)
@handle_exceptions
def create_run_step(
<<<<<<< HEAD
    step: StepRunRequestModel,
    _: AuthContext = Security(authorize),
) -> StepRunResponseModel:
=======
    step: StepRunRequest,
    _: AuthContext = Security(authorize, scopes=[PermissionType.WRITE]),
) -> StepRunResponse:
>>>>>>> e17f4d3a
    """Create a run step.

    Args:
        step: The run step to create.

    Returns:
        The created run step.
    """
    return zen_store().create_run_step(step_run=step)


@router.get(
    "/{step_id}",
    response_model=StepRunResponse,
    responses={401: error_response, 404: error_response, 422: error_response},
)
@handle_exceptions
def get_step(
    step_id: UUID,
<<<<<<< HEAD
    _: AuthContext = Security(authorize),
) -> StepRunResponseModel:
=======
    hydrate: bool = True,
    _: AuthContext = Security(authorize, scopes=[PermissionType.READ]),
) -> StepRunResponse:
>>>>>>> e17f4d3a
    """Get one specific step.

    Args:
        step_id: ID of the step to get.
        hydrate: Flag deciding whether to hydrate the output model(s)
            by including metadata fields in the response.

    Returns:
        The step.
    """
    return zen_store().get_run_step(step_id, hydrate=hydrate)


@router.put(
    "/{step_id}",
    response_model=StepRunResponse,
    responses={401: error_response, 404: error_response, 422: error_response},
)
@handle_exceptions
def update_step(
    step_id: UUID,
<<<<<<< HEAD
    step_model: StepRunUpdateModel,
    _: AuthContext = Security(authorize),
) -> StepRunResponseModel:
=======
    step_model: StepRunUpdate,
    _: AuthContext = Security(authorize, scopes=[PermissionType.WRITE]),
) -> StepRunResponse:
>>>>>>> e17f4d3a
    """Updates a step.

    Args:
        step_id: ID of the step.
        step_model: Step model to use for the update.

    Returns:
        The updated step model.
    """
    return zen_store().update_run_step(
        step_run_id=step_id, step_run_update=step_model
    )


@router.get(
    "/{step_id}" + STEP_CONFIGURATION,
    response_model=Dict[str, Any],
    responses={401: error_response, 404: error_response, 422: error_response},
)
@handle_exceptions
def get_step_configuration(
    step_id: UUID,
    _: AuthContext = Security(authorize),
) -> Dict[str, Any]:
    """Get the configuration of a specific step.

    Args:
        step_id: ID of the step to get.

    Returns:
        The step configuration.
    """
    return zen_store().get_run_step(step_id).config.dict()


@router.get(
    "/{step_id}" + STATUS,
    response_model=ExecutionStatus,
    responses={401: error_response, 404: error_response, 422: error_response},
)
@handle_exceptions
def get_step_status(
    step_id: UUID,
    _: AuthContext = Security(authorize),
) -> ExecutionStatus:
    """Get the status of a specific step.

    Args:
        step_id: ID of the step for which to get the status.

    Returns:
        The status of the step.
    """
    return zen_store().get_run_step(step_id).status


@router.get(
    "/{step_id}" + LOGS,
    response_model=str,
    responses={401: error_response, 404: error_response, 422: error_response},
)
@handle_exceptions
def get_step_logs(
    step_id: UUID,
    _: AuthContext = Security(authorize),
) -> str:
    """Get the logs of a specific step.

    Args:
        step_id: ID of the step for which to get the logs.

    Returns:
        The logs of the step.

    Raises:
        HTTPException: If no logs are available for this step.
    """
    store = zen_store()
    logs = store.get_run_step(step_id).logs
    if logs is None:
        raise HTTPException(
            status_code=404, detail="No logs available for this step"
        )
    artifact_store = _load_artifact_store(logs.artifact_store_id, store)
    return str(
        _load_file_from_artifact_store(
            logs.uri, artifact_store=artifact_store, mode="r"
        )
    )<|MERGE_RESOLUTION|>--- conflicted
+++ resolved
@@ -63,14 +63,9 @@
     step_run_filter_model: StepRunFilter = Depends(
         make_dependable(StepRunFilter)
     ),
-<<<<<<< HEAD
-    _: AuthContext = Security(authorize),
-) -> Page[StepRunResponseModel]:
-=======
     hydrate: bool = False,
-    _: AuthContext = Security(authorize, scopes=[PermissionType.READ]),
+    _: AuthContext = Security(authorize),
 ) -> Page[StepRunResponse]:
->>>>>>> e17f4d3a
     """Get run steps according to query filters.
 
     Args:
@@ -94,15 +89,9 @@
 )
 @handle_exceptions
 def create_run_step(
-<<<<<<< HEAD
-    step: StepRunRequestModel,
-    _: AuthContext = Security(authorize),
-) -> StepRunResponseModel:
-=======
     step: StepRunRequest,
-    _: AuthContext = Security(authorize, scopes=[PermissionType.WRITE]),
+    _: AuthContext = Security(authorize),
 ) -> StepRunResponse:
->>>>>>> e17f4d3a
     """Create a run step.
 
     Args:
@@ -122,14 +111,9 @@
 @handle_exceptions
 def get_step(
     step_id: UUID,
-<<<<<<< HEAD
-    _: AuthContext = Security(authorize),
-) -> StepRunResponseModel:
-=======
     hydrate: bool = True,
-    _: AuthContext = Security(authorize, scopes=[PermissionType.READ]),
+    _: AuthContext = Security(authorize),
 ) -> StepRunResponse:
->>>>>>> e17f4d3a
     """Get one specific step.
 
     Args:
@@ -151,15 +135,9 @@
 @handle_exceptions
 def update_step(
     step_id: UUID,
-<<<<<<< HEAD
-    step_model: StepRunUpdateModel,
-    _: AuthContext = Security(authorize),
-) -> StepRunResponseModel:
-=======
     step_model: StepRunUpdate,
-    _: AuthContext = Security(authorize, scopes=[PermissionType.WRITE]),
+    _: AuthContext = Security(authorize),
 ) -> StepRunResponse:
->>>>>>> e17f4d3a
     """Updates a step.
 
     Args:
