--- conflicted
+++ resolved
@@ -47,8 +47,7 @@
     Returns:
         The artifacts according to query filters.
     """
-<<<<<<< HEAD
-    return zen_store.list_artifacts(artifact_uri=artifact_uri)
+    return zen_store().list_artifacts(artifact_uri=artifact_uri)
 
 
 @router.post(
@@ -66,7 +65,4 @@
     Returns:
         The created artifact.
     """
-    return zen_store.create_artifact(step)
-=======
-    return zen_store().list_artifacts(artifact_uri=artifact_uri)
->>>>>>> 79e99b88
+    return zen_store.create_artifact(step)