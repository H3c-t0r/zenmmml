#  Copyright (c) ZenML GmbH 2022. All Rights Reserved.
#
#  Licensed under the Apache License, Version 2.0 (the "License");
#  you may not use this file except in compliance with the License.
#  You may obtain a copy of the License at:
#
#       https://www.apache.org/licenses/LICENSE-2.0
#
#  Unless required by applicable law or agreed to in writing, software
#  distributed under the License is distributed on an "AS IS" BASIS,
#  WITHOUT WARRANTIES OR CONDITIONS OF ANY KIND, either express
#  or implied. See the License for the specific language governing
#  permissions and limitations under the License.
"""Endpoint definitions for steps (and artifacts) of pipeline runs."""

from typing import List, Optional
from uuid import UUID

from fastapi import APIRouter, Security

from zenml.constants import API, ARTIFACTS, VERSION_1
<<<<<<< HEAD
from zenml.new_models import ArtifactResponseModel
from zenml.zen_server.auth import authorize
=======
from zenml.enums import PermissionType
from zenml.models.pipeline_models import ArtifactModel
from zenml.zen_server.auth import AuthContext, authorize
>>>>>>> 9a4ac80a
from zenml.zen_server.utils import error_response, handle_exceptions, zen_store

router = APIRouter(
    prefix=API + VERSION_1 + ARTIFACTS,
    tags=["artifacts"],
    responses={401: error_response},
)


@router.get(
    "",
    response_model=List[ArtifactResponseModel],
    responses={401: error_response, 404: error_response, 422: error_response},
)
@handle_exceptions
def list_artifacts(
    artifact_uri: Optional[str] = None,
    parent_step_id: Optional[UUID] = None,
<<<<<<< HEAD
) -> List[ArtifactResponseModel]:
=======
    _: AuthContext = Security(authorize, scopes=[PermissionType.READ]),
) -> List[ArtifactModel]:
>>>>>>> 9a4ac80a
    """Get artifacts according to query filters.

    Args:
        artifact_uri: If specified, only artifacts with the given URI will
            be returned.
        parent_step_id: If specified, only artifacts for the given step run
            will be returned.

    Returns:
        The artifacts according to query filters.
    """
    return zen_store().list_artifacts(
        artifact_uri=artifact_uri,
        parent_step_id=parent_step_id,
    )


@router.post(
    "",
    response_model=ArtifactResponseModel,
    responses={401: error_response, 409: error_response, 422: error_response},
)
@handle_exceptions
<<<<<<< HEAD
def create_artifact(artifact: ArtifactResponseModel) -> ArtifactResponseModel:
=======
def create_artifact(
    artifact: ArtifactModel,
    _: AuthContext = Security(authorize, scopes=[PermissionType.WRITE]),
) -> ArtifactModel:
>>>>>>> 9a4ac80a
    """Create a new artifact.

    Args:
        artifact: The artifact to create.

    Returns:
        The created artifact.
    """
    return zen_store().create_artifact(artifact)<|MERGE_RESOLUTION|>--- conflicted
+++ resolved
@@ -19,14 +19,9 @@
 from fastapi import APIRouter, Security
 
 from zenml.constants import API, ARTIFACTS, VERSION_1
-<<<<<<< HEAD
-from zenml.new_models import ArtifactResponseModel
-from zenml.zen_server.auth import authorize
-=======
 from zenml.enums import PermissionType
-from zenml.models.pipeline_models import ArtifactModel
+from zenml.new_models import ArtifactResponseModel, ArtifactRequestModel
 from zenml.zen_server.auth import AuthContext, authorize
->>>>>>> 9a4ac80a
 from zenml.zen_server.utils import error_response, handle_exceptions, zen_store
 
 router = APIRouter(
@@ -45,12 +40,8 @@
 def list_artifacts(
     artifact_uri: Optional[str] = None,
     parent_step_id: Optional[UUID] = None,
-<<<<<<< HEAD
+    _: AuthContext = Security(authorize, scopes=[PermissionType.READ]),
 ) -> List[ArtifactResponseModel]:
-=======
-    _: AuthContext = Security(authorize, scopes=[PermissionType.READ]),
-) -> List[ArtifactModel]:
->>>>>>> 9a4ac80a
     """Get artifacts according to query filters.
 
     Args:
@@ -74,14 +65,10 @@
     responses={401: error_response, 409: error_response, 422: error_response},
 )
 @handle_exceptions
-<<<<<<< HEAD
-def create_artifact(artifact: ArtifactResponseModel) -> ArtifactResponseModel:
-=======
 def create_artifact(
-    artifact: ArtifactModel,
+    artifact: ArtifactRequestModel,
     _: AuthContext = Security(authorize, scopes=[PermissionType.WRITE]),
-) -> ArtifactModel:
->>>>>>> 9a4ac80a
+) -> ArtifactResponseModel:
     """Create a new artifact.
 
     Args:
