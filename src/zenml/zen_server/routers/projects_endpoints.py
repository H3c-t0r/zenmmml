--- conflicted
+++ resolved
@@ -33,14 +33,6 @@
 from zenml.enums import PermissionType, StackComponentType
 from zenml.exceptions import IllegalOperationError
 from zenml.models import (
-<<<<<<< HEAD
-    ComponentModel,
-    FlavorModel,
-    PipelineModel,
-    ProjectModel,
-    ScheduleModel,
-    StackModel,
-=======
     ComponentRequestModel,
     ComponentResponseModel,
     FlavorRequestModel,
@@ -53,9 +45,10 @@
     ProjectResponseModel,
     ProjectUpdateModel,
     RoleAssignmentResponseModel,
+    ScheduleRequestModel,
+    ScheduleResponseModel,
     StackRequestModel,
     StackResponseModel,
->>>>>>> 4a9d6980
 )
 from zenml.zen_server.auth import AuthContext, authorize
 from zenml.zen_server.utils import error_response, handle_exceptions, zen_store
@@ -609,17 +602,17 @@
 
 @router.post(
     "/{project_name_or_id}" + SCHEDULES,
-    response_model=ScheduleModel,
+    response_model=ScheduleResponseModel,
     responses={401: error_response, 409: error_response, 422: error_response},
 )
 @handle_exceptions
 def create_schedule(
     project_name_or_id: Union[str, UUID],
-    schedule: ScheduleModel,
+    schedule: ScheduleRequestModel,
     auth_context: AuthContext = Security(
         authorize, scopes=[PermissionType.WRITE]
     ),
-) -> ScheduleModel:
+) -> ScheduleResponseModel:
     """Creates a schedule.
 
     Args:
@@ -629,10 +622,24 @@
 
     Returns:
         The created schedule.
+
+    Raises:
+        IllegalOperationError: If the project or user specified in the schedule
+            does not match the current project or authenticated user.
     """
     project = zen_store().get_project(project_name_or_id)
-    schedule.project = project.id
-    schedule.user = auth_context.user.id
+
+    if schedule.project != project.id:
+        raise IllegalOperationError(
+            "Creating pipeline runs outside of the project scope "
+            f"of this endpoint `{project_name_or_id}` is "
+            f"not supported."
+        )
+    if schedule.user != auth_context.user.id:
+        raise IllegalOperationError(
+            "Creating pipeline runs for a user other than yourself "
+            "is not supported."
+        )
     return zen_store().create_schedule(schedule=schedule)
 
 
