#  Copyright (c) ZenML GmbH 2022. All Rights Reserved.
#
#  Licensed under the Apache License, Version 2.0 (the "License");
#  you may not use this file except in compliance with the License.
#  You may obtain a copy of the License at:
#
#       https://www.apache.org/licenses/LICENSE-2.0
#
#  Unless required by applicable law or agreed to in writing, software
#  distributed under the License is distributed on an "AS IS" BASIS,
#  WITHOUT WARRANTIES OR CONDITIONS OF ANY KIND, either express
#  or implied. See the License for the specific language governing
#  permissions and limitations under the License.
"""Endpoint definitions for stack components."""
from typing import List, Optional, Union
from uuid import UUID

from fastapi import APIRouter, Depends, HTTPException

from zenml.constants import STACK_COMPONENTS, TYPES, VERSION_1
from zenml.enums import StackComponentType
from zenml.exceptions import NotAuthorizedError, ValidationError
from zenml.models import ComponentModel
from zenml.models.component_models import HydratedComponentModel
from zenml.utils.uuid_utils import parse_name_or_uuid
from zenml.zen_server.auth import authorize
from zenml.zen_server.utils import error_detail, error_response, zen_store

router = APIRouter(
    prefix=VERSION_1 + STACK_COMPONENTS,
    tags=["stack_components"],
    dependencies=[Depends(authorize)],
    responses={401: error_response},
)


@router.get(
    "/",
    response_model=Union[List[ComponentModel], List[HydratedComponentModel]],
    responses={401: error_response, 404: error_response, 422: error_response},
)
async def list_stack_components(
    project_name_or_id: Optional[str] = None,
    user_name_or_id: Optional[str] = None,
    component_type: Optional[str] = None,
    component_name: Optional[str] = None,
    is_shared: Optional[bool] = None,
    hydrated: bool = True,
) -> Union[List[ComponentModel], List[HydratedComponentModel]]:
    """Get a list of all stack components for a specific type.

    Args:
        project_name_or_id: Name or ID of the project
        user_name_or_id: Optionally filter by name or ID of the user.
        component_name: Optionally filter by component name
        component_type: Optionally filter by component type
        is_shared: Optionally filter by shared status of the component
        hydrated: Defines if users and projects will be
                  included by reference (FALSE) or as model (TRUE)

    Returns:
        List of stack components for a specific type.

    Raises:
        401 error: when not authorized to login
        404 error: when trigger does not exist
        422 error: when unable to validate input
    """
    try:
        components_list = zen_store.list_stack_components(
            project_name_or_id=parse_name_or_uuid(project_name_or_id),
            user_name_or_id=parse_name_or_uuid(user_name_or_id),
            type=component_type,
            is_shared=is_shared,
            name=component_name,
        )
        if hydrated:
            return [comp.to_hydrated_model() for comp in components_list]
        else:
            return components_list
    except NotAuthorizedError as error:
        raise HTTPException(status_code=401, detail=error_detail(error))
    except KeyError as error:
        raise HTTPException(status_code=404, detail=error_detail(error))
    except ValidationError as error:
        raise HTTPException(status_code=422, detail=error_detail(error))


@router.get(
    "/{component_id}",
    response_model=Union[ComponentModel, HydratedComponentModel],
    responses={401: error_response, 404: error_response, 422: error_response},
)
async def get_stack_component(
    component_id: str, hydrated: bool = True
) -> Union[ComponentModel, HydratedComponentModel]:
    """Returns the requested stack component.

    Args:
        component_id: ID of the stack component.
        hydrated: Defines if stack components, users and projects will be
                  included by reference (FALSE) or as model (TRUE)

    Returns:
        The requested stack component.

    Raises:
        401 error: when not authorized to login
        404 error: when trigger does not exist
        422 error: when unable to validate input
    """
    try:
        component = zen_store.get_stack_component(UUID(component_id))
        if hydrated:
            return component.to_hydrated_model()
        else:
            return component
    except NotAuthorizedError as error:
        raise HTTPException(status_code=401, detail=error_detail(error))
    except KeyError as error:
        raise HTTPException(status_code=404, detail=error_detail(error))
    except ValidationError as error:
        raise HTTPException(status_code=422, detail=error_detail(error))


@router.put(
    "/{component_id}",
    response_model=Union[ComponentModel, HydratedComponentModel],
    responses={401: error_response, 404: error_response, 422: error_response},
)
async def update_stack_component(
    component_id: str, component: ComponentModel, hydrated: bool = True
) -> Union[ComponentModel, HydratedComponentModel]:
    """Updates a stack component.

    Args:
        component_id: ID of the stack component.
        component: Stack component to use to update.
        hydrated: Defines if stack components, users and projects will be
                  included by reference (FALSE) or as model (TRUE)

    Returns:
        Updated stack component.

    Raises:
        401 error: when not authorized to login
        404 error: when trigger does not exist
        422 error: when unable to validate input
    """
    try:
<<<<<<< HEAD
        return zen_store.update_stack_component(
            component=component
=======
        updated_component = zen_store.update_stack_component(
            component_id=UUID(component_id), component=component
>>>>>>> 27559b1d
        )
        if hydrated:
            return updated_component.to_hydrated_model()
        else:
            return updated_component
    except NotAuthorizedError as error:
        raise HTTPException(status_code=401, detail=error_detail(error))
    except KeyError as error:
        raise HTTPException(status_code=404, detail=error_detail(error))
    except ValidationError as error:
        raise HTTPException(status_code=422, detail=error_detail(error))


@router.delete(
    "/{component_id}",
    responses={401: error_response, 404: error_response, 422: error_response},
)
async def deregister_stack_component(component_id: str) -> None:
    """Deletes a stack component.

    Args:
        component_id: ID of the stack component.

    Raises:
        401 error: when not authorized to login
        404 error: when trigger does not exist
        422 error: when unable to validate input
    """
    try:
        zen_store.delete_stack_component(UUID(component_id))
    except NotAuthorizedError as error:
        raise HTTPException(status_code=401, detail=error_detail(error))
    except KeyError as error:
        raise HTTPException(status_code=404, detail=error_detail(error))
    except ValidationError as error:
        raise HTTPException(status_code=422, detail=error_detail(error))


@router.get(
    TYPES,
    response_model=List[StackComponentType],
    responses={401: error_response, 404: error_response, 422: error_response},
)
async def get_stack_component_types() -> List[str]:
    """Get a list of all stack component types.

    Returns:
        List of stack components.

    Raises:
        401 error: when not authorized to login
        404 error: when trigger does not exist
        422 error: when unable to validate input
    """
    try:
        return StackComponentType.values()
    except NotAuthorizedError as error:
        raise HTTPException(status_code=401, detail=error_detail(error))
    except KeyError as error:
        raise HTTPException(status_code=404, detail=error_detail(error))
    except ValidationError as error:
        raise HTTPException(status_code=422, detail=error_detail(error))<|MERGE_RESOLUTION|>--- conflicted
+++ resolved
@@ -21,7 +21,7 @@
 from zenml.enums import StackComponentType
 from zenml.exceptions import NotAuthorizedError, ValidationError
 from zenml.models import ComponentModel
-from zenml.models.component_models import HydratedComponentModel
+from zenml.models.component_model import HydratedComponentModel
 from zenml.utils.uuid_utils import parse_name_or_uuid
 from zenml.zen_server.auth import authorize
 from zenml.zen_server.utils import error_detail, error_response, zen_store
@@ -143,18 +143,13 @@
         Updated stack component.
 
     Raises:
-        401 error: when not authorized to login
-        404 error: when trigger does not exist
-        422 error: when unable to validate input
-    """
-    try:
-<<<<<<< HEAD
-        return zen_store.update_stack_component(
+        401 error: when not authorized to log-in
+        404 error: when trigger does not exist
+        422 error: when unable to validate input
+    """
+    try:
+        updated_component = zen_store.update_stack_component(
             component=component
-=======
-        updated_component = zen_store.update_stack_component(
-            component_id=UUID(component_id), component=component
->>>>>>> 27559b1d
         )
         if hydrated:
             return updated_component.to_hydrated_model()
