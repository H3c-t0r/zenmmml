--- conflicted
+++ resolved
@@ -64,42 +64,25 @@
     component_filter_model: ComponentFilter = Depends(
         make_dependable(ComponentFilter)
     ),
-<<<<<<< HEAD
+    hydrate: bool = False,
     _: AuthContext = Security(authorize),
-) -> Page[ComponentResponseModel]:
-=======
-    hydrate: bool = False,
-    auth_context: AuthContext = Security(
-        authorize, scopes=[PermissionType.READ]
-    ),
 ) -> Page[ComponentResponse]:
->>>>>>> e17f4d3a
     """Get a list of all stack components for a specific type.
 
     Args:
         component_filter_model: Filter model used for pagination, sorting,
-<<<<<<< HEAD
-                                filtering
-=======
-                                filtering.
+            filtering.
         hydrate: Flag deciding whether to hydrate the output model(s)
             by including metadata fields in the response.
-        auth_context: Authentication Context.
->>>>>>> e17f4d3a
 
     Returns:
         List of stack components for a specific type.
     """
-<<<<<<< HEAD
     return verify_permissions_and_list_entities(
         filter_model=component_filter_model,
         resource_type=ResourceType.STACK_COMPONENT,
         list_method=zen_store().list_stack_components,
-=======
-    component_filter_model.set_scope_user(user_id=auth_context.user.id)
-    return zen_store().list_stack_components(
-        component_filter_model=component_filter_model, hydrate=hydrate
->>>>>>> e17f4d3a
+        hydrate=hydrate,
     )
 
 
@@ -111,14 +94,9 @@
 @handle_exceptions
 def get_stack_component(
     component_id: UUID,
-<<<<<<< HEAD
+    hydrate: bool = True,
     _: AuthContext = Security(authorize),
-) -> ComponentResponseModel:
-=======
-    hydrate: bool = True,
-    _: AuthContext = Security(authorize, scopes=[PermissionType.READ]),
 ) -> ComponentResponse:
->>>>>>> e17f4d3a
     """Returns the requested stack component.
 
     Args:
@@ -129,13 +107,11 @@
     Returns:
         The requested stack component.
     """
-<<<<<<< HEAD
     return verify_permissions_and_get_entity(
-        id=component_id, get_method=zen_store().get_stack_component
+        id=component_id,
+        get_method=zen_store().get_stack_component,
+        hydrate=hydrate,
     )
-=======
-    return zen_store().get_stack_component(component_id, hydrate=hydrate)
->>>>>>> e17f4d3a
 
 
 @router.put(
@@ -146,15 +122,9 @@
 @handle_exceptions
 def update_stack_component(
     component_id: UUID,
-<<<<<<< HEAD
-    component_update: ComponentUpdateModel,
+    component_update: ComponentUpdate,
     _: AuthContext = Security(authorize),
-) -> ComponentResponseModel:
-=======
-    component_update: ComponentUpdate,
-    _: AuthContext = Security(authorize, scopes=[PermissionType.WRITE]),
 ) -> ComponentResponse:
->>>>>>> e17f4d3a
     """Updates a stack component.
 
     Args:
