#  Copyright (c) ZenML GmbH 2022. All Rights Reserved.
#
#  Licensed under the Apache License, Version 2.0 (the "License");
#  you may not use this file except in compliance with the License.
#  You may obtain a copy of the License at:
#
#       https://www.apache.org/licenses/LICENSE-2.0
#
#  Unless required by applicable law or agreed to in writing, software
#  distributed under the License is distributed on an "AS IS" BASIS,
#  WITHOUT WARRANTIES OR CONDITIONS OF ANY KIND, either express
#  or implied. See the License for the specific language governing
#  permissions and limitations under the License.
"""Endpoint definitions for stack components."""
from typing import List, Optional, Union
from uuid import UUID

from fastapi import APIRouter, Depends

from zenml.constants import STACK_COMPONENTS, TYPES, VERSION_1
from zenml.enums import StackComponentType
from zenml.models import ComponentModel
from zenml.models.component_model import HydratedComponentModel
from zenml.utils.uuid_utils import parse_name_or_uuid
from zenml.zen_server.auth import authorize
from zenml.zen_server.utils import error_response, handle_exceptions, zen_store
from zenml.zen_server.models.component_models import UpdateComponentModel

router = APIRouter(
    prefix=VERSION_1 + STACK_COMPONENTS,
    tags=["stack_components"],
    dependencies=[Depends(authorize)],
    responses={401: error_response},
)


@router.get(
    "/",
    response_model=Union[List[ComponentModel], List[HydratedComponentModel]],
    responses={401: error_response, 404: error_response, 422: error_response},
)
@handle_exceptions
async def list_stack_components(
    project_name_or_id: Optional[str] = None,
    user_name_or_id: Optional[str] = None,
    component_type: Optional[str] = None,
    component_name: Optional[str] = None,
    is_shared: Optional[bool] = None,
    hydrated: bool = True,
) -> Union[List[ComponentModel], List[HydratedComponentModel]]:
    """Get a list of all stack components for a specific type.

    Args:
        project_name_or_id: Name or ID of the project
        user_name_or_id: Optionally filter by name or ID of the user.
        component_name: Optionally filter by component name
        component_type: Optionally filter by component type
        is_shared: Optionally filter by shared status of the component
        hydrated: Defines if users and projects will be
                  included by reference (FALSE) or as model (TRUE)

    Returns:
        List of stack components for a specific type.
    """
    components_list = zen_store.list_stack_components(
        project_name_or_id=parse_name_or_uuid(project_name_or_id),
        user_name_or_id=parse_name_or_uuid(user_name_or_id),
        type=component_type,
        is_shared=is_shared,
        name=component_name,
    )
    if hydrated:
        return [comp.to_hydrated_model() for comp in components_list]
    else:
        return components_list


@router.get(
    "/{component_id}",
    response_model=Union[ComponentModel, HydratedComponentModel],
    responses={401: error_response, 404: error_response, 422: error_response},
)
@handle_exceptions
async def get_stack_component(
    component_id: str, hydrated: bool = True
) -> Union[ComponentModel, HydratedComponentModel]:
    """Returns the requested stack component.

    Args:
        component_id: ID of the stack component.
        hydrated: Defines if stack components, users and projects will be
                  included by reference (FALSE) or as model (TRUE)

    Returns:
        The requested stack component.
    """
    component = zen_store.get_stack_component(UUID(component_id))
    if hydrated:
        return component.to_hydrated_model()
    else:
        return component


@router.put(
    "/{component_id}",
    response_model=Union[ComponentModel, HydratedComponentModel],
    responses={401: error_response, 404: error_response, 422: error_response},
)
@handle_exceptions
async def update_stack_component(
    component_id: str, component_update: UpdateComponentModel, hydrated: bool = True
) -> Union[ComponentModel, HydratedComponentModel]:
    """Updates a stack component.

    Args:
        component_id: ID of the stack component.
        component_update: Stack component to use to update.
        hydrated: Defines if stack components, users and projects will be
                  included by reference (FALSE) or as model (TRUE)

    Returns:
        Updated stack component.
<<<<<<< HEAD

    Raises:
        401 error: when not authorized to log-in
        404 error: when trigger does not exist
        422 error: when unable to validate input
=======
>>>>>>> ac87e749
    """
    component_in_db = zen_store.get_stack_component(
        parse_name_or_uuid(component_id)
    )

    updated_component = zen_store.update_stack_component(
        component=component_update.apply_to_model(component_in_db)
    )
    if hydrated:
        return updated_component.to_hydrated_model()
    else:
        return updated_component


@router.delete(
    "/{component_id}",
    responses={401: error_response, 404: error_response, 422: error_response},
)
@handle_exceptions
async def deregister_stack_component(component_id: str) -> None:
    """Deletes a stack component.

    Args:
        component_id: ID of the stack component.
    """
    zen_store.delete_stack_component(UUID(component_id))


@router.get(
    TYPES,
    response_model=List[StackComponentType],
    responses={401: error_response, 404: error_response, 422: error_response},
)
@handle_exceptions
async def get_stack_component_types() -> List[str]:
    """Get a list of all stack component types.

    Returns:
        List of stack components.
    """
    return StackComponentType.values()<|MERGE_RESOLUTION|>--- conflicted
+++ resolved
@@ -23,8 +23,8 @@
 from zenml.models.component_model import HydratedComponentModel
 from zenml.utils.uuid_utils import parse_name_or_uuid
 from zenml.zen_server.auth import authorize
+from zenml.zen_server.models.component_models import UpdateComponentModel
 from zenml.zen_server.utils import error_response, handle_exceptions, zen_store
-from zenml.zen_server.models.component_models import UpdateComponentModel
 
 router = APIRouter(
     prefix=VERSION_1 + STACK_COMPONENTS,
@@ -108,7 +108,9 @@
 )
 @handle_exceptions
 async def update_stack_component(
-    component_id: str, component_update: UpdateComponentModel, hydrated: bool = True
+    component_id: str,
+    component_update: UpdateComponentModel,
+    hydrated: bool = True,
 ) -> Union[ComponentModel, HydratedComponentModel]:
     """Updates a stack component.
 
@@ -120,14 +122,6 @@
 
     Returns:
         Updated stack component.
-<<<<<<< HEAD
-
-    Raises:
-        401 error: when not authorized to log-in
-        404 error: when trigger does not exist
-        422 error: when unable to validate input
-=======
->>>>>>> ac87e749
     """
     component_in_db = zen_store.get_stack_component(
         parse_name_or_uuid(component_id)
