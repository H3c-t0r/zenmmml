--- conflicted
+++ resolved
@@ -11,13 +11,8 @@
 #  WITHOUT WARRANTIES OR CONDITIONS OF ANY KIND, either express
 #  or implied. See the License for the specific language governing
 #  permissions and limitations under the License.
-<<<<<<< HEAD
+"""Endpoint definitions for stack components."""
 from typing import List, Optional, Union
-=======
-"""Endpoint definitions for stack components."""
-
-from typing import List, Optional
->>>>>>> ebfc727f
 from uuid import UUID
 
 from fastapi import APIRouter, Depends, HTTPException
@@ -83,45 +78,10 @@
             is_shared=is_shared,
             name=component_name,
         )
-<<<<<<< HEAD
         if hydrated:
             return [comp.to_hydrated_model() for comp in components_list]
         else:
             return components_list
-=======
-    except NotAuthorizedError as error:
-        raise HTTPException(status_code=401, detail=error_detail(error))
-    except KeyError as error:
-        raise HTTPException(status_code=404, detail=error_detail(error))
-    except ValidationError as error:
-        raise HTTPException(status_code=422, detail=error_detail(error))
-
-
-@router.get(
-    "/{component_type}" + FLAVORS,
-    response_model=List[FlavorModel],
-    responses={401: error_response, 404: error_response, 422: error_response},
-)
-async def list_flavors(
-    component_type: StackComponentType,
-) -> List[FlavorModel]:
-    """Returns all flavors of a given type.
-
-    Args:
-        component_type: Type of the component.
-
-    Returns:
-        The requested flavors.
-
-    Raises:
-        401 error: when not authorized to login
-        404 error: when trigger does not exist
-        422 error: when unable to validate input
-    """
-    try:
-        # TODO [Baris]: add project and more filters to this
-        return zen_store.list_flavors(component_type=component_type)
->>>>>>> ebfc727f
     except NotAuthorizedError as error:
         raise HTTPException(status_code=401, detail=error_detail(error))
     except KeyError as error:
