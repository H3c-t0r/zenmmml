#  Copyright (c) ZenML GmbH 2022. All Rights Reserved.
#
#  Licensed under the Apache License, Version 2.0 (the "License");
#  you may not use this file except in compliance with the License.
#  You may obtain a copy of the License at:
#
#       http://www.apache.org/licenses/LICENSE-2.0
#
#  Unless required by applicable law or agreed to in writing, software
#  distributed under the License is distributed on an "AS IS" BASIS,
#  WITHOUT WARRANTIES OR CONDITIONS OF ANY KIND, either express
#  or implied. See the License for the specific language governing
#  permissions and limitations under the License.

from enum import Enum
from typing import List


class StrEnum(str, Enum):
    """Base enum type for string enum values"""

    def __str__(self) -> str:
        """Returns the enum string value."""
        return self.value  # type: ignore

    @classmethod
    def names(cls) -> List[str]:
        """Get all enum names as a list of strings"""
        return [c.name for c in cls]

    @classmethod
<<<<<<< HEAD
    def value_list(cls) -> List[str]:
        """Get all enum names as a list of strings"""
=======
    def values(cls) -> List[str]:
        """Get all enum values as a list of strings"""
>>>>>>> 24fe354d
        return [c.value for c in cls]<|MERGE_RESOLUTION|>--- conflicted
+++ resolved
@@ -29,11 +29,6 @@
         return [c.name for c in cls]
 
     @classmethod
-<<<<<<< HEAD
-    def value_list(cls) -> List[str]:
-        """Get all enum names as a list of strings"""
-=======
     def values(cls) -> List[str]:
         """Get all enum values as a list of strings"""
->>>>>>> 24fe354d
         return [c.value for c in cls]