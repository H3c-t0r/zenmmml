--- conflicted
+++ resolved
@@ -250,14 +250,6 @@
             dockerfile_contents=dockerfile_contents,
             dockerignore_path=dockerignore_path,
         )
-<<<<<<< HEAD
-    else:
-        dockerfile_contents = generate_dockerfile_contents(
-            base_image=base_image or DEFAULT_BASE_IMAGE,
-            entrypoint=entrypoint,
-            requirements=requirements,
-            environment_vars=environment_vars,
-=======
         # If a custom base image is provided, make sure to always pull the
         # latest version of that image (if it isn't a locally built image).
         # If no base image is provided, we use the static default ZenML image so
@@ -267,8 +259,10 @@
             pull_base_image = not is_local_image(base_image)
 
         logger.info(
-            "Building docker image '%s', this might take a while...", image_name
-        )
+            "Building docker image '%s', this might take a while...",
+            image_name,
+        )
+
         docker_client = DockerClient.from_env()
         # We use the client api directly here so we can stream the logs
         output_stream = docker_client.images.client.api.build(
@@ -277,7 +271,6 @@
             tag=image_name,
             pull=pull_base_image,
             rm=False,  # don't remove intermediate containers
->>>>>>> f900bda5
         )
         _process_stream(output_stream)
     finally:
